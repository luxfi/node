// Copyright (C) 2019-2024, Lux Industries Inc. All rights reserved.
// See the file LICENSE for licensing terms.

package chains

import (
	"context"
	"errors"

	"github.com/luxfi/consensus"
	"github.com/luxfi/consensus/core"
	// "github.com/luxfi/consensus/engine/chain" // currently unused
	"github.com/luxfi/consensus/engine/chain/block"
	"github.com/luxfi/consensus/engine/dag/vertex"
	"github.com/luxfi/consensus/utils/set"
	"github.com/luxfi/database"
	"github.com/luxfi/ids"
)

var (
	_ vertex.LinearizableVM = (*initializeOnLinearizeVM)(nil)
	_ block.ChainVM         = (*linearizeOnInitializeVM)(nil)

	// ErrSkipped is returned when a linearizable VM is asked to perform
	// chain VM operations
	ErrSkipped = errors.New("skipped")
)

// initializeOnLinearizeVM transforms the consensus engine's call to Linearize
// into a call to Initialize. This enables the proposervm to be initialized by
// the call to Linearize. This also provides the stopVertexID to the
// linearizeOnInitializeVM.
type initializeOnLinearizeVM struct {
	vertex.LinearizableVMWithEngine
	vmToInitialize block.ChainVM // Changed from core.VM to block.ChainVM
	vmToLinearize  *linearizeOnInitializeVM

	ctx          context.Context
	db           database.Database
	genesisBytes []byte
	upgradeBytes []byte
	configBytes  []byte
	fxs          []*core.Fx
	appSender    core.AppSender
}

func (vm *initializeOnLinearizeVM) Linearize(ctx context.Context, stopVertexID ids.ID) error {
	vm.vmToLinearize.stopVertexID = stopVertexID

	// Initialize the ChainVM
	// Convert consensus types to block types
	chainCtx := &block.ChainContext{
		NetworkID:    consensus.GetNetworkID(vm.ctx),
		SubnetID:     consensus.GetSubnetID(vm.ctx),
		ChainID:      consensus.GetChainID(vm.ctx),
		NodeID:       consensus.GetNodeID(vm.ctx),
		PublicKey:    consensus.PK(vm.ctx),
		LUXAssetID:   consensus.LuxAssetID(vm.ctx),
		CChainID:     ids.Empty, // Implementation note
		ChainDataDir: "",        // Implementation note
	}

	// Create DBManager wrapper
	dbManager := &dbManagerWrapper{db: vm.db}

	// Convert fxs - since core.Fx has no ID, we need to handle this differently
	var blockFxs []*block.Fx
	// For now, just create empty Fx entries
	for range vm.fxs {
		blockFxs = append(blockFxs, &block.Fx{})
	}

	// Create block AppSender wrapper
	blockAppSender := &blockAppSenderWrapper{appSender: vm.appSender}

	// Create message channel
	toEngine := make(chan block.Message, 1)

	return vm.vmToInitialize.Initialize(
		ctx,
		chainCtx,
		dbManager,
		vm.genesisBytes,
		vm.upgradeBytes,
		vm.configBytes,
		toEngine,
		blockFxs,
		blockAppSender,
	)
}

// dbManagerWrapper wraps a database.Database to implement block.DBManager
type dbManagerWrapper struct {
	db database.Database
}

func (d *dbManagerWrapper) Current() database.Database {
	return d.db
}

func (d *dbManagerWrapper) Get(version uint64) (database.Database, error) {
	// For now, just return the current database
	return d.db, nil
}

func (d *dbManagerWrapper) Close() error {
	if d.db != nil {
		return d.db.Close()
	}
	return nil
}

// blockAppSenderWrapper wraps core.AppSender to implement block.AppSender
type blockAppSenderWrapper struct {
	appSender core.AppSender
}

func (b *blockAppSenderWrapper) SendAppRequest(ctx context.Context, nodeID ids.NodeID, requestID uint32, appRequestBytes []byte) error {
	if b.appSender == nil {
		return errors.New("app sender is nil")
	}
<<<<<<< HEAD
	// Convert single nodeID to a set
	nodeIDs := set.NewSet[ids.NodeID](1)
	nodeIDs.Add(nodeID)
=======
	nodeIDs := set.Of(nodeID)
>>>>>>> 5d385f6d
	return b.appSender.SendAppRequest(ctx, nodeIDs, requestID, appRequestBytes)
}

func (b *blockAppSenderWrapper) SendAppResponse(ctx context.Context, nodeID ids.NodeID, requestID uint32, appResponseBytes []byte) error {
	if b.appSender == nil {
		return errors.New("app sender is nil")
	}
	return b.appSender.SendAppResponse(ctx, nodeID, requestID, appResponseBytes)
}

func (b *blockAppSenderWrapper) SendAppGossip(ctx context.Context, appGossipBytes []byte) error {
	if b.appSender == nil {
		return errors.New("app sender is nil")
	}
<<<<<<< HEAD
	// SendAppGossip now requires a set of node IDs, use empty set for broadcast
=======
	// For gossip, we send to an empty set which means broadcast
>>>>>>> 5d385f6d
	nodeIDs := set.NewSet[ids.NodeID](0)
	return b.appSender.SendAppGossip(ctx, nodeIDs, appGossipBytes)
}

// linearizeOnInitializeVM transforms the proposervm's call to Initialize into a
// call to Linearize. This enables the proposervm to provide its toEngine
// channel to the VM that is being linearized.
type linearizeOnInitializeVM struct {
	vertex.LinearizableVMWithEngine
	stopVertexID ids.ID

	// Stored from Initialize for later use
	chainCtx     context.Context
	db           database.Database
	genesisBytes []byte
	upgradeBytes []byte
	configBytes  []byte
	fxs          []*core.Fx
	appSender    core.AppSender
	toEngine     chan<- block.Message
}

// appSenderAdapter adapts block.AppSender to core.AppSender
type appSenderAdapter struct {
	appSender block.AppSender
}

func (a *appSenderAdapter) SendAppRequest(ctx context.Context, nodeIDs set.Set[ids.NodeID], requestID uint32, appRequestBytes []byte) error {
	if a.appSender == nil {
		return errors.New("app sender is nil")
	}
<<<<<<< HEAD
	// block.AppSender expects a single nodeID, so we take the first one
	// This is appropriate for single-node subnets
=======
	// Send to the first node in the set
>>>>>>> 5d385f6d
	for nodeID := range nodeIDs {
		return a.appSender.SendAppRequest(ctx, nodeID, requestID, appRequestBytes)
	}
	return nil
}

func (a *appSenderAdapter) SendAppResponse(ctx context.Context, nodeID ids.NodeID, requestID uint32, appResponseBytes []byte) error {
	if a.appSender == nil {
		return errors.New("app sender is nil")
	}
	return a.appSender.SendAppResponse(ctx, nodeID, requestID, appResponseBytes)
}

func (a *appSenderAdapter) SendAppGossip(ctx context.Context, nodeIDs set.Set[ids.NodeID], appGossipBytes []byte) error {
	if a.appSender == nil {
		return errors.New("app sender is nil")
	}
<<<<<<< HEAD
	// block.AppSender doesn't use nodeIDs for gossip
=======
	// block.AppSender.SendAppGossip doesn't take nodeIDs, so we ignore them
>>>>>>> 5d385f6d
	return a.appSender.SendAppGossip(ctx, appGossipBytes)
}

func (a *appSenderAdapter) SendAppError(ctx context.Context, nodeID ids.NodeID, requestID uint32, errorCode int32, errorMessage string) error {
	// block.AppSender doesn't have SendAppError, so we just log and return nil
	return nil
}

func (a *appSenderAdapter) SendAppGossipSpecific(ctx context.Context, nodeIDs set.Set[ids.NodeID], appGossipBytes []byte) error {
	// Just use regular gossip
	return a.SendAppGossip(ctx, nodeIDs, appGossipBytes)
}

func (a *appSenderAdapter) SendCrossChainAppRequest(ctx context.Context, chainID ids.ID, requestID uint32, appRequestBytes []byte) error {
	// Not implemented for now - cross chain requests not supported
	return nil
}

func (a *appSenderAdapter) SendCrossChainAppResponse(ctx context.Context, chainID ids.ID, requestID uint32, appResponseBytes []byte) error {
	// Not implemented for now - cross chain responses not supported
	return nil
}

func (a *appSenderAdapter) SendAppGossipSpecific(ctx context.Context, nodeIDs set.Set[ids.NodeID], appGossipBytes []byte) error {
	// SendAppGossipSpecific is the same as SendAppGossip for this implementation
	return a.SendAppGossip(ctx, nodeIDs, appGossipBytes)
}

func (a *appSenderAdapter) SendCrossChainAppError(ctx context.Context, chainID ids.ID, requestID uint32, errorCode int32, errorMessage string) error {
	// Not implemented for now - cross chain errors not supported
	return nil
}

func NewLinearizeOnInitializeVM(vm vertex.LinearizableVMWithEngine) *linearizeOnInitializeVM {
	return &linearizeOnInitializeVM{
		LinearizableVMWithEngine: vm,
	}
}

func (vm *linearizeOnInitializeVM) Initialize(
	ctx context.Context,
	chainCtx *block.ChainContext,
	dbManager block.DBManager,
	genesisBytes []byte,
	upgradeBytes []byte,
	configBytes []byte,
	toEngine chan<- block.Message,
	fxs []*block.Fx,
	appSender block.AppSender,
) error {
	// Convert block types to consensus types for the underlying VM
	consensusCtx := context.Background()
	consensusCtx = consensus.WithIDs(consensusCtx, consensus.IDs{
		NetworkID: chainCtx.NetworkID,
		SubnetID:  chainCtx.SubnetID,
		ChainID:   chainCtx.ChainID,
		NodeID:    chainCtx.NodeID,
		PublicKey: chainCtx.PublicKey,
	})

	// Get current database from DBManager
	var db database.Database
	if dbManager != nil {
		db = dbManager.Current()
	}

	// Convert fxs
	var coreFxs []*core.Fx
	for range fxs {
		// core.Fx is an empty struct, so just create them
		coreFxs = append(coreFxs, &core.Fx{})
	}

	// Create core AppSender adapter
	coreAppSender := &appSenderAdapter{appSender: appSender}

	// Store for later use
	vm.chainCtx = consensusCtx
	vm.db = db
	vm.genesisBytes = genesisBytes
	vm.upgradeBytes = upgradeBytes
	vm.configBytes = configBytes
	vm.fxs = coreFxs
	vm.appSender = coreAppSender
	vm.toEngine = toEngine

	// Now linearize
	return vm.Linearize(ctx, vm.stopVertexID)
}

// BuildBlock implements block.ChainVM interface
func (vm *linearizeOnInitializeVM) BuildBlock(ctx context.Context) (block.Block, error) {
	// This is a linearizable VM, not a chain VM, so we return an error
	return nil, ErrSkipped
}

// ParseBlock implements block.ChainVM interface
func (vm *linearizeOnInitializeVM) ParseBlock(ctx context.Context, b []byte) (block.Block, error) {
	// This is a linearizable VM, not a chain VM, so we return an error
	return nil, ErrSkipped
}

// GetBlock implements block.ChainVM interface
func (vm *linearizeOnInitializeVM) GetBlock(ctx context.Context, blkID ids.ID) (block.Block, error) {
	// This is a linearizable VM, not a chain VM, so we return an error
	return nil, ErrSkipped
}

// SetPreference implements block.ChainVM interface
func (vm *linearizeOnInitializeVM) SetPreference(ctx context.Context, blkID ids.ID) error {
	// This is a linearizable VM, not a chain VM, so we return an error
	return ErrSkipped
}

// LastAccepted implements block.ChainVM interface
func (vm *linearizeOnInitializeVM) LastAccepted(ctx context.Context) (ids.ID, error) {
	// This is a linearizable VM, not a chain VM, so we return an error
	return ids.Empty, ErrSkipped
}

// GetBlockIDAtHeight implements block.ChainVM interface
func (vm *linearizeOnInitializeVM) GetBlockIDAtHeight(ctx context.Context, height uint64) (ids.ID, error) {
	// This is a linearizable VM, not a chain VM, so we return an error
	return ids.Empty, ErrSkipped
}<|MERGE_RESOLUTION|>--- conflicted
+++ resolved
@@ -119,13 +119,7 @@
 	if b.appSender == nil {
 		return errors.New("app sender is nil")
 	}
-<<<<<<< HEAD
-	// Convert single nodeID to a set
-	nodeIDs := set.NewSet[ids.NodeID](1)
-	nodeIDs.Add(nodeID)
-=======
 	nodeIDs := set.Of(nodeID)
->>>>>>> 5d385f6d
 	return b.appSender.SendAppRequest(ctx, nodeIDs, requestID, appRequestBytes)
 }
 
@@ -140,11 +134,7 @@
 	if b.appSender == nil {
 		return errors.New("app sender is nil")
 	}
-<<<<<<< HEAD
-	// SendAppGossip now requires a set of node IDs, use empty set for broadcast
-=======
 	// For gossip, we send to an empty set which means broadcast
->>>>>>> 5d385f6d
 	nodeIDs := set.NewSet[ids.NodeID](0)
 	return b.appSender.SendAppGossip(ctx, nodeIDs, appGossipBytes)
 }
@@ -176,12 +166,7 @@
 	if a.appSender == nil {
 		return errors.New("app sender is nil")
 	}
-<<<<<<< HEAD
-	// block.AppSender expects a single nodeID, so we take the first one
-	// This is appropriate for single-node subnets
-=======
 	// Send to the first node in the set
->>>>>>> 5d385f6d
 	for nodeID := range nodeIDs {
 		return a.appSender.SendAppRequest(ctx, nodeID, requestID, appRequestBytes)
 	}
@@ -199,11 +184,7 @@
 	if a.appSender == nil {
 		return errors.New("app sender is nil")
 	}
-<<<<<<< HEAD
-	// block.AppSender doesn't use nodeIDs for gossip
-=======
 	// block.AppSender.SendAppGossip doesn't take nodeIDs, so we ignore them
->>>>>>> 5d385f6d
 	return a.appSender.SendAppGossip(ctx, appGossipBytes)
 }
 
@@ -225,11 +206,6 @@
 func (a *appSenderAdapter) SendCrossChainAppResponse(ctx context.Context, chainID ids.ID, requestID uint32, appResponseBytes []byte) error {
 	// Not implemented for now - cross chain responses not supported
 	return nil
-}
-
-func (a *appSenderAdapter) SendAppGossipSpecific(ctx context.Context, nodeIDs set.Set[ids.NodeID], appGossipBytes []byte) error {
-	// SendAppGossipSpecific is the same as SendAppGossip for this implementation
-	return a.SendAppGossip(ctx, nodeIDs, appGossipBytes)
 }
 
 func (a *appSenderAdapter) SendCrossChainAppError(ctx context.Context, chainID ids.ID, requestID uint32, errorCode int32, errorMessage string) error {
