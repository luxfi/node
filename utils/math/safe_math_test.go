--- conflicted
+++ resolved
@@ -1,8 +1,4 @@
-<<<<<<< HEAD
 // Copyright (C) 2019-2024, Lux Partners Limited. All rights reserved.
-=======
-// Copyright (C) 2019-2024, Ava Labs, Inc. All rights reserved.
->>>>>>> d3c09eb1
 // See the file LICENSE for licensing terms.
 
 package math
@@ -16,28 +12,10 @@
 
 const maxUint64 uint64 = math.MaxUint64
 
-<<<<<<< HEAD
 func TestAdd64(t *testing.T) {
 	require := require.New(t)
 
 	sum, err := Add64(0, maxUint64)
-=======
-func TestMaxUint(t *testing.T) {
-	require := require.New(t)
-
-	require.Equal(uint(math.MaxUint), MaxUint[uint]())
-	require.Equal(uint8(math.MaxUint8), MaxUint[uint8]())
-	require.Equal(uint16(math.MaxUint16), MaxUint[uint16]())
-	require.Equal(uint32(math.MaxUint32), MaxUint[uint32]())
-	require.Equal(uint64(math.MaxUint64), MaxUint[uint64]())
-	require.Equal(uintptr(math.MaxUint), MaxUint[uintptr]())
-}
-
-func TestAdd(t *testing.T) {
-	require := require.New(t)
-
-	sum, err := Add(0, maxUint64)
->>>>>>> d3c09eb1
 	require.NoError(err)
 	require.Equal(maxUint64, sum)
 
@@ -49,7 +27,6 @@
 	require.NoError(err)
 	require.Equal(uint64(1<<63), sum)
 
-<<<<<<< HEAD
 	_, err = Add64(1, maxUint64)
 	require.ErrorIs(err, ErrOverflow)
 
@@ -57,15 +34,6 @@
 	require.ErrorIs(err, ErrOverflow)
 
 	_, err = Add64(maxUint64, maxUint64)
-=======
-	_, err = Add(1, maxUint64)
-	require.ErrorIs(err, ErrOverflow)
-
-	_, err = Add(maxUint64, 1)
-	require.ErrorIs(err, ErrOverflow)
-
-	_, err = Add(maxUint64, maxUint64)
->>>>>>> d3c09eb1
 	require.ErrorIs(err, ErrOverflow)
 }
 
@@ -122,11 +90,7 @@
 	require.NoError(err)
 	require.Zero(got)
 
-<<<<<<< HEAD
 	_, err = Mul64(maxUint64-1, 2)
-=======
-	_, err = Mul(maxUint64-1, 2)
->>>>>>> d3c09eb1
 	require.ErrorIs(err, ErrOverflow)
 }
 
