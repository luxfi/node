<<<<<<< HEAD
// Copyright (C) 2019-2024, Lux Partners Limited. All rights reserved.
=======
// Copyright (C) 2019-2024, Ava Labs, Inc. All rights reserved.
>>>>>>> d3c09eb1
// See the file LICENSE for licensing terms.

package consistent

import (
	"testing"

	"github.com/stretchr/testify/require"
	"go.uber.org/mock/gomock"

<<<<<<< HEAD
	"github.com/luxfi/node/utils/hashing"
=======
	"github.com/ava-labs/avalanchego/utils/hashing/hashingmock"
>>>>>>> d3c09eb1
)

var (
	_ Hashable = (*testKey)(nil)

	// nodes
	node1 = testKey{key: "node-1", hash: 1}
	node2 = testKey{key: "node-2", hash: 2}
	node3 = testKey{key: "node-3", hash: 3}
)

// testKey is a simple wrapper around a key and its mocked hash for testing.
type testKey struct {
	// key
	key string
	// mocked hash value of the key
	hash uint64
}

func (t testKey) ConsistentHashKey() []byte {
	return []byte(t.key)
}

// Tests that a key routes to its closest clockwise node.
// Test cases are described in greater detail below; see diagrams for Ring.
func TestGetMapsToClockwiseNode(t *testing.T) {
	tests := []struct {
		// name of the test
		name string
		// nodes that exist in the ring
		ringNodes []testKey
		// key to try to route
		key testKey
		// expected key to be routed to
		expectedNode testKey
	}{
		{
			// If we're left of a node in the ring, we should route to it.
			//
			// Ring:
			// ... -> foo -> node-1 -> ...
			name: "key with right node",
			ringNodes: []testKey{
				node1,
			},
			key: testKey{
				key:  "foo",
				hash: 0,
			},
			expectedNode: node1,
		},
		{
			// If we occupy the same hash as the only ring node, we should route to it.
			//
			// Ring:
			// ... -> foo, node-1 -> ...
			name: "key with equal node",
			ringNodes: []testKey{
				node1,
			},
			key: testKey{
				key:  "foo",
				hash: 1,
			},
			expectedNode: node1,
		},
		{
			// If we're clockwise of the only node, we should wrap around and route to that node.
			//
			// Ring:
			// ... -> node-1 -> foo -> ...
			name: "key wraps around to left-most node",
			ringNodes: []testKey{
				node1,
			},
			key: testKey{
				key:  "foo",
				hash: 2,
			},
			expectedNode: node1,
		},

		{
			// If we're left of multiple nodes in the ring, we should route to the first clockwise node.
			//
			// Ring:
			// ... -> foo -> node-1 -> node-2 -> ...
			name: "key with two right nodes",
			ringNodes: []testKey{
				node1,
				node2,
			},
			key: testKey{
				key:  "foo",
				hash: 0,
			},
			expectedNode: node1,
		},
		{
			// If we occupy the same hash as a node, we should route to the node clockwise of it.
			//
			// Ring:
			// ... -> foo, node-1 -> node-2 -> ...
			name: "key with one equal node and one right node",
			ringNodes: []testKey{
				node2,
				node1,
			},
			key: testKey{
				key:  "foo",
				hash: 1,
			},
			expectedNode: node2,
		},
		{
			// If we're in between two nodes, we should route to the clockwise node.
			//
			// Ring:
			// ... -> node-1 -> foo -> node-3 -> ...
			name: "key between two nodes",
			ringNodes: []testKey{
				node3,
				node1,
			},
			key: testKey{
				key:  "foo",
				hash: 2,
			},
			expectedNode: node3,
		},
		{
			// If we're clockwise of all ring keys, we should wrap around and route to the left-most node.
			//
			// Ring:
			// ... -> node-1 -> node-2 -> foo -> ...
			name: "key with two left nodes and no right neighbors",
			ringNodes: []testKey{
				node2,
				node1,
			},
			key: testKey{
				key:  "foo",
				hash: 3,
			},
			expectedNode: node1,
		},
		{
			// If we occupy the same hash as a node, we should wrap around to the clockwise node.
			//
			// Ring:
			// ... -> node-1 -> node-2, foo -> ...
			name: "key with equal neighbor and no right node wraps around to left-most node",
			ringNodes: []testKey{
				node2,
				node1,
			},
			key: testKey{
				key:  "foo",
				hash: 2,
			},
			expectedNode: node1,
		},
	}

	for _, test := range tests {
		t.Run(test.name, func(t *testing.T) {
			require := require.New(t)
			ring, hasher := setupTest(t, 1)

			// setup expected calls
			calls := make([]any, len(test.ringNodes)+1)

			for i, key := range test.ringNodes {
				calls[i] = hasher.EXPECT().Hash(getHashKey(key.ConsistentHashKey(), 0)).Return(key.hash).Times(1)
			}

			calls[len(test.ringNodes)] = hasher.EXPECT().Hash(test.key.ConsistentHashKey()).Return(test.key.hash).Times(1)
			gomock.InOrder(calls...)

			// execute test
			for _, key := range test.ringNodes {
				ring.Add(key)
			}

			node, err := ring.Get(test.key)
			require.NoError(err)
			require.Equal(test.expectedNode, node)
		})
	}
}

// Tests that if we have an empty ring, trying to call Get results in an error, as there is no node to route to.
func TestGetOnEmptyRingReturnsError(t *testing.T) {
	ring, _ := setupTest(t, 1)

	foo := testKey{
		key:  "foo",
		hash: 0,
	}
	_, err := ring.Get(foo)
	require.ErrorIs(t, err, errEmptyRing)
}

// Tests that trying to call Remove on a node that doesn't exist should return false.
func TestRemoveNonExistentKeyReturnsFalse(t *testing.T) {
	ring, hasher := setupTest(t, 1)

	gomock.InOrder(
		hasher.EXPECT().Hash(getHashKey(node1.ConsistentHashKey(), 0)).Return(uint64(1)).Times(1),
	)

	// try to remove something from an empty ring.
	require.False(t, ring.Remove(node1))
}

// Tests that trying to call Remove on a node that doesn't exist should return true.
func TestRemoveExistingKeyReturnsTrue(t *testing.T) {
	ring, hasher := setupTest(t, 1)

	gomock.InOrder(
		hasher.EXPECT().Hash(getHashKey(node1.ConsistentHashKey(), 0)).Return(uint64(1)).Times(1),
	)

	// Add a node into the ring.
	//
	// Ring:
	// ... -> node-1 -> ...
	ring.Add(node1)

	gomock.InOrder(
		hasher.EXPECT().Hash(getHashKey(node1.ConsistentHashKey(), 0)).Return(uint64(1)).Times(1),
	)

	// Try to remove it.
	//
	// Ring:
	// ... -> (empty) -> ...
	require.True(t, ring.Remove(node1))
}

// Tests that if we have a collision, the node is replaced.
func TestAddCollisionReplacement(t *testing.T) {
	require := require.New(t)
	ring, hasher := setupTest(t, 1)

	foo := testKey{
		key:  "foo",
		hash: 2,
	}

	gomock.InOrder(
		// node-1 and node-2 occupy the same hash
		hasher.EXPECT().Hash(getHashKey(node1.ConsistentHashKey(), 0)).Return(uint64(1)).Times(1),
		hasher.EXPECT().Hash(getHashKey(node2.ConsistentHashKey(), 0)).Return(uint64(1)).Times(1),
		hasher.EXPECT().Hash(foo.ConsistentHashKey()).Return(uint64(1)).Times(1),
	)

	// Ring:
	// ... -> node-1 -> ...
	ring.Add(node1)

	// Ring:
	// ... -> node-2 -> ...
	ring.Add(node2)

	ringMember, err := ring.Get(foo)
	require.NoError(err)
	require.Equal(node2, ringMember)
}

// Tests that virtual nodes are replicated on Add.
func TestAddVirtualNodes(t *testing.T) {
	require := require.New(t)
	ring, hasher := setupTest(t, 3)

	gomock.InOrder(
		// we should see 3 virtual nodes created (0, 1, 2) when we insert a node into the ring.

		// insert node-1
		hasher.EXPECT().Hash(getHashKey(node1.ConsistentHashKey(), 0)).Return(uint64(0)).Times(1),
		hasher.EXPECT().Hash(getHashKey(node1.ConsistentHashKey(), 1)).Return(uint64(2)).Times(1),
		hasher.EXPECT().Hash(getHashKey(node1.ConsistentHashKey(), 2)).Return(uint64(4)).Times(1),

		// insert node-2
		hasher.EXPECT().Hash(getHashKey(node2.ConsistentHashKey(), 0)).Return(uint64(1)).Times(1),
		hasher.EXPECT().Hash(getHashKey(node2.ConsistentHashKey(), 1)).Return(uint64(3)).Times(1),
		hasher.EXPECT().Hash(getHashKey(node2.ConsistentHashKey(), 2)).Return(uint64(5)).Times(1),

		// gets that should route to node-1
		hasher.EXPECT().Hash([]byte("foo1")).Return(uint64(1)).Times(1),
		hasher.EXPECT().Hash([]byte("foo3")).Return(uint64(3)).Times(1),
		hasher.EXPECT().Hash([]byte("foo5")).Return(uint64(5)).Times(1),

		// gets that should route to node-2
		hasher.EXPECT().Hash([]byte("foo0")).Return(uint64(0)).Times(1),
		hasher.EXPECT().Hash([]byte("foo2")).Return(uint64(2)).Times(1),
		hasher.EXPECT().Hash([]byte("foo4")).Return(uint64(4)).Times(1),
	)

	// Add node 1.
	//
	// Ring:
	// ... -> node-1-v0 -> node-1-v1 -> node-1-v2 -> ...
	ring.Add(node1)

	// Add node 2.
	//
	// Ring:
	// ... -> node-1-v0 -> node-2-v0 -> node-1-v1 -> node-2-v1 -> node-1-v2 -> node-2-v2 -> ...
	ring.Add(node2)

	// Gets that should route to node-1
	node, err := ring.Get(testKey{key: "foo1"})
	require.NoError(err)
	require.Equal(node1, node)
	node, err = ring.Get(testKey{key: "foo3"})
	require.NoError(err)
	require.Equal(node1, node)
	node, err = ring.Get(testKey{key: "foo5"})
	require.NoError(err)
	require.Equal(node1, node)

	// Gets that should route to node-2
	node, err = ring.Get(testKey{key: "foo0"})
	require.NoError(err)
	require.Equal(node2, node)
	node, err = ring.Get(testKey{key: "foo2"})
	require.NoError(err)
	require.Equal(node2, node)
	node, err = ring.Get(testKey{key: "foo4"})
	require.NoError(err)
	require.Equal(node2, node)
}

// Tests that the node routed to changes if an Add results in a key shuffle.
func TestGetShuffleOnAdd(t *testing.T) {
	require := require.New(t)
	ring, hasher := setupTest(t, 1)

	foo := testKey{
		key:  "foo",
		hash: 1,
	}

	gomock.InOrder(
		hasher.EXPECT().Hash(getHashKey(node1.ConsistentHashKey(), 0)).Return(uint64(0)).Times(1),
		hasher.EXPECT().Hash(foo.ConsistentHashKey()).Return(foo.hash).Times(1),

		hasher.EXPECT().Hash(getHashKey(node2.ConsistentHashKey(), 0)).Return(uint64(2)).Times(1),
		hasher.EXPECT().Hash(foo.ConsistentHashKey()).Return(foo.hash).Times(1),
	)

	// Add node-1 into the ring
	//
	// Ring:
	// ... -> node-1 -> ...
	ring.Add(node1)

	// node-1 is the closest clockwise node (when we wrap around), so we route to it.
	//
	// Ring:
	// ... -> node-1 -> foo -> ...
	node, err := ring.Get(foo)
	require.NoError(err)
	require.Equal(node1, node)

	// Add node-2, which results in foo being shuffled from node-1 to node-2.
	//
	// Ring:
	// ... -> node-1 -> node-2 -> ...
	ring.Add(node2)

	// Now node-2 is our closest clockwise node, so we should route to it.
	//
	// Ring:
	// ... -> node-1 -> foo -> node-2 -> ...
	node, err = ring.Get(foo)
	require.NoError(err)
	require.Equal(node2, node)
}

// Tests that we can iterate around the ring.
func TestIteration(t *testing.T) {
	require := require.New(t)
	ring, hasher := setupTest(t, 1)

	foo := testKey{
		key:  "foo",
		hash: 0,
	}

	gomock.InOrder(
		hasher.EXPECT().Hash(getHashKey(node1.ConsistentHashKey(), 0)).Return(node1.hash).Times(1),
		hasher.EXPECT().Hash(getHashKey(node2.ConsistentHashKey(), 0)).Return(node2.hash).Times(1),

		hasher.EXPECT().Hash(foo.ConsistentHashKey()).Return(foo.hash).Times(1),
		hasher.EXPECT().Hash(node1.ConsistentHashKey()).Return(node1.hash).Times(1),
	)

	// add node-1 into the ring
	//
	// Ring:
	// ... -> node-1 -> ...
	ring.Add(node1)

	// add node-2 into the ring
	//
	// Ring:
	// ... -> node-1 -> node-2 -> ...
	ring.Add(node2)

	// Get the neighbor of foo
	//
	// Ring:
	// ... -> foo -> node-1 -> node-2 -> ...
	node, err := ring.Get(foo)
	require.NoError(err)
	require.Equal(node1, node)

	// iterate by re-using node-1 to get node-2
	node, err = ring.Get(node)
	require.NoError(err)
	require.Equal(node2, node)
}

<<<<<<< HEAD
func setupTest(t *testing.T, virtualNodes int) (Ring, *hashing.MockHasher) {
=======
func setupTest(t *testing.T, virtualNodes int) (Ring, *hashingmock.Hasher) {
>>>>>>> d3c09eb1
	ctrl := gomock.NewController(t)
	hasher := hashingmock.NewHasher(ctrl)

	return NewHashRing(RingConfig{
		VirtualNodes: virtualNodes,
		Hasher:       hasher,
		Degree:       2,
	}), hasher
}<|MERGE_RESOLUTION|>--- conflicted
+++ resolved
@@ -1,8 +1,4 @@
-<<<<<<< HEAD
 // Copyright (C) 2019-2024, Lux Partners Limited. All rights reserved.
-=======
-// Copyright (C) 2019-2024, Ava Labs, Inc. All rights reserved.
->>>>>>> d3c09eb1
 // See the file LICENSE for licensing terms.
 
 package consistent
@@ -13,11 +9,7 @@
 	"github.com/stretchr/testify/require"
 	"go.uber.org/mock/gomock"
 
-<<<<<<< HEAD
 	"github.com/luxfi/node/utils/hashing"
-=======
-	"github.com/ava-labs/avalanchego/utils/hashing/hashingmock"
->>>>>>> d3c09eb1
 )
 
 var (
@@ -443,11 +435,7 @@
 	require.Equal(node2, node)
 }
 
-<<<<<<< HEAD
 func setupTest(t *testing.T, virtualNodes int) (Ring, *hashing.MockHasher) {
-=======
-func setupTest(t *testing.T, virtualNodes int) (Ring, *hashingmock.Hasher) {
->>>>>>> d3c09eb1
 	ctrl := gomock.NewController(t)
 	hasher := hashingmock.NewHasher(ctrl)
 
