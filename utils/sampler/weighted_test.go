--- conflicted
+++ resolved
@@ -1,8 +1,4 @@
-<<<<<<< HEAD
 // Copyright (C) 2019-2024, Lux Partners Limited. All rights reserved.
-=======
-// Copyright (C) 2019-2024, Ava Labs, Inc. All rights reserved.
->>>>>>> d3c09eb1
 // See the file LICENSE for licensing terms.
 
 package sampler
@@ -12,14 +8,8 @@
 	"testing"
 
 	"github.com/stretchr/testify/require"
-<<<<<<< HEAD
 
 	safemath "github.com/luxfi/node/utils/math"
-)
-=======
->>>>>>> d3c09eb1
-
-	safemath "github.com/ava-labs/avalanchego/utils/math"
 )
 
 func TestWeightedInitializeOverflow(t *testing.T) {
@@ -28,14 +18,8 @@
 	require.ErrorIs(t, err, safemath.ErrOverflow)
 }
 
-<<<<<<< HEAD
 func WeightedOutOfRangeTest(t *testing.T, s Weighted) {
 	require := require.New(t)
-=======
-func TestWeightedOutOfRange(t *testing.T) {
-	require := require.New(t)
-	s := &weightedHeap{}
->>>>>>> d3c09eb1
 
 	require.NoError(s.Initialize([]uint64{1}))
 
@@ -43,14 +27,8 @@
 	require.False(ok)
 }
 
-<<<<<<< HEAD
 func WeightedSingletonTest(t *testing.T, s Weighted) {
 	require := require.New(t)
-=======
-func TestWeightedSingleton(t *testing.T) {
-	require := require.New(t)
-	s := &weightedHeap{}
->>>>>>> d3c09eb1
 
 	require.NoError(s.Initialize([]uint64{1}))
 
@@ -59,14 +37,8 @@
 	require.Zero(index)
 }
 
-<<<<<<< HEAD
 func WeightedWithZeroTest(t *testing.T, s Weighted) {
 	require := require.New(t)
-=======
-func TestWeightedWithZero(t *testing.T) {
-	require := require.New(t)
-	s := &weightedHeap{}
->>>>>>> d3c09eb1
 
 	require.NoError(s.Initialize([]uint64{0, 1}))
 
@@ -75,14 +47,8 @@
 	require.Equal(1, index)
 }
 
-<<<<<<< HEAD
 func WeightedDistributionTest(t *testing.T, s Weighted) {
 	require := require.New(t)
-=======
-func TestWeightedDistribution(t *testing.T) {
-	require := require.New(t)
-	s := &weightedHeap{}
->>>>>>> d3c09eb1
 
 	require.NoError(s.Initialize([]uint64{1, 1, 2, 3, 4}))
 
