<<<<<<< HEAD
// Copyright (C) 2019-2024, Lux Partners Limited. All rights reserved.
=======
// Copyright (C) 2019-2024, Ava Labs, Inc. All rights reserved.
>>>>>>> d3c09eb1
// See the file LICENSE for licensing terms.

package sampler

import (
	"fmt"
	"testing"

	"github.com/stretchr/testify/require"
)

func BenchmarkWeightedWithoutReplacement(b *testing.B) {
	sizes := []int{
		1,
		5,
		25,
		50,
		75,
		100,
	}
	for _, size := range sizes {
		b.Run(fmt.Sprintf("%d elements", size), func(b *testing.B) {
			require := require.New(b)
			s := NewWeightedWithoutReplacement()

<<<<<<< HEAD
func WeightedWithoutReplacementPowBenchmark(
	b *testing.B,
	s WeightedWithoutReplacement,
	exponent float64,
	size int,
	count int,
) {
	require := require.New(b)

	_, weights, err := CalcWeightedPoW(exponent, size)
	require.NoError(err)
	require.NoError(s.Initialize(weights))
=======
			_, weights, err := CalcWeightedPoW(0, 100000)
			require.NoError(err)
			require.NoError(s.Initialize(weights))
>>>>>>> d3c09eb1

			b.ResetTimer()
			for i := 0; i < b.N; i++ {
				_, _ = s.Sample(size)
			}
		})
	}
}<|MERGE_RESOLUTION|>--- conflicted
+++ resolved
@@ -1,8 +1,4 @@
-<<<<<<< HEAD
 // Copyright (C) 2019-2024, Lux Partners Limited. All rights reserved.
-=======
-// Copyright (C) 2019-2024, Ava Labs, Inc. All rights reserved.
->>>>>>> d3c09eb1
 // See the file LICENSE for licensing terms.
 
 package sampler
@@ -23,12 +19,21 @@
 		75,
 		100,
 	}
-	for _, size := range sizes {
-		b.Run(fmt.Sprintf("%d elements", size), func(b *testing.B) {
-			require := require.New(b)
-			s := NewWeightedWithoutReplacement()
+	for _, s := range weightedWithoutReplacementSamplers {
+		for _, size := range sizes {
+			b.Run(fmt.Sprintf("sampler %s with %d elements", s.name, size), func(b *testing.B) {
+				WeightedWithoutReplacementPowBenchmark(
+					b,
+					s.sampler,
+					0,
+					100000,
+					size,
+				)
+			})
+		}
+	}
+}
 
-<<<<<<< HEAD
 func WeightedWithoutReplacementPowBenchmark(
 	b *testing.B,
 	s WeightedWithoutReplacement,
@@ -41,16 +46,9 @@
 	_, weights, err := CalcWeightedPoW(exponent, size)
 	require.NoError(err)
 	require.NoError(s.Initialize(weights))
-=======
-			_, weights, err := CalcWeightedPoW(0, 100000)
-			require.NoError(err)
-			require.NoError(s.Initialize(weights))
->>>>>>> d3c09eb1
 
-			b.ResetTimer()
-			for i := 0; i < b.N; i++ {
-				_, _ = s.Sample(size)
-			}
-		})
+	b.ResetTimer()
+	for i := 0; i < b.N; i++ {
+		_, _ = s.Sample(count)
 	}
 }