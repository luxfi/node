--- conflicted
+++ resolved
@@ -1,8 +1,4 @@
-<<<<<<< HEAD
 // Copyright (C) 2019-2024, Lux Partners Limited. All rights reserved.
-=======
-// Copyright (C) 2019-2024, Ava Labs, Inc. All rights reserved.
->>>>>>> d3c09eb1
 // See the file LICENSE for licensing terms.
 
 package sampler
@@ -15,7 +11,6 @@
 	"github.com/stretchr/testify/require"
 )
 
-<<<<<<< HEAD
 var (
 	uniformSamplers = []struct {
 		name    string
@@ -72,15 +67,10 @@
 		},
 	}
 )
-=======
-func TestUniformInitializeMaxUint64(t *testing.T) {
-	s := NewUniform()
-	s.Initialize(math.MaxUint64)
 
 	for {
 		val, hasNext := s.Next()
 		require.True(t, hasNext)
->>>>>>> d3c09eb1
 
 		if val > math.MaxInt64 {
 			break
@@ -88,7 +78,6 @@
 	}
 }
 
-<<<<<<< HEAD
 func UniformInitializeMaxUint64Test(t *testing.T, s Uniform) {
 	s.Initialize(math.MaxUint64)
 
@@ -103,24 +92,14 @@
 }
 
 func UniformOutOfRangeTest(t *testing.T, s Uniform) {
-=======
-func TestUniformOutOfRange(t *testing.T) {
-	s := NewUniform()
->>>>>>> d3c09eb1
 	s.Initialize(0)
 
 	_, ok := s.Sample(1)
 	require.False(t, ok)
 }
 
-<<<<<<< HEAD
 func UniformEmptyTest(t *testing.T, s Uniform) {
 	require := require.New(t)
-=======
-func TestUniformEmpty(t *testing.T) {
-	require := require.New(t)
-	s := NewUniform()
->>>>>>> d3c09eb1
 
 	s.Initialize(1)
 
@@ -129,14 +108,8 @@
 	require.Empty(val)
 }
 
-<<<<<<< HEAD
 func UniformSingletonTest(t *testing.T, s Uniform) {
 	require := require.New(t)
-=======
-func TestUniformSingleton(t *testing.T) {
-	require := require.New(t)
-	s := NewUniform()
->>>>>>> d3c09eb1
 
 	s.Initialize(1)
 
@@ -145,14 +118,8 @@
 	require.Equal([]uint64{0}, val)
 }
 
-<<<<<<< HEAD
 func UniformDistributionTest(t *testing.T, s Uniform) {
 	require := require.New(t)
-=======
-func TestUniformDistribution(t *testing.T) {
-	require := require.New(t)
-	s := NewUniform()
->>>>>>> d3c09eb1
 
 	s.Initialize(3)
 
@@ -163,26 +130,15 @@
 	require.Equal([]uint64{0, 1, 2}, val)
 }
 
-<<<<<<< HEAD
 func UniformOverSampleTest(t *testing.T, s Uniform) {
-=======
-func TestUniformOverSample(t *testing.T) {
-	s := NewUniform()
->>>>>>> d3c09eb1
 	s.Initialize(3)
 
 	_, ok := s.Sample(4)
 	require.False(t, ok)
 }
 
-<<<<<<< HEAD
 func UniformLazilySample(t *testing.T, s Uniform) {
 	require := require.New(t)
-=======
-func TestUniformLazilySample(t *testing.T) {
-	require := require.New(t)
-	s := NewUniform()
->>>>>>> d3c09eb1
 
 	s.Initialize(3)
 
