<<<<<<< HEAD
// Copyright (C) 2019-2024, Lux Partners Limited. All rights reserved.
=======
// Copyright (C) 2019-2024, Ava Labs, Inc. All rights reserved.
>>>>>>> d3c09eb1
// See the file LICENSE for licensing terms.

package sampler

import (
	"math"
	"slices"
	"testing"

	"github.com/stretchr/testify/require"
<<<<<<< HEAD

	safemath "github.com/luxfi/node/utils/math"
)

var (
	weightedWithoutReplacementSamplers = []struct {
		name    string
		sampler WeightedWithoutReplacement
	}{
		{
			name: "generic with replacer and best",
			sampler: &weightedWithoutReplacementGeneric{
				u: &uniformReplacer{
					rng: globalRNG,
				},
				w: &weightedBest{
					samplers: []Weighted{
						&weightedArray{},
						&weightedHeap{},
						&weightedUniform{
							maxWeight: 1024,
						},
					},
					benchmarkIterations: 30,
				},
			},
		},
	}
	weightedWithoutReplacementTests = []struct {
		name string
		test func(*testing.T, WeightedWithoutReplacement)
	}{
		{
			name: "initialize overflow",
			test: WeightedWithoutReplacementInitializeOverflowTest,
		},
		{
			name: "out of range",
			test: WeightedWithoutReplacementOutOfRangeTest,
		},
		{
			name: "empty without weight",
			test: WeightedWithoutReplacementEmptyWithoutWeightTest,
		},
		{
			name: "empty",
			test: WeightedWithoutReplacementEmptyTest,
		},
		{
			name: "singleton",
			test: WeightedWithoutReplacementSingletonTest,
		},
		{
			name: "with zero",
			test: WeightedWithoutReplacementWithZeroTest,
		},
		{
			name: "distribution",
			test: WeightedWithoutReplacementDistributionTest,
		},
	}
=======

	safemath "github.com/ava-labs/avalanchego/utils/math"
>>>>>>> d3c09eb1
)

func TestWeightedWithoutReplacementInitializeOverflow(t *testing.T) {
	s := NewWeightedWithoutReplacement()
	err := s.Initialize([]uint64{1, math.MaxUint64})
	require.ErrorIs(t, err, safemath.ErrOverflow)
}

<<<<<<< HEAD
func WeightedWithoutReplacementOutOfRangeTest(
	t *testing.T,
	s WeightedWithoutReplacement,
) {
	require := require.New(t)

	require.NoError(s.Initialize([]uint64{1}))

=======
func TestWeightedWithoutReplacementOutOfRange(t *testing.T) {
	require := require.New(t)
	s := NewWeightedWithoutReplacement()

	require.NoError(s.Initialize([]uint64{1}))

>>>>>>> d3c09eb1
	_, ok := s.Sample(2)
	require.False(ok)
}

<<<<<<< HEAD
func WeightedWithoutReplacementEmptyWithoutWeightTest(
	t *testing.T,
	s WeightedWithoutReplacement,
) {
	require := require.New(t)

	require.NoError(s.Initialize(nil))

=======
func TestWeightedWithoutReplacementEmptyWithoutWeight(t *testing.T) {
	require := require.New(t)
	s := NewWeightedWithoutReplacement()

	require.NoError(s.Initialize(nil))

>>>>>>> d3c09eb1
	indices, ok := s.Sample(0)
	require.True(ok)
	require.Empty(indices)
}

<<<<<<< HEAD
func WeightedWithoutReplacementEmptyTest(
	t *testing.T,
	s WeightedWithoutReplacement,
) {
	require := require.New(t)
=======
func TestWeightedWithoutReplacementEmpty(t *testing.T) {
	require := require.New(t)
	s := NewWeightedWithoutReplacement()
>>>>>>> d3c09eb1

	require.NoError(s.Initialize([]uint64{1}))

	indices, ok := s.Sample(0)
	require.True(ok)
	require.Empty(indices)
}

<<<<<<< HEAD
func WeightedWithoutReplacementSingletonTest(
	t *testing.T,
	s WeightedWithoutReplacement,
) {
	require := require.New(t)

	require.NoError(s.Initialize([]uint64{1}))

=======
func TestWeightedWithoutReplacementSingleton(t *testing.T) {
	require := require.New(t)
	s := NewWeightedWithoutReplacement()

	require.NoError(s.Initialize([]uint64{1}))

>>>>>>> d3c09eb1
	indices, ok := s.Sample(1)
	require.True(ok)
	require.Equal([]int{0}, indices)
}

<<<<<<< HEAD
func WeightedWithoutReplacementWithZeroTest(
	t *testing.T,
	s WeightedWithoutReplacement,
) {
	require := require.New(t)
=======
func TestWeightedWithoutReplacementWithZero(t *testing.T) {
	require := require.New(t)
	s := NewWeightedWithoutReplacement()
>>>>>>> d3c09eb1

	require.NoError(s.Initialize([]uint64{0, 1}))

	indices, ok := s.Sample(1)
	require.True(ok)
	require.Equal([]int{1}, indices)
}

<<<<<<< HEAD
func WeightedWithoutReplacementDistributionTest(
	t *testing.T,
	s WeightedWithoutReplacement,
) {
	require := require.New(t)
=======
func TestWeightedWithoutReplacementDistribution(t *testing.T) {
	require := require.New(t)
	s := NewWeightedWithoutReplacement()
>>>>>>> d3c09eb1

	require.NoError(s.Initialize([]uint64{1, 1, 2}))

	indices, ok := s.Sample(4)
	require.True(ok)

	slices.Sort(indices)
	require.Equal([]int{0, 1, 2, 2}, indices)
}<|MERGE_RESOLUTION|>--- conflicted
+++ resolved
@@ -1,8 +1,4 @@
-<<<<<<< HEAD
 // Copyright (C) 2019-2024, Lux Partners Limited. All rights reserved.
-=======
-// Copyright (C) 2019-2024, Ava Labs, Inc. All rights reserved.
->>>>>>> d3c09eb1
 // See the file LICENSE for licensing terms.
 
 package sampler
@@ -13,7 +9,6 @@
 	"testing"
 
 	"github.com/stretchr/testify/require"
-<<<<<<< HEAD
 
 	safemath "github.com/luxfi/node/utils/math"
 )
@@ -75,19 +70,26 @@
 			test: WeightedWithoutReplacementDistributionTest,
 		},
 	}
-=======
-
-	safemath "github.com/ava-labs/avalanchego/utils/math"
->>>>>>> d3c09eb1
 )
 
-func TestWeightedWithoutReplacementInitializeOverflow(t *testing.T) {
-	s := NewWeightedWithoutReplacement()
+func TestAllWeightedWithoutReplacement(t *testing.T) {
+	for _, s := range weightedWithoutReplacementSamplers {
+		for _, test := range weightedWithoutReplacementTests {
+			t.Run(fmt.Sprintf("sampler %s test %s", s.name, test.name), func(t *testing.T) {
+				test.test(t, s.sampler)
+			})
+		}
+	}
+}
+
+func WeightedWithoutReplacementInitializeOverflowTest(
+	t *testing.T,
+	s WeightedWithoutReplacement,
+) {
 	err := s.Initialize([]uint64{1, math.MaxUint64})
 	require.ErrorIs(t, err, safemath.ErrOverflow)
 }
 
-<<<<<<< HEAD
 func WeightedWithoutReplacementOutOfRangeTest(
 	t *testing.T,
 	s WeightedWithoutReplacement,
@@ -96,19 +98,10 @@
 
 	require.NoError(s.Initialize([]uint64{1}))
 
-=======
-func TestWeightedWithoutReplacementOutOfRange(t *testing.T) {
-	require := require.New(t)
-	s := NewWeightedWithoutReplacement()
-
-	require.NoError(s.Initialize([]uint64{1}))
-
->>>>>>> d3c09eb1
 	_, ok := s.Sample(2)
 	require.False(ok)
 }
 
-<<<<<<< HEAD
 func WeightedWithoutReplacementEmptyWithoutWeightTest(
 	t *testing.T,
 	s WeightedWithoutReplacement,
@@ -117,30 +110,16 @@
 
 	require.NoError(s.Initialize(nil))
 
-=======
-func TestWeightedWithoutReplacementEmptyWithoutWeight(t *testing.T) {
-	require := require.New(t)
-	s := NewWeightedWithoutReplacement()
-
-	require.NoError(s.Initialize(nil))
-
->>>>>>> d3c09eb1
 	indices, ok := s.Sample(0)
 	require.True(ok)
 	require.Empty(indices)
 }
 
-<<<<<<< HEAD
 func WeightedWithoutReplacementEmptyTest(
 	t *testing.T,
 	s WeightedWithoutReplacement,
 ) {
 	require := require.New(t)
-=======
-func TestWeightedWithoutReplacementEmpty(t *testing.T) {
-	require := require.New(t)
-	s := NewWeightedWithoutReplacement()
->>>>>>> d3c09eb1
 
 	require.NoError(s.Initialize([]uint64{1}))
 
@@ -149,7 +128,6 @@
 	require.Empty(indices)
 }
 
-<<<<<<< HEAD
 func WeightedWithoutReplacementSingletonTest(
 	t *testing.T,
 	s WeightedWithoutReplacement,
@@ -158,30 +136,16 @@
 
 	require.NoError(s.Initialize([]uint64{1}))
 
-=======
-func TestWeightedWithoutReplacementSingleton(t *testing.T) {
-	require := require.New(t)
-	s := NewWeightedWithoutReplacement()
-
-	require.NoError(s.Initialize([]uint64{1}))
-
->>>>>>> d3c09eb1
 	indices, ok := s.Sample(1)
 	require.True(ok)
 	require.Equal([]int{0}, indices)
 }
 
-<<<<<<< HEAD
 func WeightedWithoutReplacementWithZeroTest(
 	t *testing.T,
 	s WeightedWithoutReplacement,
 ) {
 	require := require.New(t)
-=======
-func TestWeightedWithoutReplacementWithZero(t *testing.T) {
-	require := require.New(t)
-	s := NewWeightedWithoutReplacement()
->>>>>>> d3c09eb1
 
 	require.NoError(s.Initialize([]uint64{0, 1}))
 
@@ -190,17 +154,11 @@
 	require.Equal([]int{1}, indices)
 }
 
-<<<<<<< HEAD
 func WeightedWithoutReplacementDistributionTest(
 	t *testing.T,
 	s WeightedWithoutReplacement,
 ) {
 	require := require.New(t)
-=======
-func TestWeightedWithoutReplacementDistribution(t *testing.T) {
-	require := require.New(t)
-	s := NewWeightedWithoutReplacement()
->>>>>>> d3c09eb1
 
 	require.NoError(s.Initialize([]uint64{1, 1, 2}))
 
