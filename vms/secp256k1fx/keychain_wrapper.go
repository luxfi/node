--- conflicted
+++ resolved
@@ -23,17 +23,8 @@
 }
 
 // Addresses implements keychain.Keychain
-<<<<<<< HEAD
-func (kw *keychainWrapper) Addresses() keychain.Set[ids.ShortID] {
-	addrs := make(keychain.Set[ids.ShortID], kw.Keychain.Addrs.Len())
-	for addr := range kw.Keychain.Addrs {
-		addrs[addr] = struct{}{}
-	}
-	return addrs
-=======
 func (kw *keychainWrapper) Addresses() set.Set[ids.ShortID] {
 	return kw.Keychain.Addrs
->>>>>>> 5d385f6d
 }
 
 // WrapKeychain wraps a Keychain to implement the ledger keychain interface
