--- conflicted
+++ resolved
@@ -7,18 +7,10 @@
 	"context"
 	"encoding/json"
 	"errors"
-	"reflect"
 
-	"github.com/luxfi/consensus"
 	"github.com/luxfi/ids"
 	"github.com/luxfi/node/utils"
-<<<<<<< HEAD
-	"github.com/luxfi/node/utils/constants"
-	"github.com/luxfi/node/utils/formatting/address"
-	"github.com/luxfi/node/utils/set"
-=======
 	"github.com/luxfi/math/set"
->>>>>>> 5d385f6d
 	"github.com/luxfi/node/vms/components/verify"
 )
 
@@ -149,35 +141,6 @@
 		return addr.String(), nil
 	}
 
-	// Use reflection to check if context has BCLookup field
-	// This handles testcontext.Context and similar types
-	var bcLookup ids.AliaserReader
-	ctxValue := reflect.ValueOf(ctx)
-	if ctxValue.Kind() == reflect.Ptr {
-		ctxValue = ctxValue.Elem()
-	}
-	if ctxValue.Kind() == reflect.Struct {
-		bcLookupField := ctxValue.FieldByName("BCLookup")
-		if bcLookupField.IsValid() && !bcLookupField.IsNil() {
-			if lookup, ok := bcLookupField.Interface().(ids.AliaserReader); ok {
-				bcLookup = lookup
-			}
-		}
-	}
-	
-	if bcLookup != nil {
-		chainAlias, err := bcLookup.PrimaryAlias(consensus.GetChainID(ctx))
-		if err == nil && chainAlias != "" {
-			// Get HRP based on network ID
-			networkID := consensus.GetNetworkID(ctx)
-			hrp := constants.GetHRP(networkID)
-			addrStr, err := address.Format(chainAlias, hrp, addr.Bytes())
-			if err == nil {
-				return addrStr, nil
-			}
-		}
-	}
-
-	// Fallback to simple string representation
+	// Without BCLookup in context, just return the address string
 	return addr.String(), nil
 }