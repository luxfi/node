--- conflicted
+++ resolved
@@ -159,26 +159,16 @@
 	}
 
 	feeCalculator := state.PickFeeCalculator(m.txExecutorBackend.Config, stateDiff)
-<<<<<<< HEAD
-	err = tx.Unsigned.Visit(&executor.StandardTxExecutor{
-		Backend:       m.txExecutorBackend,
-		State:         stateDiff,
-		FeeCalculator: feeCalculator,
-		Tx:            tx,
-	})
-	if err != nil {
-		return fmt.Errorf("failed execution: %w", err)
-	}
-	return nil
-=======
 	_, _, _, err = executor.StandardTx(
 		m.txExecutorBackend,
 		feeCalculator,
 		tx,
 		stateDiff,
 	)
-	return err
->>>>>>> 47bab3df
+	if err != nil {
+		return fmt.Errorf("failed execution: %w", err)
+	}
+	return nil
 }
 
 func (m *manager) VerifyUniqueInputs(blkID ids.ID, inputs set.Set[ids.ID]) error {
