// (c) 2019-2020, Ava Labs, Inc. All rights reserved.
// See the file LICENSE for licensing terms.

package platformvm

import (
	"bytes"
	"encoding/json"
	"fmt"
	"math/rand"
	"strings"
	"testing"

	"github.com/ava-labs/avalanchego/api"
	"github.com/ava-labs/avalanchego/api/keystore"
	"github.com/ava-labs/avalanchego/chains/atomic"
	"github.com/ava-labs/avalanchego/database/manager"
	"github.com/ava-labs/avalanchego/database/prefixdb"
	"github.com/ava-labs/avalanchego/ids"
	"github.com/ava-labs/avalanchego/utils/constants"
	"github.com/ava-labs/avalanchego/utils/crypto"
	"github.com/ava-labs/avalanchego/utils/formatting"
	cjson "github.com/ava-labs/avalanchego/utils/json"
	"github.com/ava-labs/avalanchego/utils/logging"
	"github.com/ava-labs/avalanchego/vms/avm"
	"github.com/ava-labs/avalanchego/vms/components/avax"
	"github.com/ava-labs/avalanchego/vms/secp256k1fx"
	"github.com/stretchr/testify/assert"
)

var (
	// Test user username
	testUsername string = "ScoobyUser"

	// Test user password, must meet minimum complexity/length requirements
	testPassword string = "ShaggyPassword1Zoinks!"

	// Bytes docoded from CB58 "ewoqjP7PxY4yr3iLTpLisriqt94hdyDFNgchSxGGztUrTXtNN"
	testPrivateKey []byte = []byte{
		0x56, 0x28, 0x9e, 0x99, 0xc9, 0x4b, 0x69, 0x12,
		0xbf, 0xc1, 0x2a, 0xdc, 0x09, 0x3c, 0x9b, 0x51,
		0x12, 0x4f, 0x0d, 0xc5, 0x4a, 0xc7, 0xa7, 0x66,
		0xb2, 0xbc, 0x5c, 0xcf, 0x55, 0x8d, 0x80, 0x27,
	}

	// 3cb7d3842e8cee6a0ebd09f1fe884f6861e1b29c
	// Platform address resulting from the above private key
	testAddress string = "P-testing18jma8ppw3nhx5r4ap8clazz0dps7rv5umpc36y"
)

func defaultService(t *testing.T) *Service {
	vm, _ := defaultVM()
	vm.ctx.Lock.Lock()
	defer vm.ctx.Lock.Unlock()
	ks, err := keystore.New(logging.NoLog{}, manager.NewDefaultMemDBManager())
	if err != nil {
		t.Fatal(err)
	}
	if err := ks.CreateUser(testUsername, testPassword); err != nil {
		t.Fatal(err)
	}
	vm.ctx.Keystore = ks.NewBlockchainKeyStore(vm.ctx.ChainID)
	return &Service{vm: vm}
}

// Give user [testUsername] control of [testPrivateKey] and keys[0] (which is funded)
func defaultAddress(t *testing.T, service *Service) {
	service.vm.ctx.Lock.Lock()
	defer service.vm.ctx.Lock.Unlock()
	userDB, err := service.vm.ctx.Keystore.GetDatabase(testUsername, testPassword)
	if err != nil {
		t.Fatal(err)
	}
	user := user{db: userDB}
	pk, err := service.vm.factory.ToPrivateKey(testPrivateKey)
	if err != nil {
		t.Fatal(err)
	}
	privKey := pk.(*crypto.PrivateKeySECP256K1R)
	if err := user.putAddress(privKey); err != nil {
		t.Fatal(err)
	} else if err := user.putAddress(keys[0]); err != nil {
		t.Fatal(err)
	}
}

func TestAddValidator(t *testing.T) {
	expectedJSONString := `{"username":"","password":"","from":null,"changeAddr":"","txID":"11111111111111111111111111111111LpoYY","startTime":"0","endTime":"0","nodeID":"","rewardAddress":"","delegationFeeRate":"0.0000"}`
	args := AddValidatorArgs{}
	bytes, err := json.Marshal(&args)
	if err != nil {
		t.Fatal(err)
	}
	jsonString := string(bytes)
	if jsonString != expectedJSONString {
		t.Fatalf("Expected: %s\nResult: %s", expectedJSONString, jsonString)
	}
}

func TestCreateBlockchainArgsParsing(t *testing.T) {
	jsonString := `{"vmID":"lol","fxIDs":["secp256k1"], "name":"awesome", "username":"bob loblaw", "password":"yeet", "genesisData":"SkB92YpWm4Q2iPnLGCuDPZPgUQMxajqQQuz91oi3xD984f8r"}`
	args := CreateBlockchainArgs{}
	err := json.Unmarshal([]byte(jsonString), &args)
	if err != nil {
		t.Fatal(err)
	}
	if _, err = json.Marshal(args.GenesisData); err != nil {
		t.Fatal(err)
	}
}

func TestExportKey(t *testing.T) {
	jsonString := `{"username":"ScoobyUser","password":"ShaggyPassword1Zoinks!","address":"` + testAddress + `"}`
	args := ExportKeyArgs{}
	err := json.Unmarshal([]byte(jsonString), &args)
	if err != nil {
		t.Fatal(err)
	}

	service := defaultService(t)
	defaultAddress(t, service)
	service.vm.ctx.Lock.Lock()
	defer func() {
		if err := service.vm.Shutdown(); err != nil {
			t.Fatal(err)
		}
		service.vm.ctx.Lock.Unlock()
	}()

	reply := ExportKeyReply{}
	if err := service.ExportKey(nil, &args, &reply); err != nil {
		t.Fatal(err)
	}

	if !strings.HasPrefix(reply.PrivateKey, constants.SecretKeyPrefix) {
		t.Fatalf("ExportKeyReply is missing secret key prefix: %s", constants.SecretKeyPrefix)
	}
	privateKeyString := strings.TrimPrefix(reply.PrivateKey, constants.SecretKeyPrefix)
	privKeyBytes, err := formatting.Decode(formatting.CB58, privateKeyString)
	if err != nil {
		t.Fatalf("Failed to parse key: %s", err)
	}
	if !bytes.Equal(testPrivateKey, privKeyBytes) {
		t.Fatalf("Expected %v, got %v", testPrivateKey, privKeyBytes)
	}
}

func TestImportKey(t *testing.T) {
	jsonString := `{"username":"ScoobyUser","password":"ShaggyPassword1Zoinks!","privateKey":"PrivateKey-ewoqjP7PxY4yr3iLTpLisriqt94hdyDFNgchSxGGztUrTXtNN"}`
	args := ImportKeyArgs{}
	err := json.Unmarshal([]byte(jsonString), &args)
	if err != nil {
		t.Fatal(err)
	}

	service := defaultService(t)
	service.vm.ctx.Lock.Lock()
	defer func() {
		if err := service.vm.Shutdown(); err != nil {
			t.Fatal(err)
		}
		service.vm.ctx.Lock.Unlock()
	}()

	reply := api.JSONAddress{}
	if err := service.ImportKey(nil, &args, &reply); err != nil {
		t.Fatal(err)
	}
	if testAddress != reply.Address {
		t.Fatalf("Expected %q, got %q", testAddress, reply.Address)
	}
}

// Test issuing a tx, having it be dropped, and then re-issued and accepted
func TestGetTxStatus(t *testing.T) {
	service := defaultService(t)
	defaultAddress(t, service)
	service.vm.ctx.Lock.Lock()
	defer func() {
		if err := service.vm.Shutdown(); err != nil {
			t.Fatal(err)
		}
		service.vm.ctx.Lock.Unlock()
	}()

	factory := crypto.FactorySECP256K1R{}
	recipientKeyIntf, err := factory.NewPrivateKey()
<<<<<<< HEAD
	if err != nil {
		t.Fatal(err)
	}
	recipientKey := recipientKeyIntf.(*crypto.PrivateKeySECP256K1R)

	m := &atomic.Memory{}
	err = m.Initialize(logging.NoLog{}, prefixdb.New([]byte{}, service.vm.dbManager.Current()))
	if err != nil {
		t.Fatal(err)
	}

	sm := m.NewSharedMemory(service.vm.ctx.ChainID)
	peerSharedMemory := m.NewSharedMemory(avmID)

	// #nosec G404
	utxo := &avax.UTXO{
		UTXOID: avax.UTXOID{
			TxID:        ids.GenerateTestID(),
			OutputIndex: rand.Uint32(),
		},
		Asset: avax.Asset{ID: avaxAssetID},
		Out: &secp256k1fx.TransferOutput{
			Amt: 1234567,
			OutputOwners: secp256k1fx.OutputOwners{
				Locktime:  0,
				Addrs:     []ids.ShortID{recipientKey.PublicKey().Address()},
				Threshold: 1,
			},
		},
	}
	utxoBytes, err := Codec.Marshal(codecVersion, utxo)
	if err != nil {
		t.Fatal(err)
	}
=======
	if err != nil {
		t.Fatal(err)
	}
	recipientKey := recipientKeyIntf.(*crypto.PrivateKeySECP256K1R)

	m := &atomic.Memory{}
	err = m.Initialize(logging.NoLog{}, prefixdb.New([]byte{}, service.vm.dbManager.Current().Database))
	if err != nil {
		t.Fatal(err)
	}

	sm := m.NewSharedMemory(service.vm.ctx.ChainID)
	peerSharedMemory := m.NewSharedMemory(avmID)

	// #nosec G404
	utxo := &avax.UTXO{
		UTXOID: avax.UTXOID{
			TxID:        ids.GenerateTestID(),
			OutputIndex: rand.Uint32(),
		},
		Asset: avax.Asset{ID: avaxAssetID},
		Out: &secp256k1fx.TransferOutput{
			Amt: 1234567,
			OutputOwners: secp256k1fx.OutputOwners{
				Locktime:  0,
				Addrs:     []ids.ShortID{recipientKey.PublicKey().Address()},
				Threshold: 1,
			},
		},
	}
	utxoBytes, err := Codec.Marshal(codecVersion, utxo)
	if err != nil {
		t.Fatal(err)
	}
>>>>>>> 0e73ce01
	inputID := utxo.InputID()
	if err := peerSharedMemory.Put(service.vm.ctx.ChainID, []*atomic.Element{{
		Key:   inputID[:],
		Value: utxoBytes,
		Traits: [][]byte{
			recipientKey.PublicKey().Address().Bytes(),
		},
	}}); err != nil {
		t.Fatal(err)
	}

	oldAtomicUTXOManager := service.vm.AtomicUTXOManager
	newAtomicUTXOManager := avax.NewAtomicUTXOManager(sm, Codec)

	service.vm.AtomicUTXOManager = newAtomicUTXOManager
	tx, err := service.vm.newImportTx(avmID, ids.ShortEmpty, []*crypto.PrivateKeySECP256K1R{recipientKey}, ids.ShortEmpty)
	if err != nil {
		t.Fatal(err)
	}
	service.vm.AtomicUTXOManager = oldAtomicUTXOManager

	arg := &GetTxStatusArgs{TxID: tx.ID()}
	argIncludeReason := &GetTxStatusArgs{TxID: tx.ID(), IncludeReason: true}

	var resp GetTxStatusResponse
	err = service.GetTxStatus(nil, arg, &resp)
	switch {
	case err != nil:
		t.Fatal(err)
	case resp.Status != Unknown:
		t.Fatalf("status should be unknown but is %s", resp.Status)
	case resp.Reason != "":
		t.Fatalf("reason should be empty but is %s", resp.Reason)
	}

	resp = GetTxStatusResponse{} // reset

	err = service.GetTxStatus(nil, argIncludeReason, &resp)
	switch {
	case err != nil:
		t.Fatal(err)
	case resp.Status != Unknown:
		t.Fatalf("status should be unknown but is %s", resp.Status)
	case resp.Reason != "":
		t.Fatalf("reason should be empty but is %s", resp.Reason)
	}

	// put the chain in existing chain list
	if err := service.vm.mempool.IssueTx(tx); err != nil {
		t.Fatal(err)
	} else if _, err := service.vm.BuildBlock(); err == nil {
		t.Fatal("should have errored because of missing funds")
	}

	resp = GetTxStatusResponse{} // reset
	err = service.GetTxStatus(nil, arg, &resp)
	switch {
	case err != nil:
		t.Fatal(err)
	case resp.Status != Dropped:
		t.Fatalf("status should be Dropped but is %s", resp.Status)
	case resp.Reason != "":
		t.Fatal("reason should be empty when IncludeReason is false")
	}

	resp = GetTxStatusResponse{} // reset
	err = service.GetTxStatus(nil, argIncludeReason, &resp)
	switch {
	case err != nil:
		t.Fatal(err)
	case resp.Status != Dropped:
		t.Fatalf("status should be Dropped but is %s", resp.Status)
	case resp.Reason == "":
		t.Fatalf("reason shouldn't be empty")
	}

	service.vm.AtomicUTXOManager = newAtomicUTXOManager
	service.vm.ctx.SharedMemory = sm

	if err := service.vm.mempool.IssueTx(tx); err != nil {
		t.Fatal(err)
	} else if block, err := service.vm.BuildBlock(); err != nil {
		t.Fatal(err)
	} else if blk, ok := block.(*AtomicBlock); !ok {
		t.Fatalf("should be *AtomicBlock but is %T", block)
	} else if err := blk.Verify(); err != nil {
		t.Fatal(err)
	} else if err := blk.Accept(); err != nil {
		t.Fatal(err)
	}

	resp = GetTxStatusResponse{} // reset
	err = service.GetTxStatus(nil, arg, &resp)
	switch {
	case err != nil:
		t.Fatal(err)
	case resp.Status != Committed:
		t.Fatalf("status should be Committed but is %s", resp.Status)
	case resp.Reason != "":
		t.Fatalf("reason should be empty but is %s", resp.Reason)
	}
}

// Test issuing and then retrieving a transaction
func TestGetTx(t *testing.T) {
	service := defaultService(t)
	defaultAddress(t, service)
	service.vm.ctx.Lock.Lock()
	defer func() {
		if err := service.vm.Shutdown(); err != nil {
			t.Fatal(err)
		}
		service.vm.ctx.Lock.Unlock()
	}()

	type test struct {
		description string
		createTx    func() (*Tx, error)
	}

	tests := []test{
		{
			"standard block",
			func() (*Tx, error) {
				return service.vm.newCreateChainTx( // Test GetTx works for standard blocks
					testSubnet1.ID(),
					nil,
					avm.ID,
					nil,
					"chain name",
					[]*crypto.PrivateKeySECP256K1R{testSubnet1ControlKeys[0], testSubnet1ControlKeys[1]},
					keys[0].PublicKey().Address(), // change addr
				)
			},
		},
		{
			"proposal block",
			func() (*Tx, error) {
				return service.vm.newAddValidatorTx( // Test GetTx works for proposal blocks
					service.vm.MinValidatorStake,
					uint64(service.vm.clock.Time().Add(syncBound).Unix()),
					uint64(service.vm.clock.Time().Add(syncBound).Add(defaultMinStakingDuration).Unix()),
					ids.GenerateTestShortID(),
					ids.GenerateTestShortID(),
					0,
					[]*crypto.PrivateKeySECP256K1R{keys[0]},
					keys[0].PublicKey().Address(), // change addr
				)
			},
		},
		{
			"atomic block",
			func() (*Tx, error) {
				return service.vm.newExportTx( // Test GetTx works for proposal blocks
					100,
					service.vm.ctx.XChainID,
					ids.GenerateTestShortID(),
					[]*crypto.PrivateKeySECP256K1R{keys[0]},
					keys[0].PublicKey().Address(), // change addr
				)
			},
		},
	}

	for _, test := range tests {
		tx, err := test.createTx()
		if err != nil {
			t.Fatalf("failed test '%s': %s", test.description, err)
		}
		arg := &api.GetTxArgs{
			TxID:     tx.ID(),
			Encoding: formatting.CB58,
		}
		var response api.FormattedTx
		if err := service.GetTx(nil, arg, &response); err == nil {
			t.Fatalf("failed test '%s': haven't issued tx yet so shouldn't be able to get it", test.description)
		} else if err := service.vm.mempool.IssueTx(tx); err != nil {
			t.Fatalf("failed test '%s': %s", test.description, err)
		} else if block, err := service.vm.BuildBlock(); err != nil {
			t.Fatalf("failed test '%s': %s", test.description, err)
		} else if err := block.Verify(); err != nil {
			t.Fatalf("failed test '%s': %s", test.description, err)
		} else if err := block.Accept(); err != nil {
			t.Fatalf("failed test '%s': %s", test.description, err)
		} else if blk, ok := block.(*ProposalBlock); ok { // For proposal blocks, commit them
			if options, err := blk.Options(); err != nil {
				t.Fatalf("failed test '%s': %s", test.description, err)
			} else if commit, ok := options[0].(*CommitBlock); !ok {
				t.Fatalf("failed test '%s': should prefer to commit", test.description)
			} else if err := commit.Verify(); err != nil {
				t.Fatalf("failed test '%s': %s", test.description, err)
			} else if err := commit.Accept(); err != nil {
				t.Fatalf("failed test '%s': %s", test.description, err)
			}
		} else if err := service.GetTx(nil, arg, &response); err != nil {
			t.Fatalf("failed test '%s': %s", test.description, err)
		} else {
			responseTxBytes, err := formatting.Decode(response.Encoding, response.Tx)
			if err != nil {
				t.Fatalf("failed test '%s': %s", test.description, err)
			}
			if !bytes.Equal(responseTxBytes, tx.Bytes()) {
				t.Fatalf("failed test '%s': byte representation of tx in response is incorrect", test.description)
			}
		}
	}
}

// Test method GetBalance
func TestGetBalance(t *testing.T) {
	service := defaultService(t)
	defaultAddress(t, service)
	service.vm.ctx.Lock.Lock()
	defer func() {
		if err := service.vm.Shutdown(); err != nil {
			t.Fatal(err)
		}
		service.vm.ctx.Lock.Unlock()
	}()

	// Ensure GetStake is correct for each of the genesis validators
	genesis, _ := defaultGenesis()
	for _, utxo := range genesis.UTXOs {
		request := api.JSONAddress{
			Address: fmt.Sprintf("P-%s", utxo.Address),
		}
		reply := GetBalanceResponse{}
		if err := service.GetBalance(nil, &request, &reply); err != nil {
			t.Fatal(err)
		}
		if reply.Balance != cjson.Uint64(defaultBalance) {
			t.Fatalf("Wrong balance. Expected %d ; Returned %d", reply.Balance, defaultBalance)
		}
		if reply.Unlocked != cjson.Uint64(defaultBalance) {
			t.Fatalf("Wrong unlocked balance. Expected %d ; Returned %d", reply.Unlocked, defaultBalance)
		}
		if reply.LockedStakeable != 0 {
			t.Fatalf("Wrong locked stakeable balance. Expected %d ; Returned %d", reply.LockedStakeable, 0)
		}
		if reply.LockedNotStakeable != 0 {
			t.Fatalf("Wrong locked not stakeable balance. Expected %d ; Returned %d", reply.LockedNotStakeable, 0)
		}
	}
}

// Test method GetStake
func TestGetStake(t *testing.T) {
	assert := assert.New(t)
	service := defaultService(t)
	defaultAddress(t, service)
	service.vm.ctx.Lock.Lock()
	defer func() {
		err := service.vm.Shutdown()
		assert.NoError(err)
		service.vm.ctx.Lock.Unlock()
	}()

	// Ensure GetStake is correct for each of the genesis validators
	genesis, _ := defaultGenesis()
	addrsStrs := []string{}
	for i, validator := range genesis.Validators {
		addr := fmt.Sprintf("P-%s", validator.RewardOwner.Addresses[0])
		addrsStrs = append(addrsStrs, addr)
		args := GetStakeArgs{
			api.JSONAddresses{
				Addresses: []string{addr},
			},
			formatting.Hex,
		}
		response := GetStakeReply{}
		err := service.GetStake(nil, &args, &response)
		assert.NoError(err)
		assert.EqualValues(uint64(defaultWeight), uint64(response.Staked))
		assert.Len(response.Outputs, 1)
		// Unmarshal into an output
		outputBytes, err := formatting.Decode(args.Encoding, response.Outputs[0])
		assert.NoError(err)
		var output avax.TransferableOutput
		_, err = service.vm.codec.Unmarshal(outputBytes, &output)
		assert.NoError(err)
		out, ok := output.Out.(*secp256k1fx.TransferOutput)
		assert.True(ok)
		assert.EqualValues(out.Amount(), defaultWeight)
		assert.EqualValues(out.Threshold, 1)
		assert.Len(out.Addrs, 1)
		assert.Equal(keys[i].PublicKey().Address(), out.Addrs[0])
		assert.EqualValues(out.Locktime, 0)
	}

	// Make sure this works for multiple addresses
	args := GetStakeArgs{
		api.JSONAddresses{
			Addresses: addrsStrs,
		},
		formatting.Hex,
	}
	response := GetStakeReply{}
	err := service.GetStake(nil, &args, &response)
	assert.NoError(err)
	assert.EqualValues(len(genesis.Validators)*defaultWeight, response.Staked)
	assert.Len(response.Outputs, len(genesis.Validators))
	for _, outputStr := range response.Outputs {
		outputBytes, err := formatting.Decode(args.Encoding, outputStr)
		assert.NoError(err)
		var output avax.TransferableOutput
		_, err = service.vm.codec.Unmarshal(outputBytes, &output)
		assert.NoError(err)
		out, ok := output.Out.(*secp256k1fx.TransferOutput)
		assert.True(ok)
		assert.EqualValues(defaultWeight, out.Amount())
		assert.EqualValues(out.Threshold, 1)
		assert.EqualValues(out.Locktime, 0)
		assert.Len(out.Addrs, 1)
	}

	oldStake := uint64(defaultWeight)

	// Add a delegator
	stakeAmt := service.vm.MinDelegatorStake + 12345
	delegatorNodeID := keys[0].PublicKey().Address()
	delegatorEndTime := uint64(defaultGenesisTime.Add(defaultMinStakingDuration).Unix())
	tx, err := service.vm.newAddDelegatorTx(
		stakeAmt,
		uint64(defaultGenesisTime.Unix()),
		delegatorEndTime,
		delegatorNodeID,
		ids.GenerateTestShortID(),
		[]*crypto.PrivateKeySECP256K1R{keys[0]},
		keys[0].PublicKey().Address(), // change addr
	)
	assert.NoError(err)

	service.vm.internalState.AddCurrentStaker(tx, 0)
	service.vm.internalState.AddTx(tx, Committed)
	err = service.vm.internalState.Commit()
	assert.NoError(err)
	err = service.vm.internalState.(*internalStateImpl).loadCurrentValidators()
	assert.NoError(err)

	// Make sure the delegator addr has the right stake (old stake + stakeAmt)
	addr, _ := service.vm.FormatLocalAddress(keys[0].PublicKey().Address())
	args.Addresses = []string{addr}
	err = service.GetStake(nil, &args, &response)
	assert.NoError(err)
	assert.EqualValues(oldStake+stakeAmt, uint64(response.Staked))
	assert.Len(response.Outputs, 2)
	// Unmarshal into transferableoutputs
	outputs := make([]avax.TransferableOutput, 2)
	for i := range outputs {
		outputBytes, err := formatting.Decode(args.Encoding, response.Outputs[i])
		assert.NoError(err)
		_, err = service.vm.codec.Unmarshal(outputBytes, &outputs[i])
		assert.NoError(err)
	}
	// Make sure the stake amount is as expected
	assert.EqualValues(stakeAmt+oldStake, outputs[0].Out.Amount()+outputs[1].Out.Amount())

	oldStake = uint64(response.Staked)

	// Make sure this works for pending stakers
	// Add a pending staker
	stakeAmt = service.vm.MinValidatorStake + 54321
	pendingStakerNodeID := ids.GenerateTestShortID()
	pendingStakerEndTime := uint64(defaultGenesisTime.Add(defaultMinStakingDuration).Unix())
	tx, err = service.vm.newAddValidatorTx(
		stakeAmt,
		uint64(defaultGenesisTime.Unix()),
		pendingStakerEndTime,
		pendingStakerNodeID,
		ids.GenerateTestShortID(),
		0,
		[]*crypto.PrivateKeySECP256K1R{keys[0]},
		keys[0].PublicKey().Address(), // change addr
	)
	assert.NoError(err)

	service.vm.internalState.AddPendingStaker(tx)
	service.vm.internalState.AddTx(tx, Committed)
	err = service.vm.internalState.Commit()
	assert.NoError(err)
	err = service.vm.internalState.(*internalStateImpl).loadPendingValidators()
	assert.NoError(err)

	// Make sure the delegator has the right stake (old stake + stakeAmt)
	err = service.GetStake(nil, &args, &response)
	assert.NoError(err)
	assert.EqualValues(oldStake+stakeAmt, response.Staked)
	assert.Len(response.Outputs, 3)
	outputs = make([]avax.TransferableOutput, 3)
	// Unmarshal
	for i := range outputs {
		outputBytes, err := formatting.Decode(args.Encoding, response.Outputs[i])
		assert.NoError(err)
		_, err = service.vm.codec.Unmarshal(outputBytes, &outputs[i])
		assert.NoError(err)
	}
	// Make sure the stake amount is as expected
	assert.EqualValues(stakeAmt+oldStake, outputs[0].Out.Amount()+outputs[1].Out.Amount()+outputs[2].Out.Amount())
}

// Test method GetCurrentValidators
func TestGetCurrentValidators(t *testing.T) {
	service := defaultService(t)
	defaultAddress(t, service)
	service.vm.ctx.Lock.Lock()
	defer func() {
		if err := service.vm.Shutdown(); err != nil {
			t.Fatal(err)
		}
		service.vm.ctx.Lock.Unlock()
	}()

	genesis, _ := defaultGenesis()

	// Call getValidators
	args := GetCurrentValidatorsArgs{SubnetID: constants.PrimaryNetworkID}
	response := GetCurrentValidatorsReply{}

	err := service.GetCurrentValidators(nil, &args, &response)
	switch {
	case err != nil:
		t.Fatal(err)
	case len(response.Validators) != len(genesis.Validators):
		t.Fatalf("should be %d validators but are %d", len(genesis.Validators), len(response.Validators))
	}

	for _, vdr := range genesis.Validators {
		found := false
		for i := 0; i < len(response.Validators) && !found; i++ {
			gotVdr, ok := response.Validators[i].(APIPrimaryValidator)
			switch {
			case !ok:
				t.Fatal("expected APIPrimaryValidator")
			case gotVdr.NodeID != vdr.NodeID:
			case gotVdr.EndTime != vdr.EndTime:
				t.Fatalf("expected end time of %s to be %v but got %v",
					vdr.NodeID,
					vdr.EndTime,
					gotVdr.EndTime,
				)
			case gotVdr.StartTime != vdr.StartTime:
				t.Fatalf("expected start time of %s to be %v but got %v",
					vdr.NodeID,
					vdr.StartTime,
					gotVdr.StartTime,
				)
			case gotVdr.Weight != vdr.Weight:
				t.Fatalf("expected weight of %s to be %v but got %v",
					vdr.NodeID,
					vdr.Weight,
					gotVdr.Weight,
				)
			default:
				found = true
			}
		}
		if !found {
			t.Fatalf("expected validators to contain %s but didn't", vdr.NodeID)
		}
	}

	// Add a delegator
	stakeAmt := service.vm.MinDelegatorStake + 12345
	validatorNodeID := keys[1].PublicKey().Address()
	delegatorStartTime := uint64(defaultValidateStartTime.Unix())
	delegatorEndTime := uint64(defaultValidateStartTime.Add(defaultMinStakingDuration).Unix())

	tx, err := service.vm.newAddDelegatorTx(
		stakeAmt,
		delegatorStartTime,
		delegatorEndTime,
		validatorNodeID,
		ids.GenerateTestShortID(),
		[]*crypto.PrivateKeySECP256K1R{keys[0]},
		keys[0].PublicKey().Address(), // change addr
	)
	if err != nil {
		t.Fatal(err)
	}

	service.vm.internalState.AddCurrentStaker(tx, 0)
	service.vm.internalState.AddTx(tx, Committed)
	err = service.vm.internalState.Commit()
	if err != nil {
		t.Fatal(err)
	}
	err = service.vm.internalState.(*internalStateImpl).loadCurrentValidators()
	if err != nil {
		t.Fatal(err)
	}

	// Call getCurrentValidators
	args = GetCurrentValidatorsArgs{SubnetID: constants.PrimaryNetworkID}
	err = service.GetCurrentValidators(nil, &args, &response)
	switch {
	case err != nil:
		t.Fatal(err)
	case len(response.Validators) != len(genesis.Validators):
		t.Fatalf("should be %d validators but are %d", len(genesis.Validators), len(response.Validators))
	}

	// Make sure the delegator is there
	found := false
	for i := 0; i < len(response.Validators) && !found; i++ {
		vdr := response.Validators[i].(APIPrimaryValidator)
		if vdr.NodeID != validatorNodeID.PrefixedString(constants.NodeIDPrefix) {
			continue
		}
		found = true
		if len(vdr.Delegators) != 1 {
			t.Fatalf("%s should have 1 delegator", vdr.NodeID)
		}
		delegator := vdr.Delegators[0]
		switch {
		case delegator.NodeID != vdr.NodeID:
			t.Fatal("wrong node ID")
		case uint64(delegator.StartTime) != delegatorStartTime:
			t.Fatal("wrong start time")
		case uint64(delegator.EndTime) != delegatorEndTime:
			t.Fatal("wrong end time")
		case delegator.weight() != stakeAmt:
			t.Fatalf("wrong weight")
		}
	}
	if !found {
		t.Fatalf("didnt find delegator")
	}
}<|MERGE_RESOLUTION|>--- conflicted
+++ resolved
@@ -10,6 +10,8 @@
 	"math/rand"
 	"strings"
 	"testing"
+
+	"github.com/stretchr/testify/assert"
 
 	"github.com/ava-labs/avalanchego/api"
 	"github.com/ava-labs/avalanchego/api/keystore"
@@ -20,12 +22,12 @@
 	"github.com/ava-labs/avalanchego/utils/constants"
 	"github.com/ava-labs/avalanchego/utils/crypto"
 	"github.com/ava-labs/avalanchego/utils/formatting"
-	cjson "github.com/ava-labs/avalanchego/utils/json"
 	"github.com/ava-labs/avalanchego/utils/logging"
 	"github.com/ava-labs/avalanchego/vms/avm"
 	"github.com/ava-labs/avalanchego/vms/components/avax"
 	"github.com/ava-labs/avalanchego/vms/secp256k1fx"
-	"github.com/stretchr/testify/assert"
+
+	cjson "github.com/ava-labs/avalanchego/utils/json"
 )
 
 var (
@@ -185,14 +187,13 @@
 
 	factory := crypto.FactorySECP256K1R{}
 	recipientKeyIntf, err := factory.NewPrivateKey()
-<<<<<<< HEAD
 	if err != nil {
 		t.Fatal(err)
 	}
 	recipientKey := recipientKeyIntf.(*crypto.PrivateKeySECP256K1R)
 
 	m := &atomic.Memory{}
-	err = m.Initialize(logging.NoLog{}, prefixdb.New([]byte{}, service.vm.dbManager.Current()))
+	err = m.Initialize(logging.NoLog{}, prefixdb.New([]byte{}, service.vm.dbManager.Current().Database))
 	if err != nil {
 		t.Fatal(err)
 	}
@@ -220,42 +221,6 @@
 	if err != nil {
 		t.Fatal(err)
 	}
-=======
-	if err != nil {
-		t.Fatal(err)
-	}
-	recipientKey := recipientKeyIntf.(*crypto.PrivateKeySECP256K1R)
-
-	m := &atomic.Memory{}
-	err = m.Initialize(logging.NoLog{}, prefixdb.New([]byte{}, service.vm.dbManager.Current().Database))
-	if err != nil {
-		t.Fatal(err)
-	}
-
-	sm := m.NewSharedMemory(service.vm.ctx.ChainID)
-	peerSharedMemory := m.NewSharedMemory(avmID)
-
-	// #nosec G404
-	utxo := &avax.UTXO{
-		UTXOID: avax.UTXOID{
-			TxID:        ids.GenerateTestID(),
-			OutputIndex: rand.Uint32(),
-		},
-		Asset: avax.Asset{ID: avaxAssetID},
-		Out: &secp256k1fx.TransferOutput{
-			Amt: 1234567,
-			OutputOwners: secp256k1fx.OutputOwners{
-				Locktime:  0,
-				Addrs:     []ids.ShortID{recipientKey.PublicKey().Address()},
-				Threshold: 1,
-			},
-		},
-	}
-	utxoBytes, err := Codec.Marshal(codecVersion, utxo)
-	if err != nil {
-		t.Fatal(err)
-	}
->>>>>>> 0e73ce01
 	inputID := utxo.InputID()
 	if err := peerSharedMemory.Put(service.vm.ctx.ChainID, []*atomic.Element{{
 		Key:   inputID[:],
