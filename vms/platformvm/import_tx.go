--- conflicted
+++ resolved
@@ -10,148 +10,10 @@
 	"github.com/ava-labs/avalanchego/utils/crypto"
 	"github.com/ava-labs/avalanchego/utils/math"
 	"github.com/ava-labs/avalanchego/vms/components/avax"
-<<<<<<< HEAD
-	"github.com/ava-labs/avalanchego/vms/components/verify"
-	"github.com/ava-labs/avalanchego/vms/platformvm/state"
-	"github.com/ava-labs/avalanchego/vms/platformvm/transactions/signed"
-	"github.com/ava-labs/avalanchego/vms/platformvm/transactions/unsigned"
-	"github.com/ava-labs/avalanchego/vms/secp256k1fx"
-)
-
-var _ StatefulAtomicTx = &StatefulImportTx{}
-
-// StatefulImportTx is an unsigned ImportTx
-type StatefulImportTx struct {
-	*unsigned.ImportTx `serialize:"true"`
-
-	txID ids.ID // ID of signed import tx
-}
-
-// InputUTXOs returns the UTXOIDs of the imported funds
-func (tx *StatefulImportTx) InputUTXOs() ids.Set {
-	set := ids.NewSet(len(tx.ImportedInputs))
-	for _, in := range tx.ImportedInputs {
-		set.Add(in.InputID())
-	}
-	return set
-}
-
-func (tx *StatefulImportTx) InputIDs() ids.Set {
-	inputs := tx.BaseTx.InputIDs()
-	atomicInputs := tx.InputUTXOs()
-	inputs.Union(atomicInputs)
-	return inputs
-}
-
-// Attempts to verify this transaction with the provided state.
-func (tx *StatefulImportTx) SemanticVerify(vm *VM, parentState state.Mutable, stx *signed.Tx) error {
-	_, err := tx.AtomicExecute(vm, parentState, stx)
-	return err
-}
-
-// Execute this transaction.
-func (tx *StatefulImportTx) Execute(
-	vm *VM,
-	vs state.Versioned,
-	stx *signed.Tx,
-) (func() error, error) {
-	if err := stx.SyntacticVerify(vm.ctx); err != nil {
-		return nil, err
-	}
-
-	utxos := make([]*avax.UTXO, len(tx.Ins)+len(tx.ImportedInputs))
-	for index, input := range tx.Ins {
-		utxo, err := vs.GetUTXO(input.InputID())
-		if err != nil {
-			return nil, fmt.Errorf("failed to get UTXO %s: %w", &input.UTXOID, err)
-		}
-		utxos[index] = utxo
-	}
-
-	if vm.bootstrapped.GetValue() {
-		if err := verify.SameSubnet(vm.ctx, tx.SourceChain); err != nil {
-			return nil, err
-		}
-
-		utxoIDs := make([][]byte, len(tx.ImportedInputs))
-		for i, in := range tx.ImportedInputs {
-			utxoID := in.UTXOID.InputID()
-			utxoIDs[i] = utxoID[:]
-		}
-		allUTXOBytes, err := vm.ctx.SharedMemory.Get(tx.SourceChain, utxoIDs)
-		if err != nil {
-			return nil, fmt.Errorf("failed to get shared memory: %w", err)
-		}
-
-		for i, utxoBytes := range allUTXOBytes {
-			utxo := &avax.UTXO{}
-			if _, err := Codec.Unmarshal(utxoBytes, utxo); err != nil {
-				return nil, fmt.Errorf("failed to unmarshal UTXO: %w", err)
-			}
-			utxos[i+len(tx.Ins)] = utxo
-		}
-
-		ins := make([]*avax.TransferableInput, len(tx.Ins)+len(tx.ImportedInputs))
-		copy(ins, tx.Ins)
-		copy(ins[len(tx.Ins):], tx.ImportedInputs)
-
-		if err := vm.semanticVerifySpendUTXOs(tx, utxos, ins, tx.Outs, stx.Creds, vm.TxFee, vm.ctx.AVAXAssetID); err != nil {
-			return nil, err
-		}
-	}
-
-	// Consume the UTXOS
-	consumeInputs(vs, tx.Ins)
-	// Produce the UTXOS
-	produceOutputs(vs, tx.txID, vm.ctx.AVAXAssetID, tx.Outs)
-	return nil, nil
-}
-
-// AtomicOperations returns the shared memory requests
-func (tx *StatefulImportTx) AtomicOperations() (ids.ID, *atomic.Requests, error) {
-	utxoIDs := make([][]byte, len(tx.ImportedInputs))
-	for i, in := range tx.ImportedInputs {
-		utxoID := in.InputID()
-		utxoIDs[i] = utxoID[:]
-	}
-	return tx.SourceChain, &atomic.Requests{RemoveRequests: utxoIDs}, nil
-}
-
-// [AtomicExecute] to maintain consistency for the standard block.
-func (tx *StatefulImportTx) AtomicExecute(
-	vm *VM,
-	parentState state.Mutable,
-	stx *signed.Tx,
-) (state.Versioned, error) {
-	// Set up the state if this tx is committed
-	newState := state.NewVersioned(
-		parentState,
-		parentState.CurrentStakerChainState(),
-		parentState.PendingStakerChainState(),
-	)
-	_, err := tx.Execute(vm, newState, stx)
-	return newState, err
-}
-
-// Accept this transaction and spend imported inputs
-// We spend imported UTXOs here rather than in semanticVerify because
-// we don't want to remove an imported UTXO in semanticVerify
-// only to have the transaction not be Accepted. This would be inconsistent.
-// Recall that imported UTXOs are not kept in a versionDB.
-func (tx *StatefulImportTx) AtomicAccept(ctx *snow.Context, batch database.Batch) error {
-	chainID, requests, err := tx.AtomicOperations()
-	if err != nil {
-		return err
-	}
-	return ctx.SharedMemory.Apply(map[ids.ID]*atomic.Requests{chainID: requests}, batch)
-}
-
-=======
 	"github.com/ava-labs/avalanchego/vms/platformvm/txs"
 	"github.com/ava-labs/avalanchego/vms/secp256k1fx"
 )
 
->>>>>>> bfa16ea6
 // Create a new transaction
 func (vm *VM) newImportTx(
 	chainID ids.ID, // chain to import from
