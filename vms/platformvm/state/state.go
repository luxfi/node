// Copyright (C) 2019-2024, Ava Labs, Inc. All rights reserved.
// See the file LICENSE for licensing terms.

package state

import (
	"context"
	"errors"
	"fmt"
	"math"
	"sync"
	"time"

	"github.com/google/btree"
	"github.com/prometheus/client_golang/prometheus"
	"go.uber.org/zap"

	"github.com/ava-labs/avalanchego/cache"
	"github.com/ava-labs/avalanchego/cache/metercacher"
	"github.com/ava-labs/avalanchego/database"
	"github.com/ava-labs/avalanchego/database/linkeddb"
	"github.com/ava-labs/avalanchego/database/prefixdb"
	"github.com/ava-labs/avalanchego/database/versiondb"
	"github.com/ava-labs/avalanchego/ids"
	"github.com/ava-labs/avalanchego/snow"
	"github.com/ava-labs/avalanchego/snow/choices"
	"github.com/ava-labs/avalanchego/snow/uptime"
	"github.com/ava-labs/avalanchego/snow/validators"
	"github.com/ava-labs/avalanchego/upgrade"
	"github.com/ava-labs/avalanchego/utils/constants"
	"github.com/ava-labs/avalanchego/utils/crypto/bls"
	"github.com/ava-labs/avalanchego/utils/hashing"
	"github.com/ava-labs/avalanchego/utils/iterator"
	"github.com/ava-labs/avalanchego/utils/logging"
	"github.com/ava-labs/avalanchego/utils/timer"
	"github.com/ava-labs/avalanchego/utils/wrappers"
	"github.com/ava-labs/avalanchego/vms/components/avax"
	"github.com/ava-labs/avalanchego/vms/components/gas"
	"github.com/ava-labs/avalanchego/vms/platformvm/block"
	"github.com/ava-labs/avalanchego/vms/platformvm/config"
	"github.com/ava-labs/avalanchego/vms/platformvm/fx"
	"github.com/ava-labs/avalanchego/vms/platformvm/genesis"
	"github.com/ava-labs/avalanchego/vms/platformvm/metrics"
	"github.com/ava-labs/avalanchego/vms/platformvm/reward"
	"github.com/ava-labs/avalanchego/vms/platformvm/status"
	"github.com/ava-labs/avalanchego/vms/platformvm/txs"

	safemath "github.com/ava-labs/avalanchego/utils/math"
)

const (
	defaultTreeDegree             = 2
	indexIterationLimit           = 4096
	indexIterationSleepMultiplier = 5
	indexIterationSleepCap        = 10 * time.Second
	indexLogFrequency             = 30 * time.Second
)

var (
	_ State = (*state)(nil)

	errValidatorSetAlreadyPopulated = errors.New("validator set already populated")
	errIsNotSubnet                  = errors.New("is not a subnet")

	BlockIDPrefix                 = []byte("blockID")
	BlockPrefix                   = []byte("block")
	ValidatorsPrefix              = []byte("validators")
	CurrentPrefix                 = []byte("current")
	PendingPrefix                 = []byte("pending")
	ValidatorPrefix               = []byte("validator")
	DelegatorPrefix               = []byte("delegator")
	SubnetValidatorPrefix         = []byte("subnetValidator")
	SubnetDelegatorPrefix         = []byte("subnetDelegator")
	ValidatorWeightDiffsPrefix    = []byte("flatValidatorDiffs")
	ValidatorPublicKeyDiffsPrefix = []byte("flatPublicKeyDiffs")
	TxPrefix                      = []byte("tx")
	RewardUTXOsPrefix             = []byte("rewardUTXOs")
	UTXOPrefix                    = []byte("utxo")
	SubnetPrefix                  = []byte("subnet")
	SubnetOwnerPrefix             = []byte("subnetOwner")
	SubnetManagerPrefix           = []byte("subnetManager")
	TransformedSubnetPrefix       = []byte("transformedSubnet")
	SupplyPrefix                  = []byte("supply")
	ChainPrefix                   = []byte("chain")
	SingletonPrefix               = []byte("singleton")

	TimestampKey       = []byte("timestamp")
	FeeStateKey        = []byte("fee state")
	CurrentSupplyKey   = []byte("current supply")
	LastAcceptedKey    = []byte("last accepted")
	HeightsIndexedKey  = []byte("heights indexed")
	InitializedKey     = []byte("initialized")
	BlocksReindexedKey = []byte("blocks reindexed")
)

// Chain collects all methods to manage the state of the chain for block
// execution.
type Chain interface {
	Stakers
	avax.UTXOAdder
	avax.UTXOGetter
	avax.UTXODeleter

	GetTimestamp() time.Time
	SetTimestamp(tm time.Time)

	GetFeeState() gas.State
	SetFeeState(f gas.State)

	GetCurrentSupply(subnetID ids.ID) (uint64, error)
	SetCurrentSupply(subnetID ids.ID, cs uint64)

	AddRewardUTXO(txID ids.ID, utxo *avax.UTXO)

	AddSubnet(subnetID ids.ID)

	GetSubnetOwner(subnetID ids.ID) (fx.Owner, error)
	SetSubnetOwner(subnetID ids.ID, owner fx.Owner)

	GetSubnetManager(subnetID ids.ID) (ids.ID, []byte, error)
	SetSubnetManager(subnetID ids.ID, chainID ids.ID, addr []byte)

	GetSubnetTransformation(subnetID ids.ID) (*txs.Tx, error)
	AddSubnetTransformation(transformSubnetTx *txs.Tx)

	AddChain(createChainTx *txs.Tx)

	GetTx(txID ids.ID) (*txs.Tx, status.Status, error)
	AddTx(tx *txs.Tx, status status.Status)
}

type State interface {
	Chain
	uptime.State
	avax.UTXOReader

	GetLastAccepted() ids.ID
	SetLastAccepted(blkID ids.ID)

	GetStatelessBlock(blockID ids.ID) (block.Block, error)

	// Invariant: [block] is an accepted block.
	AddStatelessBlock(block block.Block)

	GetBlockIDAtHeight(height uint64) (ids.ID, error)

	GetRewardUTXOs(txID ids.ID) ([]*avax.UTXO, error)
	GetSubnetIDs() ([]ids.ID, error)
	GetChains(subnetID ids.ID) ([]*txs.Tx, error)

	// ApplyValidatorWeightDiffs iterates from [startHeight] towards the genesis
	// block until it has applied all of the diffs up to and including
	// [endHeight]. Applying the diffs modifies [validators].
	//
	// Invariant: If attempting to generate the validator set for
	// [endHeight - 1], [validators] must initially contain the validator
	// weights for [startHeight].
	//
	// Note: Because this function iterates towards the genesis, [startHeight]
	// will typically be greater than or equal to [endHeight]. If [startHeight]
	// is less than [endHeight], no diffs will be applied.
	ApplyValidatorWeightDiffs(
		ctx context.Context,
		validators map[ids.NodeID]*validators.GetValidatorOutput,
		startHeight uint64,
		endHeight uint64,
		subnetID ids.ID,
	) error

	// ApplyValidatorPublicKeyDiffs iterates from [startHeight] towards the
	// genesis block until it has applied all of the diffs up to and including
	// [endHeight]. Applying the diffs modifies [validators].
	//
	// Invariant: If attempting to generate the validator set for
	// [endHeight - 1], [validators] must initially contain the validator
	// weights for [startHeight].
	//
	// Note: Because this function iterates towards the genesis, [startHeight]
	// will typically be greater than or equal to [endHeight]. If [startHeight]
	// is less than [endHeight], no diffs will be applied.
	ApplyValidatorPublicKeyDiffs(
		ctx context.Context,
		validators map[ids.NodeID]*validators.GetValidatorOutput,
		startHeight uint64,
		endHeight uint64,
	) error

	SetHeight(height uint64)

	// Discard uncommitted changes to the database.
	Abort()

	// ReindexBlocks converts any block indices using the legacy storage format
	// to the new format. If this database has already updated the indices,
	// this function will return immediately, without iterating over the
	// database.
	//
	// TODO: Remove after v1.12.x is activated
	ReindexBlocks(lock sync.Locker, log logging.Logger) error

	// Commit changes to the base database.
	Commit() error

	// Returns a batch of unwritten changes that, when written, will commit all
	// pending changes to the base database.
	CommitBatch() (database.Batch, error)

	Checksum() ids.ID

	Close() error
}

// Prior to https://github.com/ava-labs/avalanchego/pull/1719, blocks were
// stored as a map from blkID to stateBlk. Nodes synced prior to this PR may
// still have blocks partially stored using this legacy format.
//
// TODO: Remove after v1.12.x is activated
type stateBlk struct {
	Bytes  []byte         `serialize:"true"`
	Status choices.Status `serialize:"true"`
}

/*
 * VMDB
 * |-. validators
 * | |-. current
 * | | |-. validator
 * | | | '-. list
 * | | |   '-- txID -> uptime + potential reward + potential delegatee reward
 * | | |-. delegator
 * | | | '-. list
 * | | |   '-- txID -> potential reward
 * | | |-. subnetValidator
 * | | | '-. list
 * | | |   '-- txID -> uptime + potential reward + potential delegatee reward
 * | | '-. subnetDelegator
 * | |   '-. list
 * | |     '-- txID -> potential reward
 * | |-. pending
 * | | |-. validator
 * | | | '-. list
 * | | |   '-- txID -> nil
 * | | |-. delegator
 * | | | '-. list
 * | | |   '-- txID -> nil
 * | | |-. subnetValidator
 * | | | '-. list
 * | | |   '-- txID -> nil
 * | | '-. subnetDelegator
 * | |   '-. list
 * | |     '-- txID -> nil
 * | |-. weight diffs
 * | | '-- subnet+height+nodeID -> weightChange
 * | '-. pub key diffs
 * |   '-- subnet+height+nodeID -> uncompressed public key or nil
 * |-. blockIDs
 * | '-- height -> blockID
 * |-. blocks
 * | '-- blockID -> block bytes
 * |-. txs
 * | '-- txID -> tx bytes + tx status
 * |- rewardUTXOs
 * | '-. txID
 * |   '-. list
 * |     '-- utxoID -> utxo bytes
 * |- utxos
 * | '-- utxoDB
 * |-. subnets
 * | '-. list
 * |   '-- txID -> nil
 * |-. subnetOwners
 * | '-. subnetID -> owner
 * |-. chains
 * | '-. subnetID
 * |   '-. list
 * |     '-- txID -> nil
 * '-. singletons
 *   |-- initializedKey -> nil
 *   |-- blocksReindexedKey -> nil
 *   |-- timestampKey -> timestamp
 *   |-- feeStateKey -> feeState
 *   |-- currentSupplyKey -> currentSupply
 *   |-- lastAcceptedKey -> lastAccepted
 *   '-- heightsIndexKey -> startIndexHeight + endIndexHeight
 */
type state struct {
	validatorState

	validators validators.Manager
	ctx        *snow.Context
	upgrades   upgrade.Config
	metrics    metrics.Metrics
	rewards    reward.Calculator

	baseDB *versiondb.Database

	currentStakers *baseStakers
	pendingStakers *baseStakers

	currentHeight uint64

	addedBlockIDs map[uint64]ids.ID            // map of height -> blockID
	blockIDCache  cache.Cacher[uint64, ids.ID] // cache of height -> blockID; if the entry is ids.Empty, it is not in the database
	blockIDDB     database.Database

	addedBlocks map[ids.ID]block.Block            // map of blockID -> Block
	blockCache  cache.Cacher[ids.ID, block.Block] // cache of blockID -> Block; if the entry is nil, it is not in the database
	blockDB     database.Database

	validatorsDB                 database.Database
	currentValidatorsDB          database.Database
	currentValidatorBaseDB       database.Database
	currentValidatorList         linkeddb.LinkedDB
	currentDelegatorBaseDB       database.Database
	currentDelegatorList         linkeddb.LinkedDB
	currentSubnetValidatorBaseDB database.Database
	currentSubnetValidatorList   linkeddb.LinkedDB
	currentSubnetDelegatorBaseDB database.Database
	currentSubnetDelegatorList   linkeddb.LinkedDB
	pendingValidatorsDB          database.Database
	pendingValidatorBaseDB       database.Database
	pendingValidatorList         linkeddb.LinkedDB
	pendingDelegatorBaseDB       database.Database
	pendingDelegatorList         linkeddb.LinkedDB
	pendingSubnetValidatorBaseDB database.Database
	pendingSubnetValidatorList   linkeddb.LinkedDB
	pendingSubnetDelegatorBaseDB database.Database
	pendingSubnetDelegatorList   linkeddb.LinkedDB

	validatorWeightDiffsDB    database.Database
	validatorPublicKeyDiffsDB database.Database

	addedTxs map[ids.ID]*txAndStatus            // map of txID -> {*txs.Tx, Status}
	txCache  cache.Cacher[ids.ID, *txAndStatus] // txID -> {*txs.Tx, Status}; if the entry is nil, it is not in the database
	txDB     database.Database

	addedRewardUTXOs map[ids.ID][]*avax.UTXO            // map of txID -> []*UTXO
	rewardUTXOsCache cache.Cacher[ids.ID, []*avax.UTXO] // txID -> []*UTXO
	rewardUTXODB     database.Database

	modifiedUTXOs map[ids.ID]*avax.UTXO // map of modified UTXOID -> *UTXO; if the UTXO is nil, it has been removed
	utxoDB        database.Database
	utxoState     avax.UTXOState

	cachedSubnetIDs []ids.ID // nil if the subnets haven't been loaded
	addedSubnetIDs  []ids.ID
	subnetBaseDB    database.Database
	subnetDB        linkeddb.LinkedDB

	subnetOwners     map[ids.ID]fx.Owner                  // map of subnetID -> owner
	subnetOwnerCache cache.Cacher[ids.ID, fxOwnerAndSize] // cache of subnetID -> owner; if the entry is nil, it is not in the database
	subnetOwnerDB    database.Database

	subnetManagers     map[ids.ID]chainIDAndAddr            // map of subnetID -> manager of the subnet
	subnetManagerCache cache.Cacher[ids.ID, chainIDAndAddr] // cache of subnetID -> manager
	subnetManagerDB    database.Database

	transformedSubnets     map[ids.ID]*txs.Tx            // map of subnetID -> transformSubnetTx
	transformedSubnetCache cache.Cacher[ids.ID, *txs.Tx] // cache of subnetID -> transformSubnetTx; if the entry is nil, it is not in the database
	transformedSubnetDB    database.Database

	modifiedSupplies map[ids.ID]uint64             // map of subnetID -> current supply
	supplyCache      cache.Cacher[ids.ID, *uint64] // cache of subnetID -> current supply; if the entry is nil, it is not in the database
	supplyDB         database.Database

	addedChains  map[ids.ID][]*txs.Tx                    // maps subnetID -> the newly added chains to the subnet
	chainCache   cache.Cacher[ids.ID, []*txs.Tx]         // cache of subnetID -> the chains after all local modifications []*txs.Tx
	chainDBCache cache.Cacher[ids.ID, linkeddb.LinkedDB] // cache of subnetID -> linkedDB
	chainDB      database.Database

	// The persisted fields represent the current database value
	timestamp, persistedTimestamp         time.Time
	feeState, persistedFeeState           gas.State
	currentSupply, persistedCurrentSupply uint64
	// [lastAccepted] is the most recently accepted block.
	lastAccepted, persistedLastAccepted ids.ID
	// TODO: Remove indexedHeights once v1.11.3 has been released.
	indexedHeights *heightRange
	singletonDB    database.Database
}

// heightRange is used to track which heights are safe to use the native DB
// iterator for querying validator diffs.
//
// TODO: Remove once we are guaranteed nodes can not rollback to not support the
// new indexing mechanism.
type heightRange struct {
	LowerBound uint64 `serialize:"true"`
	UpperBound uint64 `serialize:"true"`
}

type ValidatorWeightDiff struct {
	Decrease bool   `serialize:"true"`
	Amount   uint64 `serialize:"true"`
}

func (v *ValidatorWeightDiff) Add(negative bool, amount uint64) error {
	if v.Decrease == negative {
		var err error
		v.Amount, err = safemath.Add(v.Amount, amount)
		return err
	}

	if v.Amount > amount {
		v.Amount -= amount
	} else {
		v.Amount = safemath.AbsDiff(v.Amount, amount)
		v.Decrease = negative
	}
	return nil
}

type txBytesAndStatus struct {
	Tx     []byte        `serialize:"true"`
	Status status.Status `serialize:"true"`
}

type txAndStatus struct {
	tx     *txs.Tx
	status status.Status
}

type fxOwnerAndSize struct {
	owner fx.Owner
	size  int
}

type chainIDAndAddr struct {
	ChainID ids.ID `serialize:"true"`
	Addr    []byte `serialize:"true"`
}

func txSize(_ ids.ID, tx *txs.Tx) int {
	if tx == nil {
		return ids.IDLen + constants.PointerOverhead
	}
	return ids.IDLen + len(tx.Bytes()) + constants.PointerOverhead
}

func txAndStatusSize(_ ids.ID, t *txAndStatus) int {
	if t == nil {
		return ids.IDLen + constants.PointerOverhead
	}
	return ids.IDLen + len(t.tx.Bytes()) + wrappers.IntLen + 2*constants.PointerOverhead
}

func blockSize(_ ids.ID, blk block.Block) int {
	if blk == nil {
		return ids.IDLen + constants.PointerOverhead
	}
	return ids.IDLen + len(blk.Bytes()) + constants.PointerOverhead
}

func New(
	db database.Database,
	genesisBytes []byte,
	metricsReg prometheus.Registerer,
	validators validators.Manager,
	upgrades upgrade.Config,
	execCfg *config.ExecutionConfig,
	ctx *snow.Context,
	metrics metrics.Metrics,
	rewards reward.Calculator,
) (State, error) {
	blockIDCache, err := metercacher.New[uint64, ids.ID](
		"block_id_cache",
		metricsReg,
		&cache.LRU[uint64, ids.ID]{Size: execCfg.BlockIDCacheSize},
	)
	if err != nil {
		return nil, err
	}

	blockCache, err := metercacher.New[ids.ID, block.Block](
		"block_cache",
		metricsReg,
		cache.NewSizedLRU[ids.ID, block.Block](execCfg.BlockCacheSize, blockSize),
	)
	if err != nil {
		return nil, err
	}

	baseDB := versiondb.New(db)

	validatorsDB := prefixdb.New(ValidatorsPrefix, baseDB)

	currentValidatorsDB := prefixdb.New(CurrentPrefix, validatorsDB)
	currentValidatorBaseDB := prefixdb.New(ValidatorPrefix, currentValidatorsDB)
	currentDelegatorBaseDB := prefixdb.New(DelegatorPrefix, currentValidatorsDB)
	currentSubnetValidatorBaseDB := prefixdb.New(SubnetValidatorPrefix, currentValidatorsDB)
	currentSubnetDelegatorBaseDB := prefixdb.New(SubnetDelegatorPrefix, currentValidatorsDB)

	pendingValidatorsDB := prefixdb.New(PendingPrefix, validatorsDB)
	pendingValidatorBaseDB := prefixdb.New(ValidatorPrefix, pendingValidatorsDB)
	pendingDelegatorBaseDB := prefixdb.New(DelegatorPrefix, pendingValidatorsDB)
	pendingSubnetValidatorBaseDB := prefixdb.New(SubnetValidatorPrefix, pendingValidatorsDB)
	pendingSubnetDelegatorBaseDB := prefixdb.New(SubnetDelegatorPrefix, pendingValidatorsDB)

	validatorWeightDiffsDB := prefixdb.New(ValidatorWeightDiffsPrefix, validatorsDB)
	validatorPublicKeyDiffsDB := prefixdb.New(ValidatorPublicKeyDiffsPrefix, validatorsDB)

	txCache, err := metercacher.New(
		"tx_cache",
		metricsReg,
		cache.NewSizedLRU[ids.ID, *txAndStatus](execCfg.TxCacheSize, txAndStatusSize),
	)
	if err != nil {
		return nil, err
	}

	rewardUTXODB := prefixdb.New(RewardUTXOsPrefix, baseDB)
	rewardUTXOsCache, err := metercacher.New[ids.ID, []*avax.UTXO](
		"reward_utxos_cache",
		metricsReg,
		&cache.LRU[ids.ID, []*avax.UTXO]{Size: execCfg.RewardUTXOsCacheSize},
	)
	if err != nil {
		return nil, err
	}

	utxoDB := prefixdb.New(UTXOPrefix, baseDB)
	utxoState, err := avax.NewMeteredUTXOState(utxoDB, txs.GenesisCodec, metricsReg, execCfg.ChecksumsEnabled)
	if err != nil {
		return nil, err
	}

	subnetBaseDB := prefixdb.New(SubnetPrefix, baseDB)

	subnetOwnerDB := prefixdb.New(SubnetOwnerPrefix, baseDB)
	subnetOwnerCache, err := metercacher.New[ids.ID, fxOwnerAndSize](
		"subnet_owner_cache",
		metricsReg,
		cache.NewSizedLRU[ids.ID, fxOwnerAndSize](execCfg.FxOwnerCacheSize, func(_ ids.ID, f fxOwnerAndSize) int {
			return ids.IDLen + f.size
		}),
	)
	if err != nil {
		return nil, err
	}

	subnetManagerDB := prefixdb.New(SubnetManagerPrefix, baseDB)
	subnetManagerCache, err := metercacher.New[ids.ID, chainIDAndAddr](
		"subnet_manager_cache",
		metricsReg,
		cache.NewSizedLRU[ids.ID, chainIDAndAddr](execCfg.SubnetManagerCacheSize, func(_ ids.ID, f chainIDAndAddr) int {
			return 2*ids.IDLen + len(f.Addr)
		}),
	)
	if err != nil {
		return nil, err
	}

	transformedSubnetCache, err := metercacher.New(
		"transformed_subnet_cache",
		metricsReg,
		cache.NewSizedLRU[ids.ID, *txs.Tx](execCfg.TransformedSubnetTxCacheSize, txSize),
	)
	if err != nil {
		return nil, err
	}

	supplyCache, err := metercacher.New[ids.ID, *uint64](
		"supply_cache",
		metricsReg,
		&cache.LRU[ids.ID, *uint64]{Size: execCfg.ChainCacheSize},
	)
	if err != nil {
		return nil, err
	}

	chainCache, err := metercacher.New[ids.ID, []*txs.Tx](
		"chain_cache",
		metricsReg,
		&cache.LRU[ids.ID, []*txs.Tx]{Size: execCfg.ChainCacheSize},
	)
	if err != nil {
		return nil, err
	}

	chainDBCache, err := metercacher.New[ids.ID, linkeddb.LinkedDB](
		"chain_db_cache",
		metricsReg,
		&cache.LRU[ids.ID, linkeddb.LinkedDB]{Size: execCfg.ChainDBCacheSize},
	)
	if err != nil {
		return nil, err
	}

	s := &state{
		validatorState: newValidatorState(),

		validators: validators,
		ctx:        ctx,
		upgrades:   upgrades,
		metrics:    metrics,
		rewards:    rewards,
		baseDB:     baseDB,

		addedBlockIDs: make(map[uint64]ids.ID),
		blockIDCache:  blockIDCache,
		blockIDDB:     prefixdb.New(BlockIDPrefix, baseDB),

		addedBlocks: make(map[ids.ID]block.Block),
		blockCache:  blockCache,
		blockDB:     prefixdb.New(BlockPrefix, baseDB),

		currentStakers: newBaseStakers(),
		pendingStakers: newBaseStakers(),

		validatorsDB:                 validatorsDB,
		currentValidatorsDB:          currentValidatorsDB,
		currentValidatorBaseDB:       currentValidatorBaseDB,
		currentValidatorList:         linkeddb.NewDefault(currentValidatorBaseDB),
		currentDelegatorBaseDB:       currentDelegatorBaseDB,
		currentDelegatorList:         linkeddb.NewDefault(currentDelegatorBaseDB),
		currentSubnetValidatorBaseDB: currentSubnetValidatorBaseDB,
		currentSubnetValidatorList:   linkeddb.NewDefault(currentSubnetValidatorBaseDB),
		currentSubnetDelegatorBaseDB: currentSubnetDelegatorBaseDB,
		currentSubnetDelegatorList:   linkeddb.NewDefault(currentSubnetDelegatorBaseDB),
		pendingValidatorsDB:          pendingValidatorsDB,
		pendingValidatorBaseDB:       pendingValidatorBaseDB,
		pendingValidatorList:         linkeddb.NewDefault(pendingValidatorBaseDB),
		pendingDelegatorBaseDB:       pendingDelegatorBaseDB,
		pendingDelegatorList:         linkeddb.NewDefault(pendingDelegatorBaseDB),
		pendingSubnetValidatorBaseDB: pendingSubnetValidatorBaseDB,
		pendingSubnetValidatorList:   linkeddb.NewDefault(pendingSubnetValidatorBaseDB),
		pendingSubnetDelegatorBaseDB: pendingSubnetDelegatorBaseDB,
		pendingSubnetDelegatorList:   linkeddb.NewDefault(pendingSubnetDelegatorBaseDB),
		validatorWeightDiffsDB:       validatorWeightDiffsDB,
		validatorPublicKeyDiffsDB:    validatorPublicKeyDiffsDB,

		addedTxs: make(map[ids.ID]*txAndStatus),
		txDB:     prefixdb.New(TxPrefix, baseDB),
		txCache:  txCache,

		addedRewardUTXOs: make(map[ids.ID][]*avax.UTXO),
		rewardUTXODB:     rewardUTXODB,
		rewardUTXOsCache: rewardUTXOsCache,

		modifiedUTXOs: make(map[ids.ID]*avax.UTXO),
		utxoDB:        utxoDB,
		utxoState:     utxoState,

		subnetBaseDB: subnetBaseDB,
		subnetDB:     linkeddb.NewDefault(subnetBaseDB),

		subnetOwners:     make(map[ids.ID]fx.Owner),
		subnetOwnerDB:    subnetOwnerDB,
		subnetOwnerCache: subnetOwnerCache,

		subnetManagers:     make(map[ids.ID]chainIDAndAddr),
		subnetManagerDB:    subnetManagerDB,
		subnetManagerCache: subnetManagerCache,

		transformedSubnets:     make(map[ids.ID]*txs.Tx),
		transformedSubnetCache: transformedSubnetCache,
		transformedSubnetDB:    prefixdb.New(TransformedSubnetPrefix, baseDB),

		modifiedSupplies: make(map[ids.ID]uint64),
		supplyCache:      supplyCache,
		supplyDB:         prefixdb.New(SupplyPrefix, baseDB),

		addedChains:  make(map[ids.ID][]*txs.Tx),
		chainDB:      prefixdb.New(ChainPrefix, baseDB),
		chainCache:   chainCache,
		chainDBCache: chainDBCache,

		singletonDB: prefixdb.New(SingletonPrefix, baseDB),
	}

	if err := s.sync(genesisBytes); err != nil {
		return nil, errors.Join(
			err,
			s.Close(),
		)
	}

	return s, nil
}

func (s *state) GetCurrentValidator(subnetID ids.ID, nodeID ids.NodeID) (*Staker, error) {
	return s.currentStakers.GetValidator(subnetID, nodeID)
}

func (s *state) PutCurrentValidator(staker *Staker) error {
	s.currentStakers.PutValidator(staker)
	return nil
}

func (s *state) DeleteCurrentValidator(staker *Staker) {
	s.currentStakers.DeleteValidator(staker)
}

func (s *state) GetCurrentDelegatorIterator(subnetID ids.ID, nodeID ids.NodeID) (iterator.Iterator[*Staker], error) {
	return s.currentStakers.GetDelegatorIterator(subnetID, nodeID), nil
}

func (s *state) PutCurrentDelegator(staker *Staker) {
	s.currentStakers.PutDelegator(staker)
}

func (s *state) DeleteCurrentDelegator(staker *Staker) {
	s.currentStakers.DeleteDelegator(staker)
}

func (s *state) GetCurrentStakerIterator() (iterator.Iterator[*Staker], error) {
	return s.currentStakers.GetStakerIterator(), nil
}

func (s *state) GetPendingValidator(subnetID ids.ID, nodeID ids.NodeID) (*Staker, error) {
	return s.pendingStakers.GetValidator(subnetID, nodeID)
}

func (s *state) PutPendingValidator(staker *Staker) error {
	s.pendingStakers.PutValidator(staker)
	return nil
}

func (s *state) DeletePendingValidator(staker *Staker) {
	s.pendingStakers.DeleteValidator(staker)
}

func (s *state) GetPendingDelegatorIterator(subnetID ids.ID, nodeID ids.NodeID) (iterator.Iterator[*Staker], error) {
	return s.pendingStakers.GetDelegatorIterator(subnetID, nodeID), nil
}

func (s *state) PutPendingDelegator(staker *Staker) {
	s.pendingStakers.PutDelegator(staker)
}

func (s *state) DeletePendingDelegator(staker *Staker) {
	s.pendingStakers.DeleteDelegator(staker)
}

func (s *state) GetPendingStakerIterator() (iterator.Iterator[*Staker], error) {
	return s.pendingStakers.GetStakerIterator(), nil
}

func (s *state) GetSubnetIDs() ([]ids.ID, error) {
	if s.cachedSubnetIDs != nil {
		return s.cachedSubnetIDs, nil
	}

	subnetDBIt := s.subnetDB.NewIterator()
	defer subnetDBIt.Release()

	subnetIDs := []ids.ID{}
	for subnetDBIt.Next() {
		subnetIDBytes := subnetDBIt.Key()
		subnetID, err := ids.ToID(subnetIDBytes)
		if err != nil {
			return nil, err
		}
		subnetIDs = append(subnetIDs, subnetID)
	}
	if err := subnetDBIt.Error(); err != nil {
		return nil, err
	}
	subnetIDs = append(subnetIDs, s.addedSubnetIDs...)
	s.cachedSubnetIDs = subnetIDs
	return subnetIDs, nil
}

func (s *state) AddSubnet(subnetID ids.ID) {
	s.addedSubnetIDs = append(s.addedSubnetIDs, subnetID)
	if s.cachedSubnetIDs != nil {
		s.cachedSubnetIDs = append(s.cachedSubnetIDs, subnetID)
	}
}

func (s *state) GetSubnetOwner(subnetID ids.ID) (fx.Owner, error) {
	if owner, exists := s.subnetOwners[subnetID]; exists {
		return owner, nil
	}

	if ownerAndSize, cached := s.subnetOwnerCache.Get(subnetID); cached {
		if ownerAndSize.owner == nil {
			return nil, database.ErrNotFound
		}
		return ownerAndSize.owner, nil
	}

	ownerBytes, err := s.subnetOwnerDB.Get(subnetID[:])
	if err == nil {
		var owner fx.Owner
		if _, err := block.GenesisCodec.Unmarshal(ownerBytes, &owner); err != nil {
			return nil, err
		}
		s.subnetOwnerCache.Put(subnetID, fxOwnerAndSize{
			owner: owner,
			size:  len(ownerBytes),
		})
		return owner, nil
	}
	if err != database.ErrNotFound {
		return nil, err
	}

	subnetIntf, _, err := s.GetTx(subnetID)
	if err != nil {
		if err == database.ErrNotFound {
			s.subnetOwnerCache.Put(subnetID, fxOwnerAndSize{})
		}
		return nil, err
	}

	subnet, ok := subnetIntf.Unsigned.(*txs.CreateSubnetTx)
	if !ok {
		return nil, fmt.Errorf("%q %w", subnetID, errIsNotSubnet)
	}

	s.SetSubnetOwner(subnetID, subnet.Owner)
	return subnet.Owner, nil
}

func (s *state) SetSubnetOwner(subnetID ids.ID, owner fx.Owner) {
	s.subnetOwners[subnetID] = owner
}

func (s *state) GetSubnetManager(subnetID ids.ID) (ids.ID, []byte, error) {
	if chainIDAndAddr, exists := s.subnetManagers[subnetID]; exists {
		return chainIDAndAddr.ChainID, chainIDAndAddr.Addr, nil
	}

	if chainIDAndAddr, cached := s.subnetManagerCache.Get(subnetID); cached {
		return chainIDAndAddr.ChainID, chainIDAndAddr.Addr, nil
	}

	chainIDAndAddrBytes, err := s.subnetManagerDB.Get(subnetID[:])
	if err != nil {
		return ids.Empty, nil, err
	}

	var manager chainIDAndAddr
	if _, err := block.GenesisCodec.Unmarshal(chainIDAndAddrBytes, &manager); err != nil {
		return ids.Empty, nil, err
	}
	s.subnetManagerCache.Put(subnetID, manager)
	return manager.ChainID, manager.Addr, nil
}

func (s *state) SetSubnetManager(subnetID ids.ID, chainID ids.ID, addr []byte) {
	s.subnetManagers[subnetID] = chainIDAndAddr{
		ChainID: chainID,
		Addr:    addr,
	}
}

func (s *state) GetSubnetTransformation(subnetID ids.ID) (*txs.Tx, error) {
	if tx, exists := s.transformedSubnets[subnetID]; exists {
		return tx, nil
	}

	if tx, cached := s.transformedSubnetCache.Get(subnetID); cached {
		if tx == nil {
			return nil, database.ErrNotFound
		}
		return tx, nil
	}

	transformSubnetTxID, err := database.GetID(s.transformedSubnetDB, subnetID[:])
	if err == database.ErrNotFound {
		s.transformedSubnetCache.Put(subnetID, nil)
		return nil, database.ErrNotFound
	}
	if err != nil {
		return nil, err
	}

	transformSubnetTx, _, err := s.GetTx(transformSubnetTxID)
	if err != nil {
		return nil, err
	}
	s.transformedSubnetCache.Put(subnetID, transformSubnetTx)
	return transformSubnetTx, nil
}

func (s *state) AddSubnetTransformation(transformSubnetTxIntf *txs.Tx) {
	transformSubnetTx := transformSubnetTxIntf.Unsigned.(*txs.TransformSubnetTx)
	s.transformedSubnets[transformSubnetTx.Subnet] = transformSubnetTxIntf
}

func (s *state) GetChains(subnetID ids.ID) ([]*txs.Tx, error) {
	if chains, cached := s.chainCache.Get(subnetID); cached {
		return chains, nil
	}
	chainDB := s.getChainDB(subnetID)
	chainDBIt := chainDB.NewIterator()
	defer chainDBIt.Release()

	txs := []*txs.Tx(nil)
	for chainDBIt.Next() {
		chainIDBytes := chainDBIt.Key()
		chainID, err := ids.ToID(chainIDBytes)
		if err != nil {
			return nil, err
		}
		chainTx, _, err := s.GetTx(chainID)
		if err != nil {
			return nil, err
		}
		txs = append(txs, chainTx)
	}
	if err := chainDBIt.Error(); err != nil {
		return nil, err
	}
	txs = append(txs, s.addedChains[subnetID]...)
	s.chainCache.Put(subnetID, txs)
	return txs, nil
}

func (s *state) AddChain(createChainTxIntf *txs.Tx) {
	createChainTx := createChainTxIntf.Unsigned.(*txs.CreateChainTx)
	subnetID := createChainTx.SubnetID
	s.addedChains[subnetID] = append(s.addedChains[subnetID], createChainTxIntf)
	if chains, cached := s.chainCache.Get(subnetID); cached {
		chains = append(chains, createChainTxIntf)
		s.chainCache.Put(subnetID, chains)
	}
}

func (s *state) getChainDB(subnetID ids.ID) linkeddb.LinkedDB {
	if chainDB, cached := s.chainDBCache.Get(subnetID); cached {
		return chainDB
	}
	rawChainDB := prefixdb.New(subnetID[:], s.chainDB)
	chainDB := linkeddb.NewDefault(rawChainDB)
	s.chainDBCache.Put(subnetID, chainDB)
	return chainDB
}

func (s *state) GetTx(txID ids.ID) (*txs.Tx, status.Status, error) {
	if tx, exists := s.addedTxs[txID]; exists {
		return tx.tx, tx.status, nil
	}
	if tx, cached := s.txCache.Get(txID); cached {
		if tx == nil {
			return nil, status.Unknown, database.ErrNotFound
		}
		return tx.tx, tx.status, nil
	}
	txBytes, err := s.txDB.Get(txID[:])
	if err == database.ErrNotFound {
		s.txCache.Put(txID, nil)
		return nil, status.Unknown, database.ErrNotFound
	} else if err != nil {
		return nil, status.Unknown, err
	}

	stx := txBytesAndStatus{}
	if _, err := txs.GenesisCodec.Unmarshal(txBytes, &stx); err != nil {
		return nil, status.Unknown, err
	}

	tx, err := txs.Parse(txs.GenesisCodec, stx.Tx)
	if err != nil {
		return nil, status.Unknown, err
	}

	ptx := &txAndStatus{
		tx:     tx,
		status: stx.Status,
	}

	s.txCache.Put(txID, ptx)
	return ptx.tx, ptx.status, nil
}

func (s *state) AddTx(tx *txs.Tx, status status.Status) {
	s.addedTxs[tx.ID()] = &txAndStatus{
		tx:     tx,
		status: status,
	}
}

func (s *state) GetRewardUTXOs(txID ids.ID) ([]*avax.UTXO, error) {
	if utxos, exists := s.addedRewardUTXOs[txID]; exists {
		return utxos, nil
	}
	if utxos, exists := s.rewardUTXOsCache.Get(txID); exists {
		return utxos, nil
	}

	rawTxDB := prefixdb.New(txID[:], s.rewardUTXODB)
	txDB := linkeddb.NewDefault(rawTxDB)
	it := txDB.NewIterator()
	defer it.Release()

	utxos := []*avax.UTXO(nil)
	for it.Next() {
		utxo := &avax.UTXO{}
		if _, err := txs.Codec.Unmarshal(it.Value(), utxo); err != nil {
			return nil, err
		}
		utxos = append(utxos, utxo)
	}
	if err := it.Error(); err != nil {
		return nil, err
	}

	s.rewardUTXOsCache.Put(txID, utxos)
	return utxos, nil
}

func (s *state) AddRewardUTXO(txID ids.ID, utxo *avax.UTXO) {
	s.addedRewardUTXOs[txID] = append(s.addedRewardUTXOs[txID], utxo)
}

func (s *state) GetUTXO(utxoID ids.ID) (*avax.UTXO, error) {
	if utxo, exists := s.modifiedUTXOs[utxoID]; exists {
		if utxo == nil {
			return nil, database.ErrNotFound
		}
		return utxo, nil
	}
	return s.utxoState.GetUTXO(utxoID)
}

func (s *state) UTXOIDs(addr []byte, start ids.ID, limit int) ([]ids.ID, error) {
	return s.utxoState.UTXOIDs(addr, start, limit)
}

func (s *state) AddUTXO(utxo *avax.UTXO) {
	s.modifiedUTXOs[utxo.InputID()] = utxo
}

func (s *state) DeleteUTXO(utxoID ids.ID) {
	s.modifiedUTXOs[utxoID] = nil
}

func (s *state) GetStartTime(nodeID ids.NodeID) (time.Time, error) {
	staker, err := s.currentStakers.GetValidator(constants.PrimaryNetworkID, nodeID)
	if err != nil {
		return time.Time{}, err
	}
	return staker.StartTime, nil
}

func (s *state) GetTimestamp() time.Time {
	return s.timestamp
}

func (s *state) SetTimestamp(tm time.Time) {
	s.timestamp = tm
}

func (s *state) GetFeeState() gas.State {
	return s.feeState
}

func (s *state) SetFeeState(feeState gas.State) {
	s.feeState = feeState
}

func (s *state) GetLastAccepted() ids.ID {
	return s.lastAccepted
}

func (s *state) SetLastAccepted(lastAccepted ids.ID) {
	s.lastAccepted = lastAccepted
}

func (s *state) GetCurrentSupply(subnetID ids.ID) (uint64, error) {
	if subnetID == constants.PrimaryNetworkID {
		return s.currentSupply, nil
	}

	supply, ok := s.modifiedSupplies[subnetID]
	if ok {
		return supply, nil
	}

	cachedSupply, ok := s.supplyCache.Get(subnetID)
	if ok {
		if cachedSupply == nil {
			return 0, database.ErrNotFound
		}
		return *cachedSupply, nil
	}

	supply, err := database.GetUInt64(s.supplyDB, subnetID[:])
	if err == database.ErrNotFound {
		s.supplyCache.Put(subnetID, nil)
		return 0, database.ErrNotFound
	}
	if err != nil {
		return 0, err
	}

	s.supplyCache.Put(subnetID, &supply)
	return supply, nil
}

func (s *state) SetCurrentSupply(subnetID ids.ID, cs uint64) {
	if subnetID == constants.PrimaryNetworkID {
		s.currentSupply = cs
	} else {
		s.modifiedSupplies[subnetID] = cs
	}
}

func (s *state) ApplyValidatorWeightDiffs(
	ctx context.Context,
	validators map[ids.NodeID]*validators.GetValidatorOutput,
	startHeight uint64,
	endHeight uint64,
	subnetID ids.ID,
) error {
	diffIter := s.validatorWeightDiffsDB.NewIteratorWithStartAndPrefix(
		marshalStartDiffKey(subnetID, startHeight),
		subnetID[:],
	)
	defer diffIter.Release()

	prevHeight := startHeight + 1
	for diffIter.Next() {
		if err := ctx.Err(); err != nil {
			return err
		}

		_, parsedHeight, nodeID, err := unmarshalDiffKey(diffIter.Key())
		if err != nil {
			return err
		}

		if parsedHeight > prevHeight {
			s.ctx.Log.Error("unexpected parsed height",
				zap.Stringer("subnetID", subnetID),
				zap.Uint64("parsedHeight", parsedHeight),
				zap.Stringer("nodeID", nodeID),
				zap.Uint64("prevHeight", prevHeight),
				zap.Uint64("startHeight", startHeight),
				zap.Uint64("endHeight", endHeight),
			)
		}

		// If the parsedHeight is less than our target endHeight, then we have
		// fully processed the diffs from startHeight through endHeight.
		if parsedHeight < endHeight {
			return diffIter.Error()
		}

		prevHeight = parsedHeight

		weightDiff, err := unmarshalWeightDiff(diffIter.Value())
		if err != nil {
			return err
		}

		if err := applyWeightDiff(validators, nodeID, weightDiff); err != nil {
			return err
		}
	}
	return diffIter.Error()
}

func applyWeightDiff(
	vdrs map[ids.NodeID]*validators.GetValidatorOutput,
	nodeID ids.NodeID,
	weightDiff *ValidatorWeightDiff,
) error {
	vdr, ok := vdrs[nodeID]
	if !ok {
		// This node isn't in the current validator set.
		vdr = &validators.GetValidatorOutput{
			NodeID: nodeID,
		}
		vdrs[nodeID] = vdr
	}

	// The weight of this node changed at this block.
	var err error
	if weightDiff.Decrease {
		// The validator's weight was decreased at this block, so in the
		// prior block it was higher.
		vdr.Weight, err = safemath.Add(vdr.Weight, weightDiff.Amount)
	} else {
		// The validator's weight was increased at this block, so in the
		// prior block it was lower.
		vdr.Weight, err = safemath.Sub(vdr.Weight, weightDiff.Amount)
	}
	if err != nil {
		return err
	}

	if vdr.Weight == 0 {
		// The validator's weight was 0 before this block so they weren't in the
		// validator set.
		delete(vdrs, nodeID)
	}
	return nil
}

func (s *state) ApplyValidatorPublicKeyDiffs(
	ctx context.Context,
	validators map[ids.NodeID]*validators.GetValidatorOutput,
	startHeight uint64,
	endHeight uint64,
) error {
	diffIter := s.validatorPublicKeyDiffsDB.NewIteratorWithStartAndPrefix(
		marshalStartDiffKey(constants.PrimaryNetworkID, startHeight),
		constants.PrimaryNetworkID[:],
	)
	defer diffIter.Release()

	for diffIter.Next() {
		if err := ctx.Err(); err != nil {
			return err
		}

		_, parsedHeight, nodeID, err := unmarshalDiffKey(diffIter.Key())
		if err != nil {
			return err
		}
		// If the parsedHeight is less than our target endHeight, then we have
		// fully processed the diffs from startHeight through endHeight.
		if parsedHeight < endHeight {
			break
		}

		vdr, ok := validators[nodeID]
		if !ok {
			continue
		}

		pkBytes := diffIter.Value()
		if len(pkBytes) == 0 {
			vdr.PublicKey = nil
			continue
		}

		vdr.PublicKey = bls.PublicKeyFromValidUncompressedBytes(pkBytes)
	}

	// Note: this does not fallback to the linkeddb index because the linkeddb
	// index does not contain entries for when to remove the public key.
	//
	// Nodes may see inconsistent public keys for heights before the new public
	// key index was populated.
	return diffIter.Error()
}

func (s *state) syncGenesis(genesisBlk block.Block, genesis *genesis.Genesis) error {
	genesisBlkID := genesisBlk.ID()
	s.SetLastAccepted(genesisBlkID)
	s.SetTimestamp(time.Unix(int64(genesis.Timestamp), 0))
	s.SetCurrentSupply(constants.PrimaryNetworkID, genesis.InitialSupply)
	s.AddStatelessBlock(genesisBlk)

	// Persist UTXOs that exist at genesis
	for _, utxo := range genesis.UTXOs {
		avaxUTXO := utxo.UTXO
		s.AddUTXO(&avaxUTXO)
	}

	// Persist primary network validator set at genesis
	for _, vdrTx := range genesis.Validators {
		// We expect genesis validator txs to be either AddValidatorTx or
		// AddPermissionlessValidatorTx.
		//
		// TODO: Enforce stricter type check
		validatorTx, ok := vdrTx.Unsigned.(txs.ScheduledStaker)
		if !ok {
			return fmt.Errorf("expected a scheduled staker but got %T", vdrTx.Unsigned)
		}

		stakeAmount := validatorTx.Weight()
		// Note: We use [StartTime()] here because genesis transactions are
		// guaranteed to be pre-Durango activation.
		startTime := validatorTx.StartTime()
		stakeDuration := validatorTx.EndTime().Sub(startTime)
		currentSupply, err := s.GetCurrentSupply(constants.PrimaryNetworkID)
		if err != nil {
			return err
		}

		potentialReward := s.rewards.Calculate(
			stakeDuration,
			stakeAmount,
			currentSupply,
		)
		newCurrentSupply, err := safemath.Add(currentSupply, potentialReward)
		if err != nil {
			return err
		}

		staker, err := NewCurrentStaker(vdrTx.ID(), validatorTx, startTime, potentialReward)
		if err != nil {
			return err
		}

		if err := s.PutCurrentValidator(staker); err != nil {
			return err
		}
		s.AddTx(vdrTx, status.Committed)
		s.SetCurrentSupply(constants.PrimaryNetworkID, newCurrentSupply)
	}

	for _, chain := range genesis.Chains {
		unsignedChain, ok := chain.Unsigned.(*txs.CreateChainTx)
		if !ok {
			return fmt.Errorf("expected tx type *txs.CreateChainTx but got %T", chain.Unsigned)
		}

		// Ensure all chains that the genesis bytes say to create have the right
		// network ID
		if unsignedChain.NetworkID != s.ctx.NetworkID {
			return avax.ErrWrongNetworkID
		}

		s.AddChain(chain)
		s.AddTx(chain, status.Committed)
	}

	// updateValidators is set to false here to maintain the invariant that the
	// primary network's validator set is empty before the validator sets are
	// initialized.
	return s.write(false /*=updateValidators*/, 0)
}

// Load pulls data previously stored on disk that is expected to be in memory.
func (s *state) load() error {
	return errors.Join(
		s.loadMetadata(),
		s.loadCurrentValidators(),
		s.loadPendingValidators(),
		s.initValidatorSets(),
	)
}

func (s *state) loadMetadata() error {
	timestamp, err := database.GetTimestamp(s.singletonDB, TimestampKey)
	if err != nil {
		return err
	}
	s.persistedTimestamp = timestamp
	s.SetTimestamp(timestamp)

	feeState, err := getFeeState(s.singletonDB)
	if err != nil {
		return err
	}
	s.persistedFeeState = feeState
	s.SetFeeState(feeState)

	currentSupply, err := database.GetUInt64(s.singletonDB, CurrentSupplyKey)
	if err != nil {
		return err
	}
	s.persistedCurrentSupply = currentSupply
	s.SetCurrentSupply(constants.PrimaryNetworkID, currentSupply)

	lastAccepted, err := database.GetID(s.singletonDB, LastAcceptedKey)
	if err != nil {
		return err
	}
	s.persistedLastAccepted = lastAccepted
	s.lastAccepted = lastAccepted

	// Lookup the most recently indexed range on disk. If we haven't started
	// indexing the weights, then we keep the indexed heights as nil.
	indexedHeightsBytes, err := s.singletonDB.Get(HeightsIndexedKey)
	if err == database.ErrNotFound {
		return nil
	}
	if err != nil {
		return err
	}

	indexedHeights := &heightRange{}
	_, err = block.GenesisCodec.Unmarshal(indexedHeightsBytes, indexedHeights)
	if err != nil {
		return err
	}

	// If the indexed range is not up to date, then we will act as if the range
	// doesn't exist.
	lastAcceptedBlock, err := s.GetStatelessBlock(lastAccepted)
	if err != nil {
		return err
	}
	if indexedHeights.UpperBound != lastAcceptedBlock.Height() {
		return nil
	}
	s.indexedHeights = indexedHeights
	return nil
}

func (s *state) loadCurrentValidators() error {
	s.currentStakers = newBaseStakers()

	validatorIt := s.currentValidatorList.NewIterator()
	defer validatorIt.Release()
	for validatorIt.Next() {
		txIDBytes := validatorIt.Key()
		txID, err := ids.ToID(txIDBytes)
		if err != nil {
			return err
		}
		tx, _, err := s.GetTx(txID)
		if err != nil {
			return fmt.Errorf("failed loading validator transaction txID %s, %w", txID, err)
		}

		stakerTx, ok := tx.Unsigned.(txs.Staker)
		if !ok {
			return fmt.Errorf("expected tx type txs.Staker but got %T", tx.Unsigned)
		}

		metadataBytes := validatorIt.Value()
		metadata := &validatorMetadata{
			txID: txID,
		}
		if scheduledStakerTx, ok := tx.Unsigned.(txs.ScheduledStaker); ok {
			// Populate [StakerStartTime] using the tx as a default in the event
			// it was added pre-durango and is not stored in the database.
			//
			// Note: We do not populate [LastUpdated] since it is expected to
			// always be present on disk.
			metadata.StakerStartTime = uint64(scheduledStakerTx.StartTime().Unix())
		}
		if err := parseValidatorMetadata(metadataBytes, metadata); err != nil {
			return err
		}

		staker, err := NewCurrentStaker(
			txID,
			stakerTx,
			time.Unix(int64(metadata.StakerStartTime), 0),
			metadata.PotentialReward)
		if err != nil {
			return err
		}

		validator := s.currentStakers.getOrCreateValidator(staker.SubnetID, staker.NodeID)
		validator.validator = staker

		s.currentStakers.stakers.ReplaceOrInsert(staker)

		s.validatorState.LoadValidatorMetadata(staker.NodeID, staker.SubnetID, metadata)
	}

	subnetValidatorIt := s.currentSubnetValidatorList.NewIterator()
	defer subnetValidatorIt.Release()
	for subnetValidatorIt.Next() {
		txIDBytes := subnetValidatorIt.Key()
		txID, err := ids.ToID(txIDBytes)
		if err != nil {
			return err
		}
		tx, _, err := s.GetTx(txID)
		if err != nil {
			return err
		}

		stakerTx, ok := tx.Unsigned.(txs.Staker)
		if !ok {
			return fmt.Errorf("expected tx type txs.Staker but got %T", tx.Unsigned)
		}

		metadataBytes := subnetValidatorIt.Value()
		metadata := &validatorMetadata{
			txID: txID,
		}
		if scheduledStakerTx, ok := tx.Unsigned.(txs.ScheduledStaker); ok {
			// Populate [StakerStartTime] and [LastUpdated] using the tx as a
			// default in the event they are not stored in the database.
			startTime := uint64(scheduledStakerTx.StartTime().Unix())
			metadata.StakerStartTime = startTime
			metadata.LastUpdated = startTime
		}
		if err := parseValidatorMetadata(metadataBytes, metadata); err != nil {
			return err
		}

		staker, err := NewCurrentStaker(
			txID,
			stakerTx,
			time.Unix(int64(metadata.StakerStartTime), 0),
			metadata.PotentialReward,
		)
		if err != nil {
			return err
		}
		validator := s.currentStakers.getOrCreateValidator(staker.SubnetID, staker.NodeID)
		validator.validator = staker

		s.currentStakers.stakers.ReplaceOrInsert(staker)

		s.validatorState.LoadValidatorMetadata(staker.NodeID, staker.SubnetID, metadata)
	}

	delegatorIt := s.currentDelegatorList.NewIterator()
	defer delegatorIt.Release()

	subnetDelegatorIt := s.currentSubnetDelegatorList.NewIterator()
	defer subnetDelegatorIt.Release()

	for _, delegatorIt := range []database.Iterator{delegatorIt, subnetDelegatorIt} {
		for delegatorIt.Next() {
			txIDBytes := delegatorIt.Key()
			txID, err := ids.ToID(txIDBytes)
			if err != nil {
				return err
			}
			tx, _, err := s.GetTx(txID)
			if err != nil {
				return err
			}

			stakerTx, ok := tx.Unsigned.(txs.Staker)
			if !ok {
				return fmt.Errorf("expected tx type txs.Staker but got %T", tx.Unsigned)
			}

			metadataBytes := delegatorIt.Value()
			metadata := &delegatorMetadata{
				txID: txID,
			}
			if scheduledStakerTx, ok := tx.Unsigned.(txs.ScheduledStaker); ok {
				// Populate [StakerStartTime] using the tx as a default in the
				// event it was added pre-durango and is not stored in the
				// database.
				metadata.StakerStartTime = uint64(scheduledStakerTx.StartTime().Unix())
			}
			err = parseDelegatorMetadata(metadataBytes, metadata)
			if err != nil {
				return err
			}

			staker, err := NewCurrentStaker(
				txID,
				stakerTx,
				time.Unix(int64(metadata.StakerStartTime), 0),
				metadata.PotentialReward,
			)
			if err != nil {
				return err
			}

			validator := s.currentStakers.getOrCreateValidator(staker.SubnetID, staker.NodeID)
			if validator.delegators == nil {
				validator.delegators = btree.NewG(defaultTreeDegree, (*Staker).Less)
			}
			validator.delegators.ReplaceOrInsert(staker)

			s.currentStakers.stakers.ReplaceOrInsert(staker)
		}
	}

	return errors.Join(
		validatorIt.Error(),
		subnetValidatorIt.Error(),
		delegatorIt.Error(),
		subnetDelegatorIt.Error(),
	)
}

func (s *state) loadPendingValidators() error {
	s.pendingStakers = newBaseStakers()

	validatorIt := s.pendingValidatorList.NewIterator()
	defer validatorIt.Release()

	subnetValidatorIt := s.pendingSubnetValidatorList.NewIterator()
	defer subnetValidatorIt.Release()

	for _, validatorIt := range []database.Iterator{validatorIt, subnetValidatorIt} {
		for validatorIt.Next() {
			txIDBytes := validatorIt.Key()
			txID, err := ids.ToID(txIDBytes)
			if err != nil {
				return err
			}
			tx, _, err := s.GetTx(txID)
			if err != nil {
				return err
			}

			stakerTx, ok := tx.Unsigned.(txs.ScheduledStaker)
			if !ok {
				return fmt.Errorf("expected tx type txs.Staker but got %T", tx.Unsigned)
			}

			staker, err := NewPendingStaker(txID, stakerTx)
			if err != nil {
				return err
			}

			validator := s.pendingStakers.getOrCreateValidator(staker.SubnetID, staker.NodeID)
			validator.validator = staker

			s.pendingStakers.stakers.ReplaceOrInsert(staker)
		}
	}

	delegatorIt := s.pendingDelegatorList.NewIterator()
	defer delegatorIt.Release()

	subnetDelegatorIt := s.pendingSubnetDelegatorList.NewIterator()
	defer subnetDelegatorIt.Release()

	for _, delegatorIt := range []database.Iterator{delegatorIt, subnetDelegatorIt} {
		for delegatorIt.Next() {
			txIDBytes := delegatorIt.Key()
			txID, err := ids.ToID(txIDBytes)
			if err != nil {
				return err
			}
			tx, _, err := s.GetTx(txID)
			if err != nil {
				return err
			}

			stakerTx, ok := tx.Unsigned.(txs.ScheduledStaker)
			if !ok {
				return fmt.Errorf("expected tx type txs.Staker but got %T", tx.Unsigned)
			}

			staker, err := NewPendingStaker(txID, stakerTx)
			if err != nil {
				return err
			}

			validator := s.pendingStakers.getOrCreateValidator(staker.SubnetID, staker.NodeID)
			if validator.delegators == nil {
				validator.delegators = btree.NewG(defaultTreeDegree, (*Staker).Less)
			}
			validator.delegators.ReplaceOrInsert(staker)

			s.pendingStakers.stakers.ReplaceOrInsert(staker)
		}
	}

	return errors.Join(
		validatorIt.Error(),
		subnetValidatorIt.Error(),
		delegatorIt.Error(),
		subnetDelegatorIt.Error(),
	)
}

// Invariant: initValidatorSets requires loadCurrentValidators to have already
// been called.
func (s *state) initValidatorSets() error {
	for subnetID, validators := range s.currentStakers.validators {
		if s.validators.Count(subnetID) != 0 {
			// Enforce the invariant that the validator set is empty here.
			return fmt.Errorf("%w: %s", errValidatorSetAlreadyPopulated, subnetID)
		}

		for nodeID, validator := range validators {
			validatorStaker := validator.validator
			if err := s.validators.AddStaker(subnetID, nodeID, validatorStaker.PublicKey, validatorStaker.TxID, validatorStaker.Weight); err != nil {
				return err
			}

			delegatorIterator := iterator.FromTree(validator.delegators)
			for delegatorIterator.Next() {
				delegatorStaker := delegatorIterator.Value()
				if err := s.validators.AddWeight(subnetID, nodeID, delegatorStaker.Weight); err != nil {
					delegatorIterator.Release()
					return err
				}
			}
			delegatorIterator.Release()
		}
	}

	s.metrics.SetLocalStake(s.validators.GetWeight(constants.PrimaryNetworkID, s.ctx.NodeID))
	totalWeight, err := s.validators.TotalWeight(constants.PrimaryNetworkID)
	if err != nil {
		return fmt.Errorf("failed to get total weight of primary network validators: %w", err)
	}
	s.metrics.SetTotalStake(totalWeight)
	return nil
}

func (s *state) write(updateValidators bool, height uint64) error {
	codecVersion := CodecVersion1
	if !s.upgrades.IsDurangoActivated(s.GetTimestamp()) {
		codecVersion = CodecVersion0
	}

	return errors.Join(
		s.writeBlocks(),
		s.writeCurrentStakers(updateValidators, height, codecVersion),
		s.writePendingStakers(),
		s.WriteValidatorMetadata(s.currentValidatorList, s.currentSubnetValidatorList, codecVersion), // Must be called after writeCurrentStakers
		s.writeTXs(),
		s.writeRewardUTXOs(),
		s.writeUTXOs(),
		s.writeSubnets(),
		s.writeSubnetOwners(),
		s.writeSubnetManagers(),
		s.writeTransformedSubnets(),
		s.writeSubnetSupplies(),
		s.writeChains(),
		s.writeMetadata(),
	)
}

func (s *state) Close() error {
	return errors.Join(
		s.pendingSubnetValidatorBaseDB.Close(),
		s.pendingSubnetDelegatorBaseDB.Close(),
		s.pendingDelegatorBaseDB.Close(),
		s.pendingValidatorBaseDB.Close(),
		s.pendingValidatorsDB.Close(),
		s.currentSubnetValidatorBaseDB.Close(),
		s.currentSubnetDelegatorBaseDB.Close(),
		s.currentDelegatorBaseDB.Close(),
		s.currentValidatorBaseDB.Close(),
		s.currentValidatorsDB.Close(),
		s.validatorsDB.Close(),
		s.txDB.Close(),
		s.rewardUTXODB.Close(),
		s.utxoDB.Close(),
		s.subnetBaseDB.Close(),
		s.transformedSubnetDB.Close(),
		s.supplyDB.Close(),
		s.chainDB.Close(),
		s.singletonDB.Close(),
		s.blockDB.Close(),
		s.blockIDDB.Close(),
	)
}

func (s *state) sync(genesis []byte) error {
	wasInitialized, err := isInitialized(s.singletonDB)
	if err != nil {
		return fmt.Errorf(
			"failed to check if the database is initialized: %w",
			err,
		)
	}

	// If the database wasn't previously initialized, create the platform chain
	// anew using the provided genesis state.
	if !wasInitialized {
		if err := s.init(genesis); err != nil {
			return fmt.Errorf(
				"failed to initialize the database: %w",
				err,
			)
		}
	}

	if err := s.load(); err != nil {
		return fmt.Errorf(
			"failed to load the database state: %w",
			err,
		)
	}
	return nil
}

func (s *state) init(genesisBytes []byte) error {
	// Create the genesis block and save it as being accepted (We don't do
	// genesisBlock.Accept() because then it'd look for genesisBlock's
	// non-existent parent)
	genesisID := hashing.ComputeHash256Array(genesisBytes)
	genesisBlock, err := block.NewApricotCommitBlock(genesisID, 0 /*height*/)
	if err != nil {
		return err
	}

	genesis, err := genesis.Parse(genesisBytes)
	if err != nil {
		return err
	}
	if err := s.syncGenesis(genesisBlock, genesis); err != nil {
		return err
	}

	if err := markInitialized(s.singletonDB); err != nil {
		return err
	}

	return s.Commit()
}

func (s *state) AddStatelessBlock(block block.Block) {
	blkID := block.ID()
	s.addedBlockIDs[block.Height()] = blkID
	s.addedBlocks[blkID] = block
}

func (s *state) SetHeight(height uint64) {
	if s.indexedHeights == nil {
		// If indexedHeights hasn't been created yet, then we are newly tracking
		// the range. This means we should initialize the LowerBound to the
		// current height.
		s.indexedHeights = &heightRange{
			LowerBound: height,
		}
	}

	s.indexedHeights.UpperBound = height
	s.currentHeight = height
}

func (s *state) Commit() error {
	defer s.Abort()
	batch, err := s.CommitBatch()
	if err != nil {
		return err
	}
	return batch.Write()
}

func (s *state) Abort() {
	s.baseDB.Abort()
}

func (s *state) Checksum() ids.ID {
	return s.utxoState.Checksum()
}

func (s *state) CommitBatch() (database.Batch, error) {
	// updateValidators is set to true here so that the validator manager is
	// kept up to date with the last accepted state.
	if err := s.write(true /*=updateValidators*/, s.currentHeight); err != nil {
		return nil, err
	}
	return s.baseDB.CommitBatch()
}

func (s *state) writeBlocks() error {
	for blkID, blk := range s.addedBlocks {
		blkID := blkID
		blkBytes := blk.Bytes()
		blkHeight := blk.Height()
		heightKey := database.PackUInt64(blkHeight)

		delete(s.addedBlockIDs, blkHeight)
		s.blockIDCache.Put(blkHeight, blkID)
		if err := database.PutID(s.blockIDDB, heightKey, blkID); err != nil {
			return fmt.Errorf("failed to add blockID: %w", err)
		}

		delete(s.addedBlocks, blkID)
		// Note: Evict is used rather than Put here because blk may end up
		// referencing additional data (because of shared byte slices) that
		// would not be properly accounted for in the cache sizing.
		s.blockCache.Evict(blkID)
		if err := s.blockDB.Put(blkID[:], blkBytes); err != nil {
			return fmt.Errorf("failed to write block %s: %w", blkID, err)
		}
	}
	return nil
}

func (s *state) GetStatelessBlock(blockID ids.ID) (block.Block, error) {
	if blk, exists := s.addedBlocks[blockID]; exists {
		return blk, nil
	}
	if blk, cached := s.blockCache.Get(blockID); cached {
		if blk == nil {
			return nil, database.ErrNotFound
		}

		return blk, nil
	}

	blkBytes, err := s.blockDB.Get(blockID[:])
	if err == database.ErrNotFound {
		s.blockCache.Put(blockID, nil)
		return nil, database.ErrNotFound
	}
	if err != nil {
		return nil, err
	}

	blk, _, err := parseStoredBlock(blkBytes)
	if err != nil {
		return nil, err
	}

	s.blockCache.Put(blockID, blk)
	return blk, nil
}

func (s *state) GetBlockIDAtHeight(height uint64) (ids.ID, error) {
	if blkID, exists := s.addedBlockIDs[height]; exists {
		return blkID, nil
	}
	if blkID, cached := s.blockIDCache.Get(height); cached {
		if blkID == ids.Empty {
			return ids.Empty, database.ErrNotFound
		}

		return blkID, nil
	}

	heightKey := database.PackUInt64(height)

	blkID, err := database.GetID(s.blockIDDB, heightKey)
	if err == database.ErrNotFound {
		s.blockIDCache.Put(height, ids.Empty)
		return ids.Empty, database.ErrNotFound
	}
	if err != nil {
		return ids.Empty, err
	}

	s.blockIDCache.Put(height, blkID)
	return blkID, nil
}

func (s *state) writeCurrentStakers(updateValidators bool, height uint64, codecVersion uint16) error {
	for subnetID, validatorDiffs := range s.currentStakers.validatorDiffs {
		delete(s.currentStakers.validatorDiffs, subnetID)

		// Select db to write to
		validatorDB := s.currentSubnetValidatorList
		delegatorDB := s.currentSubnetDelegatorList
		if subnetID == constants.PrimaryNetworkID {
			validatorDB = s.currentValidatorList
			delegatorDB = s.currentDelegatorList
		}

		// Record the change in weight and/or public key for each validator.
		for nodeID, validatorDiff := range validatorDiffs {
			// Copy [nodeID] so it doesn't get overwritten next iteration.
			nodeID := nodeID

			weightDiff := &ValidatorWeightDiff{
				Decrease: validatorDiff.validatorStatus == deleted,
			}
			switch validatorDiff.validatorStatus {
			case added:
				staker := validatorDiff.validator
				weightDiff.Amount = staker.Weight

				// Invariant: Only the Primary Network contains non-nil public
				// keys.
				if staker.PublicKey != nil {
					// Record that the public key for the validator is being
					// added. This means the prior value for the public key was
					// nil.
					err := s.validatorPublicKeyDiffsDB.Put(
						marshalDiffKey(constants.PrimaryNetworkID, height, nodeID),
						nil,
					)
					if err != nil {
						return err
					}
				}

				// The validator is being added.
				//
				// Invariant: It's impossible for a delegator to have been
				// rewarded in the same block that the validator was added.
				startTime := uint64(staker.StartTime.Unix())
				metadata := &validatorMetadata{
					txID:        staker.TxID,
					lastUpdated: staker.StartTime,

					UpDuration:               0,
					LastUpdated:              startTime,
					StakerStartTime:          startTime,
					PotentialReward:          staker.PotentialReward,
					PotentialDelegateeReward: 0,
				}

				metadataBytes, err := MetadataCodec.Marshal(codecVersion, metadata)
				if err != nil {
					return fmt.Errorf("failed to serialize current validator: %w", err)
				}

				if err = validatorDB.Put(staker.TxID[:], metadataBytes); err != nil {
					return fmt.Errorf("failed to write current validator to list: %w", err)
				}

				s.validatorState.LoadValidatorMetadata(nodeID, subnetID, metadata)
			case deleted:
				staker := validatorDiff.validator
				weightDiff.Amount = staker.Weight

				// Invariant: Only the Primary Network contains non-nil public
				// keys.
				if staker.PublicKey != nil {
					// Record that the public key for the validator is being
					// removed. This means we must record the prior value of the
					// public key.
					//
					// Note: We store the uncompressed public key here as it is
					// significantly more efficient to parse when applying
					// diffs.
					err := s.validatorPublicKeyDiffsDB.Put(
						marshalDiffKey(constants.PrimaryNetworkID, height, nodeID),
						bls.PublicKeyToUncompressedBytes(staker.PublicKey),
					)
					if err != nil {
						return err
					}
				}

				if err := validatorDB.Delete(staker.TxID[:]); err != nil {
					return fmt.Errorf("failed to delete current staker: %w", err)
				}

				s.validatorState.DeleteValidatorMetadata(nodeID, subnetID)
			}

			err := writeCurrentDelegatorDiff(
				delegatorDB,
				weightDiff,
				validatorDiff,
				codecVersion,
			)
			if err != nil {
				return err
			}

			if weightDiff.Amount == 0 {
				// No weight change to record; go to next validator.
				continue
			}

			err = s.validatorWeightDiffsDB.Put(
				marshalDiffKey(subnetID, height, nodeID),
				marshalWeightDiff(weightDiff),
			)
			if err != nil {
				return err
			}

			// TODO: Move the validator set management out of the state package
			if !updateValidators {
				continue
			}

			if weightDiff.Decrease {
				err = s.validators.RemoveWeight(subnetID, nodeID, weightDiff.Amount)
			} else {
				if validatorDiff.validatorStatus == added {
					staker := validatorDiff.validator
					err = s.validators.AddStaker(
						subnetID,
						nodeID,
						staker.PublicKey,
						staker.TxID,
						weightDiff.Amount,
					)
				} else {
					err = s.validators.AddWeight(subnetID, nodeID, weightDiff.Amount)
				}
			}
			if err != nil {
				return fmt.Errorf("failed to update validator weight: %w", err)
			}
		}
	}

	// TODO: Move validator set management out of the state package
	//
	// Attempt to update the stake metrics
	if !updateValidators {
		return nil
	}

	totalWeight, err := s.validators.TotalWeight(constants.PrimaryNetworkID)
	if err != nil {
		return fmt.Errorf("failed to get total weight of primary network: %w", err)
	}

	s.metrics.SetLocalStake(s.validators.GetWeight(constants.PrimaryNetworkID, s.ctx.NodeID))
	s.metrics.SetTotalStake(totalWeight)
	return nil
}

func writeCurrentDelegatorDiff(
	currentDelegatorList linkeddb.LinkedDB,
	weightDiff *ValidatorWeightDiff,
	validatorDiff *diffValidator,
	codecVersion uint16,
) error {
	addedDelegatorIterator := iterator.FromTree(validatorDiff.addedDelegators)
	defer addedDelegatorIterator.Release()
	for addedDelegatorIterator.Next() {
		staker := addedDelegatorIterator.Value()

		if err := weightDiff.Add(false, staker.Weight); err != nil {
			return fmt.Errorf("failed to increase node weight diff: %w", err)
		}

		metadata := &delegatorMetadata{
			txID:            staker.TxID,
			PotentialReward: staker.PotentialReward,
			StakerStartTime: uint64(staker.StartTime.Unix()),
		}
		if err := writeDelegatorMetadata(currentDelegatorList, metadata, codecVersion); err != nil {
			return fmt.Errorf("failed to write current delegator to list: %w", err)
		}
	}

	for _, staker := range validatorDiff.deletedDelegators {
		if err := weightDiff.Add(true, staker.Weight); err != nil {
			return fmt.Errorf("failed to decrease node weight diff: %w", err)
		}

		if err := currentDelegatorList.Delete(staker.TxID[:]); err != nil {
			return fmt.Errorf("failed to delete current staker: %w", err)
		}
	}
	return nil
}

func (s *state) writePendingStakers() error {
	for subnetID, subnetValidatorDiffs := range s.pendingStakers.validatorDiffs {
		delete(s.pendingStakers.validatorDiffs, subnetID)

		validatorDB := s.pendingSubnetValidatorList
		delegatorDB := s.pendingSubnetDelegatorList
		if subnetID == constants.PrimaryNetworkID {
			validatorDB = s.pendingValidatorList
			delegatorDB = s.pendingDelegatorList
		}

		for _, validatorDiff := range subnetValidatorDiffs {
			err := writePendingDiff(
				validatorDB,
				delegatorDB,
				validatorDiff,
			)
			if err != nil {
				return err
			}
		}
	}
	return nil
}

func writePendingDiff(
	pendingValidatorList linkeddb.LinkedDB,
	pendingDelegatorList linkeddb.LinkedDB,
	validatorDiff *diffValidator,
) error {
	switch validatorDiff.validatorStatus {
	case added:
		err := pendingValidatorList.Put(validatorDiff.validator.TxID[:], nil)
		if err != nil {
			return fmt.Errorf("failed to add pending validator: %w", err)
		}
	case deleted:
		err := pendingValidatorList.Delete(validatorDiff.validator.TxID[:])
		if err != nil {
			return fmt.Errorf("failed to delete pending validator: %w", err)
		}
	}

	addedDelegatorIterator := iterator.FromTree(validatorDiff.addedDelegators)
	defer addedDelegatorIterator.Release()
	for addedDelegatorIterator.Next() {
		staker := addedDelegatorIterator.Value()

		if err := pendingDelegatorList.Put(staker.TxID[:], nil); err != nil {
			return fmt.Errorf("failed to write pending delegator to list: %w", err)
		}
	}

	for _, staker := range validatorDiff.deletedDelegators {
		if err := pendingDelegatorList.Delete(staker.TxID[:]); err != nil {
			return fmt.Errorf("failed to delete pending delegator: %w", err)
		}
	}
	return nil
}

func (s *state) writeTXs() error {
	for txID, txStatus := range s.addedTxs {
		txID := txID

		stx := txBytesAndStatus{
			Tx:     txStatus.tx.Bytes(),
			Status: txStatus.status,
		}

		// Note that we're serializing a [txBytesAndStatus] here, not a
		// *txs.Tx, so we don't use [txs.Codec].
		txBytes, err := txs.GenesisCodec.Marshal(txs.CodecVersion, &stx)
		if err != nil {
			return fmt.Errorf("failed to serialize tx: %w", err)
		}

		delete(s.addedTxs, txID)
		// Note: Evict is used rather than Put here because stx may end up
		// referencing additional data (because of shared byte slices) that
		// would not be properly accounted for in the cache sizing.
		s.txCache.Evict(txID)
		if err := s.txDB.Put(txID[:], txBytes); err != nil {
			return fmt.Errorf("failed to add tx: %w", err)
		}
	}
	return nil
}

func (s *state) writeRewardUTXOs() error {
	for txID, utxos := range s.addedRewardUTXOs {
		delete(s.addedRewardUTXOs, txID)
		s.rewardUTXOsCache.Put(txID, utxos)
		rawTxDB := prefixdb.New(txID[:], s.rewardUTXODB)
		txDB := linkeddb.NewDefault(rawTxDB)

		for _, utxo := range utxos {
			utxoBytes, err := txs.GenesisCodec.Marshal(txs.CodecVersion, utxo)
			if err != nil {
				return fmt.Errorf("failed to serialize reward UTXO: %w", err)
			}
			utxoID := utxo.InputID()
			if err := txDB.Put(utxoID[:], utxoBytes); err != nil {
				return fmt.Errorf("failed to add reward UTXO: %w", err)
			}
		}
	}
	return nil
}

func (s *state) writeUTXOs() error {
	for utxoID, utxo := range s.modifiedUTXOs {
		delete(s.modifiedUTXOs, utxoID)

		if utxo == nil {
			if err := s.utxoState.DeleteUTXO(utxoID); err != nil {
				return fmt.Errorf("failed to delete UTXO: %w", err)
			}
			continue
		}
		if err := s.utxoState.PutUTXO(utxo); err != nil {
			return fmt.Errorf("failed to add UTXO: %w", err)
		}
	}
	return nil
}

func (s *state) writeSubnets() error {
	for _, subnetID := range s.addedSubnetIDs {
		if err := s.subnetDB.Put(subnetID[:], nil); err != nil {
			return fmt.Errorf("failed to write subnet: %w", err)
		}
	}
	s.addedSubnetIDs = nil
	return nil
}

func (s *state) writeSubnetOwners() error {
	for subnetID, owner := range s.subnetOwners {
		subnetID := subnetID
		owner := owner
		delete(s.subnetOwners, subnetID)

		ownerBytes, err := block.GenesisCodec.Marshal(block.CodecVersion, &owner)
		if err != nil {
			return fmt.Errorf("failed to marshal subnet owner: %w", err)
		}

		s.subnetOwnerCache.Put(subnetID, fxOwnerAndSize{
			owner: owner,
			size:  len(ownerBytes),
		})

		if err := s.subnetOwnerDB.Put(subnetID[:], ownerBytes); err != nil {
			return fmt.Errorf("failed to write subnet owner: %w", err)
		}
	}
	return nil
}

func (s *state) writeSubnetManagers() error {
	for subnetID, manager := range s.subnetManagers {
		subnetID := subnetID
		manager := manager
		delete(s.subnetManagers, subnetID)

		managerBytes, err := block.GenesisCodec.Marshal(block.CodecVersion, &manager)
		if err != nil {
			return fmt.Errorf("failed to marshal subnet manager: %w", err)
		}

		s.subnetManagerCache.Put(subnetID, manager)

		if err := s.subnetManagerDB.Put(subnetID[:], managerBytes); err != nil {
			return fmt.Errorf("failed to write subnet manager: %w", err)
		}
	}
	return nil
}

func (s *state) writeTransformedSubnets() error {
	for subnetID, tx := range s.transformedSubnets {
		txID := tx.ID()

		delete(s.transformedSubnets, subnetID)
		// Note: Evict is used rather than Put here because tx may end up
		// referencing additional data (because of shared byte slices) that
		// would not be properly accounted for in the cache sizing.
		s.transformedSubnetCache.Evict(subnetID)
		if err := database.PutID(s.transformedSubnetDB, subnetID[:], txID); err != nil {
			return fmt.Errorf("failed to write transformed subnet: %w", err)
		}
	}
	return nil
}

func (s *state) writeSubnetSupplies() error {
	for subnetID, supply := range s.modifiedSupplies {
		supply := supply
		delete(s.modifiedSupplies, subnetID)
		s.supplyCache.Put(subnetID, &supply)
		if err := database.PutUInt64(s.supplyDB, subnetID[:], supply); err != nil {
			return fmt.Errorf("failed to write subnet supply: %w", err)
		}
	}
	return nil
}

func (s *state) writeChains() error {
	for subnetID, chains := range s.addedChains {
		for _, chain := range chains {
			chainDB := s.getChainDB(subnetID)

			chainID := chain.ID()
			if err := chainDB.Put(chainID[:], nil); err != nil {
				return fmt.Errorf("failed to write chain: %w", err)
			}
		}
		delete(s.addedChains, subnetID)
	}
	return nil
}

func (s *state) writeMetadata() error {
	if !s.persistedTimestamp.Equal(s.timestamp) {
		if err := database.PutTimestamp(s.singletonDB, TimestampKey, s.timestamp); err != nil {
			return fmt.Errorf("failed to write timestamp: %w", err)
		}
		s.persistedTimestamp = s.timestamp
	}
	if s.feeState != s.persistedFeeState {
		if err := putFeeState(s.singletonDB, s.feeState); err != nil {
			return fmt.Errorf("failed to write fee state: %w", err)
		}
		s.persistedFeeState = s.feeState
	}
	if s.persistedCurrentSupply != s.currentSupply {
		if err := database.PutUInt64(s.singletonDB, CurrentSupplyKey, s.currentSupply); err != nil {
			return fmt.Errorf("failed to write current supply: %w", err)
		}
		s.persistedCurrentSupply = s.currentSupply
	}
	if s.persistedLastAccepted != s.lastAccepted {
		if err := database.PutID(s.singletonDB, LastAcceptedKey, s.lastAccepted); err != nil {
			return fmt.Errorf("failed to write last accepted: %w", err)
		}
		s.persistedLastAccepted = s.lastAccepted
	}
	if s.indexedHeights != nil {
		indexedHeightsBytes, err := block.GenesisCodec.Marshal(block.CodecVersion, s.indexedHeights)
		if err != nil {
			return err
		}
		if err := s.singletonDB.Put(HeightsIndexedKey, indexedHeightsBytes); err != nil {
			return fmt.Errorf("failed to write indexed range: %w", err)
		}
	}
	return nil
}

// Returns the block and whether it is a [stateBlk].
// Invariant: blkBytes is safe to parse with blocks.GenesisCodec
//
// TODO: Remove after v1.12.x is activated
func parseStoredBlock(blkBytes []byte) (block.Block, bool, error) {
	// Attempt to parse as blocks.Block
	blk, err := block.Parse(block.GenesisCodec, blkBytes)
	if err == nil {
		return blk, false, nil
	}

	// Fallback to [stateBlk]
	blkState := stateBlk{}
	if _, err := block.GenesisCodec.Unmarshal(blkBytes, &blkState); err != nil {
		return nil, false, err
	}

	blk, err = block.Parse(block.GenesisCodec, blkState.Bytes)
	return blk, true, err
}

func (s *state) ReindexBlocks(lock sync.Locker, log logging.Logger) error {
	has, err := s.singletonDB.Has(BlocksReindexedKey)
	if err != nil {
		return err
	}
	if has {
		log.Info("blocks already reindexed")
		return nil
	}

	// It is possible that new blocks are added after grabbing this iterator.
	// New blocks are guaranteed to be persisted in the new format, so we don't
	// need to check them.
	blockIterator := s.blockDB.NewIterator()
	// Releasing is done using a closure to ensure that updating blockIterator
	// will result in having the most recent iterator released when executing
	// the deferred function.
	defer func() {
		blockIterator.Release()
	}()

	log.Info("starting block reindexing")

	var (
		startTime         = time.Now()
		lastCommit        = startTime
		nextUpdate        = startTime.Add(indexLogFrequency)
		numIndicesChecked = 0
		numIndicesUpdated = 0
	)

	for blockIterator.Next() {
		valueBytes := blockIterator.Value()
		blk, isStateBlk, err := parseStoredBlock(valueBytes)
		if err != nil {
			return fmt.Errorf("failed to parse block: %w", err)
		}

		blkID := blk.ID()

		// This block was previously stored using the legacy format, update the
		// index to remove the usage of stateBlk.
		if isStateBlk {
			blkBytes := blk.Bytes()
			if err := s.blockDB.Put(blkID[:], blkBytes); err != nil {
				return fmt.Errorf("failed to write block: %w", err)
			}

			numIndicesUpdated++
		}

		numIndicesChecked++

		now := time.Now()
		if now.After(nextUpdate) {
			nextUpdate = now.Add(indexLogFrequency)

			progress := timer.ProgressFromHash(blkID[:])
			eta := timer.EstimateETA(
				startTime,
				progress,
				math.MaxUint64,
			)

			log.Info("reindexing blocks",
				zap.Int("numIndicesUpdated", numIndicesUpdated),
				zap.Int("numIndicesChecked", numIndicesChecked),
				zap.Duration("eta", eta),
			)
		}

		if numIndicesChecked%indexIterationLimit == 0 {
			// We must hold the lock during committing to make sure we don't
			// attempt to commit to disk while a block is concurrently being
			// accepted.
			lock.Lock()
			err := errors.Join(
				s.Commit(),
				blockIterator.Error(),
			)
			lock.Unlock()
			if err != nil {
				return err
			}

			// We release the iterator here to allow the underlying database to
			// clean up deleted state.
			blockIterator.Release()

			// We take the minimum here because it's possible that the node is
			// currently bootstrapping. This would mean that grabbing the lock
			// could take an extremely long period of time; which we should not
			// delay processing for.
			indexDuration := now.Sub(lastCommit)
			sleepDuration := min(
				indexIterationSleepMultiplier*indexDuration,
				indexIterationSleepCap,
			)
			time.Sleep(sleepDuration)

			// Make sure not to include the sleep duration into the next index
			// duration.
			lastCommit = time.Now()

			blockIterator = s.blockDB.NewIteratorWithStart(blkID[:])
		}
	}

	// Ensure we fully iterated over all blocks before writing that indexing has
	// finished.
	//
	// Note: This is needed because a transient read error could cause the
	// iterator to stop early.
	if err := blockIterator.Error(); err != nil {
		return fmt.Errorf("failed to iterate over historical blocks: %w", err)
	}

	if err := s.singletonDB.Put(BlocksReindexedKey, nil); err != nil {
		return fmt.Errorf("failed to put marked blocks as reindexed: %w", err)
	}

	// We must hold the lock during committing to make sure we don't attempt to
	// commit to disk while a block is concurrently being accepted.
	lock.Lock()
	defer lock.Unlock()

	log.Info("finished block reindexing",
		zap.Int("numIndicesUpdated", numIndicesUpdated),
		zap.Int("numIndicesChecked", numIndicesChecked),
		zap.Duration("duration", time.Since(startTime)),
	)

	return s.Commit()
}

<<<<<<< HEAD
func (s *state) GetUptime(vdrID ids.NodeID) (time.Duration, time.Time, error) {
	return s.validatorState.GetUptime(vdrID, constants.PrimaryNetworkID)
}

func (s *state) SetUptime(vdrID ids.NodeID, upDuration time.Duration, lastUpdated time.Time) error {
	return s.validatorState.SetUptime(vdrID, constants.PrimaryNetworkID, upDuration, lastUpdated)
}

func putFeeState(db database.KeyValueWriter, feeState fee.State) error {
=======
func markInitialized(db database.KeyValueWriter) error {
	return db.Put(InitializedKey, nil)
}

func isInitialized(db database.KeyValueReader) (bool, error) {
	return db.Has(InitializedKey)
}

func putFeeState(db database.KeyValueWriter, feeState gas.State) error {
>>>>>>> 6e1a9055
	feeStateBytes, err := block.GenesisCodec.Marshal(block.CodecVersion, feeState)
	if err != nil {
		return err
	}
	return db.Put(FeeStateKey, feeStateBytes)
}

func getFeeState(db database.KeyValueReader) (gas.State, error) {
	feeStateBytes, err := db.Get(FeeStateKey)
	if err == database.ErrNotFound {
		return gas.State{}, nil
	}
	if err != nil {
		return gas.State{}, err
	}

	var feeState gas.State
	if _, err := block.GenesisCodec.Unmarshal(feeStateBytes, &feeState); err != nil {
		return gas.State{}, err
	}
	return feeState, nil
}<|MERGE_RESOLUTION|>--- conflicted
+++ resolved
@@ -2524,7 +2524,6 @@
 	return s.Commit()
 }
 
-<<<<<<< HEAD
 func (s *state) GetUptime(vdrID ids.NodeID) (time.Duration, time.Time, error) {
 	return s.validatorState.GetUptime(vdrID, constants.PrimaryNetworkID)
 }
@@ -2533,8 +2532,6 @@
 	return s.validatorState.SetUptime(vdrID, constants.PrimaryNetworkID, upDuration, lastUpdated)
 }
 
-func putFeeState(db database.KeyValueWriter, feeState fee.State) error {
-=======
 func markInitialized(db database.KeyValueWriter) error {
 	return db.Put(InitializedKey, nil)
 }
@@ -2544,7 +2541,6 @@
 }
 
 func putFeeState(db database.KeyValueWriter, feeState gas.State) error {
->>>>>>> 6e1a9055
 	feeStateBytes, err := block.GenesisCodec.Marshal(block.CodecVersion, feeState)
 	if err != nil {
 		return err
