<<<<<<< HEAD
// Copyright (C) 2019-2024, Lux Partners Limited. All rights reserved.
=======
// Copyright (C) 2019-2024, Ava Labs, Inc. All rights reserved.
>>>>>>> d3c09eb1
// See the file LICENSE for licensing terms.

package state

import (
	"context"
	"errors"
	"fmt"
	"math"
	"sync"
	"time"

	"github.com/google/btree"
	"github.com/prometheus/client_golang/prometheus"
	"go.uber.org/zap"

<<<<<<< HEAD
	"github.com/luxfi/node/cache"
	"github.com/luxfi/node/cache/metercacher"
	"github.com/luxfi/node/database"
	"github.com/luxfi/node/database/linkeddb"
	"github.com/luxfi/node/database/prefixdb"
	"github.com/luxfi/node/database/versiondb"
	"github.com/luxfi/node/ids"
	"github.com/luxfi/node/snow"
	"github.com/luxfi/node/snow/choices"
	"github.com/luxfi/node/snow/uptime"
	"github.com/luxfi/node/snow/validators"
	"github.com/luxfi/node/utils/constants"
	"github.com/luxfi/node/utils/crypto/bls"
	"github.com/luxfi/node/utils/hashing"
	"github.com/luxfi/node/utils/logging"
	"github.com/luxfi/node/utils/timer"
	"github.com/luxfi/node/utils/wrappers"
	"github.com/luxfi/node/vms/components/lux"
	"github.com/luxfi/node/vms/platformvm/block"
	"github.com/luxfi/node/vms/platformvm/config"
	"github.com/luxfi/node/vms/platformvm/fx"
	"github.com/luxfi/node/vms/platformvm/genesis"
	"github.com/luxfi/node/vms/platformvm/metrics"
	"github.com/luxfi/node/vms/platformvm/reward"
	"github.com/luxfi/node/vms/platformvm/status"
	"github.com/luxfi/node/vms/platformvm/txs"

	safemath "github.com/luxfi/node/utils/math"
)

const (
=======
	"github.com/ava-labs/avalanchego/cache"
	"github.com/ava-labs/avalanchego/cache/metercacher"
	"github.com/ava-labs/avalanchego/database"
	"github.com/ava-labs/avalanchego/database/linkeddb"
	"github.com/ava-labs/avalanchego/database/prefixdb"
	"github.com/ava-labs/avalanchego/database/versiondb"
	"github.com/ava-labs/avalanchego/ids"
	"github.com/ava-labs/avalanchego/snow"
	"github.com/ava-labs/avalanchego/snow/choices"
	"github.com/ava-labs/avalanchego/snow/uptime"
	"github.com/ava-labs/avalanchego/snow/validators"
	"github.com/ava-labs/avalanchego/upgrade"
	"github.com/ava-labs/avalanchego/utils/constants"
	"github.com/ava-labs/avalanchego/utils/crypto/bls"
	"github.com/ava-labs/avalanchego/utils/hashing"
	"github.com/ava-labs/avalanchego/utils/iterator"
	"github.com/ava-labs/avalanchego/utils/logging"
	"github.com/ava-labs/avalanchego/utils/timer"
	"github.com/ava-labs/avalanchego/utils/wrappers"
	"github.com/ava-labs/avalanchego/vms/components/avax"
	"github.com/ava-labs/avalanchego/vms/components/gas"
	"github.com/ava-labs/avalanchego/vms/platformvm/block"
	"github.com/ava-labs/avalanchego/vms/platformvm/config"
	"github.com/ava-labs/avalanchego/vms/platformvm/fx"
	"github.com/ava-labs/avalanchego/vms/platformvm/genesis"
	"github.com/ava-labs/avalanchego/vms/platformvm/metrics"
	"github.com/ava-labs/avalanchego/vms/platformvm/reward"
	"github.com/ava-labs/avalanchego/vms/platformvm/status"
	"github.com/ava-labs/avalanchego/vms/platformvm/txs"

	safemath "github.com/ava-labs/avalanchego/utils/math"
)

const (
	defaultTreeDegree             = 2
>>>>>>> d3c09eb1
	indexIterationLimit           = 4096
	indexIterationSleepMultiplier = 5
	indexIterationSleepCap        = 10 * time.Second
	indexLogFrequency             = 30 * time.Second
)

var (
	_ State = (*state)(nil)

	errValidatorSetAlreadyPopulated = errors.New("validator set already populated")
	errIsNotSubnet                  = errors.New("is not a subnet")

	BlockIDPrefix                 = []byte("blockID")
	BlockPrefix                   = []byte("block")
	ValidatorsPrefix              = []byte("validators")
	CurrentPrefix                 = []byte("current")
	PendingPrefix                 = []byte("pending")
	ValidatorPrefix               = []byte("validator")
	DelegatorPrefix               = []byte("delegator")
	SubnetValidatorPrefix         = []byte("subnetValidator")
	SubnetDelegatorPrefix         = []byte("subnetDelegator")
	ValidatorWeightDiffsPrefix    = []byte("flatValidatorDiffs")
	ValidatorPublicKeyDiffsPrefix = []byte("flatPublicKeyDiffs")
	TxPrefix                      = []byte("tx")
	RewardUTXOsPrefix             = []byte("rewardUTXOs")
	UTXOPrefix                    = []byte("utxo")
	SubnetPrefix                  = []byte("subnet")
	SubnetOwnerPrefix             = []byte("subnetOwner")
<<<<<<< HEAD
=======
	SubnetManagerPrefix           = []byte("subnetManager")
>>>>>>> d3c09eb1
	TransformedSubnetPrefix       = []byte("transformedSubnet")
	SupplyPrefix                  = []byte("supply")
	ChainPrefix                   = []byte("chain")
	SingletonPrefix               = []byte("singleton")

	TimestampKey       = []byte("timestamp")
<<<<<<< HEAD
=======
	FeeStateKey        = []byte("fee state")
>>>>>>> d3c09eb1
	CurrentSupplyKey   = []byte("current supply")
	LastAcceptedKey    = []byte("last accepted")
	HeightsIndexedKey  = []byte("heights indexed")
	InitializedKey     = []byte("initialized")
	BlocksReindexedKey = []byte("blocks reindexed")
)

// Chain collects all methods to manage the state of the chain for block
// execution.
type Chain interface {
	Stakers
<<<<<<< HEAD
	lux.UTXOAdder
	lux.UTXOGetter
	lux.UTXODeleter
=======
	avax.UTXOAdder
	avax.UTXOGetter
	avax.UTXODeleter
>>>>>>> d3c09eb1

	GetTimestamp() time.Time
	SetTimestamp(tm time.Time)

	GetFeeState() gas.State
	SetFeeState(f gas.State)

	GetCurrentSupply(subnetID ids.ID) (uint64, error)
	SetCurrentSupply(subnetID ids.ID, cs uint64)

<<<<<<< HEAD
	AddRewardUTXO(txID ids.ID, utxo *lux.UTXO)
=======
	AddRewardUTXO(txID ids.ID, utxo *avax.UTXO)
>>>>>>> d3c09eb1

	AddSubnet(subnetID ids.ID)

	GetSubnetOwner(subnetID ids.ID) (fx.Owner, error)
	SetSubnetOwner(subnetID ids.ID, owner fx.Owner)
<<<<<<< HEAD
=======

	GetSubnetManager(subnetID ids.ID) (ids.ID, []byte, error)
	SetSubnetManager(subnetID ids.ID, chainID ids.ID, addr []byte)
>>>>>>> d3c09eb1

	GetSubnetTransformation(subnetID ids.ID) (*txs.Tx, error)
	AddSubnetTransformation(transformSubnetTx *txs.Tx)

	AddChain(createChainTx *txs.Tx)

	GetTx(txID ids.ID) (*txs.Tx, status.Status, error)
	AddTx(tx *txs.Tx, status status.Status)
}

type State interface {
	Chain
	uptime.State
<<<<<<< HEAD
	lux.UTXOReader

	GetLastAccepted() ids.ID
	SetLastAccepted(blkID ids.ID)

	GetStatelessBlock(blockID ids.ID) (block.Block, error)

	// Invariant: [block] is an accepted block.
	AddStatelessBlock(block block.Block)

	GetBlockIDAtHeight(height uint64) (ids.ID, error)

	GetRewardUTXOs(txID ids.ID) ([]*lux.UTXO, error)
	GetSubnetIDs() ([]ids.ID, error)
	GetChains(subnetID ids.ID) ([]*txs.Tx, error)

=======
	avax.UTXOReader

	GetLastAccepted() ids.ID
	SetLastAccepted(blkID ids.ID)

	GetStatelessBlock(blockID ids.ID) (block.Block, error)

	// Invariant: [block] is an accepted block.
	AddStatelessBlock(block block.Block)

	GetBlockIDAtHeight(height uint64) (ids.ID, error)

	GetRewardUTXOs(txID ids.ID) ([]*avax.UTXO, error)
	GetSubnetIDs() ([]ids.ID, error)
	GetChains(subnetID ids.ID) ([]*txs.Tx, error)

>>>>>>> d3c09eb1
	// ApplyValidatorWeightDiffs iterates from [startHeight] towards the genesis
	// block until it has applied all of the diffs up to and including
	// [endHeight]. Applying the diffs modifies [validators].
	//
	// Invariant: If attempting to generate the validator set for
	// [endHeight - 1], [validators] must initially contain the validator
	// weights for [startHeight].
	//
	// Note: Because this function iterates towards the genesis, [startHeight]
	// will typically be greater than or equal to [endHeight]. If [startHeight]
	// is less than [endHeight], no diffs will be applied.
	ApplyValidatorWeightDiffs(
		ctx context.Context,
		validators map[ids.NodeID]*validators.GetValidatorOutput,
		startHeight uint64,
		endHeight uint64,
		subnetID ids.ID,
	) error

	// ApplyValidatorPublicKeyDiffs iterates from [startHeight] towards the
	// genesis block until it has applied all of the diffs up to and including
	// [endHeight]. Applying the diffs modifies [validators].
	//
	// Invariant: If attempting to generate the validator set for
	// [endHeight - 1], [validators] must initially contain the validator
	// weights for [startHeight].
	//
	// Note: Because this function iterates towards the genesis, [startHeight]
	// will typically be greater than or equal to [endHeight]. If [startHeight]
	// is less than [endHeight], no diffs will be applied.
	ApplyValidatorPublicKeyDiffs(
		ctx context.Context,
		validators map[ids.NodeID]*validators.GetValidatorOutput,
		startHeight uint64,
		endHeight uint64,
	) error

	SetHeight(height uint64)

	// Discard uncommitted changes to the database.
	Abort()

	// ReindexBlocks converts any block indices using the legacy storage format
	// to the new format. If this database has already updated the indices,
	// this function will return immediately, without iterating over the
	// database.
	//
	// TODO: Remove after v1.12.x is activated
	ReindexBlocks(lock sync.Locker, log logging.Logger) error

	// Commit changes to the base database.
	Commit() error

	// Returns a batch of unwritten changes that, when written, will commit all
	// pending changes to the base database.
	CommitBatch() (database.Batch, error)

	Checksum() ids.ID

	Close() error
}

<<<<<<< HEAD
// Prior to https://github.com/luxfi/node/pull/1719, blocks were
=======
// Prior to https://github.com/ava-labs/avalanchego/pull/1719, blocks were
>>>>>>> d3c09eb1
// stored as a map from blkID to stateBlk. Nodes synced prior to this PR may
// still have blocks partially stored using this legacy format.
//
// TODO: Remove after v1.12.x is activated
type stateBlk struct {
	Bytes  []byte         `serialize:"true"`
	Status choices.Status `serialize:"true"`
}

/*
 * VMDB
 * |-. validators
 * | |-. current
 * | | |-. validator
 * | | | '-. list
 * | | |   '-- txID -> uptime + potential reward + potential delegatee reward
 * | | |-. delegator
 * | | | '-. list
 * | | |   '-- txID -> potential reward
 * | | |-. subnetValidator
 * | | | '-. list
 * | | |   '-- txID -> uptime + potential reward + potential delegatee reward
 * | | '-. subnetDelegator
 * | |   '-. list
 * | |     '-- txID -> potential reward
 * | |-. pending
 * | | |-. validator
 * | | | '-. list
 * | | |   '-- txID -> nil
 * | | |-. delegator
 * | | | '-. list
 * | | |   '-- txID -> nil
 * | | |-. subnetValidator
 * | | | '-. list
 * | | |   '-- txID -> nil
 * | | '-. subnetDelegator
 * | |   '-. list
 * | |     '-- txID -> nil
 * | |-. weight diffs
 * | | '-- subnet+height+nodeID -> weightChange
 * | '-. pub key diffs
 * |   '-- subnet+height+nodeID -> uncompressed public key or nil
 * |-. blockIDs
 * | '-- height -> blockID
 * |-. blocks
 * | '-- blockID -> block bytes
 * |-. txs
 * | '-- txID -> tx bytes + tx status
 * |- rewardUTXOs
 * | '-. txID
 * |   '-. list
 * |     '-- utxoID -> utxo bytes
 * |- utxos
 * | '-- utxoDB
 * |-. subnets
 * | '-. list
 * |   '-- txID -> nil
 * |-. subnetOwners
 * | '-. subnetID -> owner
 * |-. chains
 * | '-. subnetID
 * |   '-. list
 * |     '-- txID -> nil
 * '-. singletons
 *   |-- initializedKey -> nil
 *   |-- blocksReindexedKey -> nil
 *   |-- timestampKey -> timestamp
 *   |-- feeStateKey -> feeState
 *   |-- currentSupplyKey -> currentSupply
 *   |-- lastAcceptedKey -> lastAccepted
 *   '-- heightsIndexKey -> startIndexHeight + endIndexHeight
 */
type state struct {
	validatorState

	validators validators.Manager
	ctx        *snow.Context
<<<<<<< HEAD
	cfg        *config.Config
=======
	upgrades   upgrade.Config
>>>>>>> d3c09eb1
	metrics    metrics.Metrics
	rewards    reward.Calculator

	baseDB *versiondb.Database

	currentStakers *baseStakers
	pendingStakers *baseStakers

	currentHeight uint64

	addedBlockIDs map[uint64]ids.ID            // map of height -> blockID
	blockIDCache  cache.Cacher[uint64, ids.ID] // cache of height -> blockID; if the entry is ids.Empty, it is not in the database
	blockIDDB     database.Database

	addedBlocks map[ids.ID]block.Block            // map of blockID -> Block
	blockCache  cache.Cacher[ids.ID, block.Block] // cache of blockID -> Block; if the entry is nil, it is not in the database
	blockDB     database.Database

	validatorsDB                 database.Database
	currentValidatorsDB          database.Database
	currentValidatorBaseDB       database.Database
	currentValidatorList         linkeddb.LinkedDB
	currentDelegatorBaseDB       database.Database
	currentDelegatorList         linkeddb.LinkedDB
	currentSubnetValidatorBaseDB database.Database
	currentSubnetValidatorList   linkeddb.LinkedDB
	currentSubnetDelegatorBaseDB database.Database
	currentSubnetDelegatorList   linkeddb.LinkedDB
	pendingValidatorsDB          database.Database
	pendingValidatorBaseDB       database.Database
	pendingValidatorList         linkeddb.LinkedDB
	pendingDelegatorBaseDB       database.Database
	pendingDelegatorList         linkeddb.LinkedDB
	pendingSubnetValidatorBaseDB database.Database
	pendingSubnetValidatorList   linkeddb.LinkedDB
	pendingSubnetDelegatorBaseDB database.Database
	pendingSubnetDelegatorList   linkeddb.LinkedDB

	validatorWeightDiffsDB    database.Database
	validatorPublicKeyDiffsDB database.Database

	addedTxs map[ids.ID]*txAndStatus            // map of txID -> {*txs.Tx, Status}
	txCache  cache.Cacher[ids.ID, *txAndStatus] // txID -> {*txs.Tx, Status}; if the entry is nil, it is not in the database
	txDB     database.Database

<<<<<<< HEAD
	addedRewardUTXOs map[ids.ID][]*lux.UTXO            // map of txID -> []*UTXO
	rewardUTXOsCache cache.Cacher[ids.ID, []*lux.UTXO] // txID -> []*UTXO
	rewardUTXODB     database.Database

	modifiedUTXOs map[ids.ID]*lux.UTXO // map of modified UTXOID -> *UTXO; if the UTXO is nil, it has been removed
=======
	addedRewardUTXOs map[ids.ID][]*avax.UTXO            // map of txID -> []*UTXO
	rewardUTXOsCache cache.Cacher[ids.ID, []*avax.UTXO] // txID -> []*UTXO
	rewardUTXODB     database.Database

	modifiedUTXOs map[ids.ID]*avax.UTXO // map of modified UTXOID -> *UTXO; if the UTXO is nil, it has been removed
>>>>>>> d3c09eb1
	utxoDB        database.Database
	utxoState     lux.UTXOState

	cachedSubnetIDs []ids.ID // nil if the subnets haven't been loaded
	addedSubnetIDs  []ids.ID
	subnetBaseDB    database.Database
	subnetDB        linkeddb.LinkedDB
<<<<<<< HEAD

	subnetOwners     map[ids.ID]fx.Owner                  // map of subnetID -> owner
	subnetOwnerCache cache.Cacher[ids.ID, fxOwnerAndSize] // cache of subnetID -> owner; if the entry is nil, it is not in the database
	subnetOwnerDB    database.Database
=======

	subnetOwners     map[ids.ID]fx.Owner                  // map of subnetID -> owner
	subnetOwnerCache cache.Cacher[ids.ID, fxOwnerAndSize] // cache of subnetID -> owner; if the entry is nil, it is not in the database
	subnetOwnerDB    database.Database

	subnetManagers     map[ids.ID]chainIDAndAddr            // map of subnetID -> manager of the subnet
	subnetManagerCache cache.Cacher[ids.ID, chainIDAndAddr] // cache of subnetID -> manager
	subnetManagerDB    database.Database
>>>>>>> d3c09eb1

	transformedSubnets     map[ids.ID]*txs.Tx            // map of subnetID -> transformSubnetTx
	transformedSubnetCache cache.Cacher[ids.ID, *txs.Tx] // cache of subnetID -> transformSubnetTx; if the entry is nil, it is not in the database
	transformedSubnetDB    database.Database

	modifiedSupplies map[ids.ID]uint64             // map of subnetID -> current supply
	supplyCache      cache.Cacher[ids.ID, *uint64] // cache of subnetID -> current supply; if the entry is nil, it is not in the database
	supplyDB         database.Database

	addedChains  map[ids.ID][]*txs.Tx                    // maps subnetID -> the newly added chains to the subnet
	chainCache   cache.Cacher[ids.ID, []*txs.Tx]         // cache of subnetID -> the chains after all local modifications []*txs.Tx
	chainDBCache cache.Cacher[ids.ID, linkeddb.LinkedDB] // cache of subnetID -> linkedDB
	chainDB      database.Database

	// The persisted fields represent the current database value
	timestamp, persistedTimestamp         time.Time
	feeState, persistedFeeState           gas.State
	currentSupply, persistedCurrentSupply uint64
	// [lastAccepted] is the most recently accepted block.
	lastAccepted, persistedLastAccepted ids.ID
	// TODO: Remove indexedHeights once v1.11.3 has been released.
	indexedHeights *heightRange
	singletonDB    database.Database
}

// heightRange is used to track which heights are safe to use the native DB
// iterator for querying validator diffs.
//
// TODO: Remove once we are guaranteed nodes can not rollback to not support the
// new indexing mechanism.
type heightRange struct {
	LowerBound uint64 `serialize:"true"`
	UpperBound uint64 `serialize:"true"`
}

type ValidatorWeightDiff struct {
	Decrease bool   `serialize:"true"`
	Amount   uint64 `serialize:"true"`
}

func (v *ValidatorWeightDiff) Add(negative bool, amount uint64) error {
	if v.Decrease == negative {
		var err error
<<<<<<< HEAD
		v.Amount, err = safemath.Add64(v.Amount, amount)
=======
		v.Amount, err = safemath.Add(v.Amount, amount)
>>>>>>> d3c09eb1
		return err
	}

	if v.Amount > amount {
		v.Amount -= amount
	} else {
		v.Amount = safemath.AbsDiff(v.Amount, amount)
		v.Decrease = negative
	}
	return nil
}

type txBytesAndStatus struct {
	Tx     []byte        `serialize:"true"`
	Status status.Status `serialize:"true"`
}

type txAndStatus struct {
	tx     *txs.Tx
	status status.Status
}

type fxOwnerAndSize struct {
	owner fx.Owner
	size  int
}

<<<<<<< HEAD
=======
type chainIDAndAddr struct {
	ChainID ids.ID `serialize:"true"`
	Addr    []byte `serialize:"true"`
}

>>>>>>> d3c09eb1
func txSize(_ ids.ID, tx *txs.Tx) int {
	if tx == nil {
		return ids.IDLen + constants.PointerOverhead
	}
	return ids.IDLen + len(tx.Bytes()) + constants.PointerOverhead
}

func txAndStatusSize(_ ids.ID, t *txAndStatus) int {
	if t == nil {
		return ids.IDLen + constants.PointerOverhead
	}
	return ids.IDLen + len(t.tx.Bytes()) + wrappers.IntLen + 2*constants.PointerOverhead
}

func blockSize(_ ids.ID, blk block.Block) int {
	if blk == nil {
		return ids.IDLen + constants.PointerOverhead
	}
	return ids.IDLen + len(blk.Bytes()) + constants.PointerOverhead
}

func New(
	db database.Database,
	genesisBytes []byte,
	metricsReg prometheus.Registerer,
<<<<<<< HEAD
	cfg *config.Config,
=======
	validators validators.Manager,
	upgrades upgrade.Config,
>>>>>>> d3c09eb1
	execCfg *config.ExecutionConfig,
	ctx *snow.Context,
	metrics metrics.Metrics,
	rewards reward.Calculator,
) (State, error) {
<<<<<<< HEAD
	s, err := newState(
		db,
		metrics,
		cfg,
		execCfg,
		ctx,
=======
	blockIDCache, err := metercacher.New[uint64, ids.ID](
		"block_id_cache",
>>>>>>> d3c09eb1
		metricsReg,
		&cache.LRU[uint64, ids.ID]{Size: execCfg.BlockIDCacheSize},
	)
	if err != nil {
		return nil, err
	}

<<<<<<< HEAD
	if err := s.sync(genesisBytes); err != nil {
		// Drop any errors on close to return the first error
		_ = s.Close()

		return nil, err
	}

	return s, nil
}

func newState(
	db database.Database,
	metrics metrics.Metrics,
	cfg *config.Config,
	execCfg *config.ExecutionConfig,
	ctx *snow.Context,
	metricsReg prometheus.Registerer,
	rewards reward.Calculator,
) (*state, error) {
	blockIDCache, err := metercacher.New[uint64, ids.ID](
		"block_id_cache",
		metricsReg,
		&cache.LRU[uint64, ids.ID]{Size: execCfg.BlockIDCacheSize},
	)
	if err != nil {
		return nil, err
	}

=======
>>>>>>> d3c09eb1
	blockCache, err := metercacher.New[ids.ID, block.Block](
		"block_cache",
		metricsReg,
		cache.NewSizedLRU[ids.ID, block.Block](execCfg.BlockCacheSize, blockSize),
	)
	if err != nil {
		return nil, err
	}

	baseDB := versiondb.New(db)

	validatorsDB := prefixdb.New(ValidatorsPrefix, baseDB)

	currentValidatorsDB := prefixdb.New(CurrentPrefix, validatorsDB)
	currentValidatorBaseDB := prefixdb.New(ValidatorPrefix, currentValidatorsDB)
	currentDelegatorBaseDB := prefixdb.New(DelegatorPrefix, currentValidatorsDB)
	currentSubnetValidatorBaseDB := prefixdb.New(SubnetValidatorPrefix, currentValidatorsDB)
	currentSubnetDelegatorBaseDB := prefixdb.New(SubnetDelegatorPrefix, currentValidatorsDB)

	pendingValidatorsDB := prefixdb.New(PendingPrefix, validatorsDB)
	pendingValidatorBaseDB := prefixdb.New(ValidatorPrefix, pendingValidatorsDB)
	pendingDelegatorBaseDB := prefixdb.New(DelegatorPrefix, pendingValidatorsDB)
	pendingSubnetValidatorBaseDB := prefixdb.New(SubnetValidatorPrefix, pendingValidatorsDB)
	pendingSubnetDelegatorBaseDB := prefixdb.New(SubnetDelegatorPrefix, pendingValidatorsDB)

	validatorWeightDiffsDB := prefixdb.New(ValidatorWeightDiffsPrefix, validatorsDB)
	validatorPublicKeyDiffsDB := prefixdb.New(ValidatorPublicKeyDiffsPrefix, validatorsDB)
<<<<<<< HEAD
=======

	txCache, err := metercacher.New(
		"tx_cache",
		metricsReg,
		cache.NewSizedLRU[ids.ID, *txAndStatus](execCfg.TxCacheSize, txAndStatusSize),
	)
	if err != nil {
		return nil, err
	}
>>>>>>> d3c09eb1

	rewardUTXODB := prefixdb.New(RewardUTXOsPrefix, baseDB)
	rewardUTXOsCache, err := metercacher.New[ids.ID, []*avax.UTXO](
		"reward_utxos_cache",
		metricsReg,
<<<<<<< HEAD
		cache.NewSizedLRU[ids.ID, *txAndStatus](execCfg.TxCacheSize, txAndStatusSize),
=======
		&cache.LRU[ids.ID, []*avax.UTXO]{Size: execCfg.RewardUTXOsCacheSize},
>>>>>>> d3c09eb1
	)
	if err != nil {
		return nil, err
	}

<<<<<<< HEAD
	rewardUTXODB := prefixdb.New(RewardUTXOsPrefix, baseDB)
	rewardUTXOsCache, err := metercacher.New[ids.ID, []*lux.UTXO](
		"reward_utxos_cache",
		metricsReg,
		&cache.LRU[ids.ID, []*lux.UTXO]{Size: execCfg.RewardUTXOsCacheSize},
=======
	utxoDB := prefixdb.New(UTXOPrefix, baseDB)
	utxoState, err := avax.NewMeteredUTXOState(utxoDB, txs.GenesisCodec, metricsReg, execCfg.ChecksumsEnabled)
	if err != nil {
		return nil, err
	}

	subnetBaseDB := prefixdb.New(SubnetPrefix, baseDB)

	subnetOwnerDB := prefixdb.New(SubnetOwnerPrefix, baseDB)
	subnetOwnerCache, err := metercacher.New[ids.ID, fxOwnerAndSize](
		"subnet_owner_cache",
		metricsReg,
		cache.NewSizedLRU[ids.ID, fxOwnerAndSize](execCfg.FxOwnerCacheSize, func(_ ids.ID, f fxOwnerAndSize) int {
			return ids.IDLen + f.size
		}),
>>>>>>> d3c09eb1
	)
	if err != nil {
		return nil, err
	}

<<<<<<< HEAD
	utxoDB := prefixdb.New(UTXOPrefix, baseDB)
	utxoState, err := lux.NewMeteredUTXOState(utxoDB, txs.GenesisCodec, metricsReg, execCfg.ChecksumsEnabled)
=======
	subnetManagerDB := prefixdb.New(SubnetManagerPrefix, baseDB)
	subnetManagerCache, err := metercacher.New[ids.ID, chainIDAndAddr](
		"subnet_manager_cache",
		metricsReg,
		cache.NewSizedLRU[ids.ID, chainIDAndAddr](execCfg.SubnetManagerCacheSize, func(_ ids.ID, f chainIDAndAddr) int {
			return 2*ids.IDLen + len(f.Addr)
		}),
	)
>>>>>>> d3c09eb1
	if err != nil {
		return nil, err
	}

<<<<<<< HEAD
	subnetBaseDB := prefixdb.New(SubnetPrefix, baseDB)

	subnetOwnerDB := prefixdb.New(SubnetOwnerPrefix, baseDB)
	subnetOwnerCache, err := metercacher.New[ids.ID, fxOwnerAndSize](
		"subnet_owner_cache",
		metricsReg,
		cache.NewSizedLRU[ids.ID, fxOwnerAndSize](execCfg.FxOwnerCacheSize, func(_ ids.ID, f fxOwnerAndSize) int {
			return ids.IDLen + f.size
		}),
	)
	if err != nil {
		return nil, err
	}

=======
>>>>>>> d3c09eb1
	transformedSubnetCache, err := metercacher.New(
		"transformed_subnet_cache",
		metricsReg,
		cache.NewSizedLRU[ids.ID, *txs.Tx](execCfg.TransformedSubnetTxCacheSize, txSize),
	)
	if err != nil {
		return nil, err
	}

	supplyCache, err := metercacher.New[ids.ID, *uint64](
		"supply_cache",
		metricsReg,
		&cache.LRU[ids.ID, *uint64]{Size: execCfg.ChainCacheSize},
	)
	if err != nil {
		return nil, err
	}

	chainCache, err := metercacher.New[ids.ID, []*txs.Tx](
		"chain_cache",
		metricsReg,
		&cache.LRU[ids.ID, []*txs.Tx]{Size: execCfg.ChainCacheSize},
	)
	if err != nil {
		return nil, err
	}

	chainDBCache, err := metercacher.New[ids.ID, linkeddb.LinkedDB](
		"chain_db_cache",
		metricsReg,
		&cache.LRU[ids.ID, linkeddb.LinkedDB]{Size: execCfg.ChainDBCacheSize},
	)
	if err != nil {
		return nil, err
	}

<<<<<<< HEAD
	return &state{
		validatorState: newValidatorState(),

		validators: cfg.Validators,
		ctx:        ctx,
		cfg:        cfg,
		metrics:    metrics,
		rewards:    rewards,
		baseDB:     baseDB,

		addedBlockIDs: make(map[uint64]ids.ID),
		blockIDCache:  blockIDCache,
		blockIDDB:     prefixdb.New(BlockIDPrefix, baseDB),

=======
	s := &state{
		validatorState: newValidatorState(),

		validators: validators,
		ctx:        ctx,
		upgrades:   upgrades,
		metrics:    metrics,
		rewards:    rewards,
		baseDB:     baseDB,

		addedBlockIDs: make(map[uint64]ids.ID),
		blockIDCache:  blockIDCache,
		blockIDDB:     prefixdb.New(BlockIDPrefix, baseDB),

>>>>>>> d3c09eb1
		addedBlocks: make(map[ids.ID]block.Block),
		blockCache:  blockCache,
		blockDB:     prefixdb.New(BlockPrefix, baseDB),

		currentStakers: newBaseStakers(),
		pendingStakers: newBaseStakers(),

		validatorsDB:                 validatorsDB,
		currentValidatorsDB:          currentValidatorsDB,
		currentValidatorBaseDB:       currentValidatorBaseDB,
		currentValidatorList:         linkeddb.NewDefault(currentValidatorBaseDB),
		currentDelegatorBaseDB:       currentDelegatorBaseDB,
		currentDelegatorList:         linkeddb.NewDefault(currentDelegatorBaseDB),
		currentSubnetValidatorBaseDB: currentSubnetValidatorBaseDB,
		currentSubnetValidatorList:   linkeddb.NewDefault(currentSubnetValidatorBaseDB),
		currentSubnetDelegatorBaseDB: currentSubnetDelegatorBaseDB,
		currentSubnetDelegatorList:   linkeddb.NewDefault(currentSubnetDelegatorBaseDB),
		pendingValidatorsDB:          pendingValidatorsDB,
		pendingValidatorBaseDB:       pendingValidatorBaseDB,
		pendingValidatorList:         linkeddb.NewDefault(pendingValidatorBaseDB),
		pendingDelegatorBaseDB:       pendingDelegatorBaseDB,
		pendingDelegatorList:         linkeddb.NewDefault(pendingDelegatorBaseDB),
		pendingSubnetValidatorBaseDB: pendingSubnetValidatorBaseDB,
		pendingSubnetValidatorList:   linkeddb.NewDefault(pendingSubnetValidatorBaseDB),
		pendingSubnetDelegatorBaseDB: pendingSubnetDelegatorBaseDB,
		pendingSubnetDelegatorList:   linkeddb.NewDefault(pendingSubnetDelegatorBaseDB),
		validatorWeightDiffsDB:       validatorWeightDiffsDB,
		validatorPublicKeyDiffsDB:    validatorPublicKeyDiffsDB,

		addedTxs: make(map[ids.ID]*txAndStatus),
		txDB:     prefixdb.New(TxPrefix, baseDB),
		txCache:  txCache,

		addedRewardUTXOs: make(map[ids.ID][]*lux.UTXO),
		rewardUTXODB:     rewardUTXODB,
		rewardUTXOsCache: rewardUTXOsCache,

		modifiedUTXOs: make(map[ids.ID]*lux.UTXO),
		utxoDB:        utxoDB,
		utxoState:     utxoState,

		subnetBaseDB: subnetBaseDB,
		subnetDB:     linkeddb.NewDefault(subnetBaseDB),

		subnetOwners:     make(map[ids.ID]fx.Owner),
		subnetOwnerDB:    subnetOwnerDB,
		subnetOwnerCache: subnetOwnerCache,

<<<<<<< HEAD
=======
		subnetManagers:     make(map[ids.ID]chainIDAndAddr),
		subnetManagerDB:    subnetManagerDB,
		subnetManagerCache: subnetManagerCache,

>>>>>>> d3c09eb1
		transformedSubnets:     make(map[ids.ID]*txs.Tx),
		transformedSubnetCache: transformedSubnetCache,
		transformedSubnetDB:    prefixdb.New(TransformedSubnetPrefix, baseDB),

		modifiedSupplies: make(map[ids.ID]uint64),
		supplyCache:      supplyCache,
		supplyDB:         prefixdb.New(SupplyPrefix, baseDB),

		addedChains:  make(map[ids.ID][]*txs.Tx),
		chainDB:      prefixdb.New(ChainPrefix, baseDB),
		chainCache:   chainCache,
		chainDBCache: chainDBCache,

		singletonDB: prefixdb.New(SingletonPrefix, baseDB),
<<<<<<< HEAD
	}, nil
=======
	}

	if err := s.sync(genesisBytes); err != nil {
		return nil, errors.Join(
			err,
			s.Close(),
		)
	}

	return s, nil
>>>>>>> d3c09eb1
}

func (s *state) GetCurrentValidator(subnetID ids.ID, nodeID ids.NodeID) (*Staker, error) {
	return s.currentStakers.GetValidator(subnetID, nodeID)
}

func (s *state) PutCurrentValidator(staker *Staker) error {
	s.currentStakers.PutValidator(staker)
	return nil
}

func (s *state) DeleteCurrentValidator(staker *Staker) {
	s.currentStakers.DeleteValidator(staker)
}

func (s *state) GetCurrentDelegatorIterator(subnetID ids.ID, nodeID ids.NodeID) (iterator.Iterator[*Staker], error) {
	return s.currentStakers.GetDelegatorIterator(subnetID, nodeID), nil
}

func (s *state) PutCurrentDelegator(staker *Staker) {
	s.currentStakers.PutDelegator(staker)
}

func (s *state) DeleteCurrentDelegator(staker *Staker) {
	s.currentStakers.DeleteDelegator(staker)
}

func (s *state) GetCurrentStakerIterator() (iterator.Iterator[*Staker], error) {
	return s.currentStakers.GetStakerIterator(), nil
}

func (s *state) GetPendingValidator(subnetID ids.ID, nodeID ids.NodeID) (*Staker, error) {
	return s.pendingStakers.GetValidator(subnetID, nodeID)
}

func (s *state) PutPendingValidator(staker *Staker) error {
	s.pendingStakers.PutValidator(staker)
	return nil
}

func (s *state) DeletePendingValidator(staker *Staker) {
	s.pendingStakers.DeleteValidator(staker)
}

func (s *state) GetPendingDelegatorIterator(subnetID ids.ID, nodeID ids.NodeID) (iterator.Iterator[*Staker], error) {
	return s.pendingStakers.GetDelegatorIterator(subnetID, nodeID), nil
}

func (s *state) PutPendingDelegator(staker *Staker) {
	s.pendingStakers.PutDelegator(staker)
}

func (s *state) DeletePendingDelegator(staker *Staker) {
	s.pendingStakers.DeleteDelegator(staker)
}

func (s *state) GetPendingStakerIterator() (iterator.Iterator[*Staker], error) {
	return s.pendingStakers.GetStakerIterator(), nil
}

<<<<<<< HEAD
func (s *state) shouldInit() (bool, error) {
	has, err := s.singletonDB.Has(InitializedKey)
	return !has, err
}

func (s *state) doneInit() error {
	return s.singletonDB.Put(InitializedKey, nil)
}

=======
>>>>>>> d3c09eb1
func (s *state) GetSubnetIDs() ([]ids.ID, error) {
	if s.cachedSubnetIDs != nil {
		return s.cachedSubnetIDs, nil
	}

	subnetDBIt := s.subnetDB.NewIterator()
	defer subnetDBIt.Release()

	subnetIDs := []ids.ID{}
	for subnetDBIt.Next() {
		subnetIDBytes := subnetDBIt.Key()
		subnetID, err := ids.ToID(subnetIDBytes)
		if err != nil {
			return nil, err
		}
		subnetIDs = append(subnetIDs, subnetID)
<<<<<<< HEAD
=======
	}
	if err := subnetDBIt.Error(); err != nil {
		return nil, err
	}
	subnetIDs = append(subnetIDs, s.addedSubnetIDs...)
	s.cachedSubnetIDs = subnetIDs
	return subnetIDs, nil
}

func (s *state) AddSubnet(subnetID ids.ID) {
	s.addedSubnetIDs = append(s.addedSubnetIDs, subnetID)
	if s.cachedSubnetIDs != nil {
		s.cachedSubnetIDs = append(s.cachedSubnetIDs, subnetID)
	}
}

func (s *state) GetSubnetOwner(subnetID ids.ID) (fx.Owner, error) {
	if owner, exists := s.subnetOwners[subnetID]; exists {
		return owner, nil
	}

	if ownerAndSize, cached := s.subnetOwnerCache.Get(subnetID); cached {
		if ownerAndSize.owner == nil {
			return nil, database.ErrNotFound
		}
		return ownerAndSize.owner, nil
	}

	ownerBytes, err := s.subnetOwnerDB.Get(subnetID[:])
	if err == nil {
		var owner fx.Owner
		if _, err := block.GenesisCodec.Unmarshal(ownerBytes, &owner); err != nil {
			return nil, err
		}
		s.subnetOwnerCache.Put(subnetID, fxOwnerAndSize{
			owner: owner,
			size:  len(ownerBytes),
		})
		return owner, nil
>>>>>>> d3c09eb1
	}
	if err != database.ErrNotFound {
		return nil, err
	}
<<<<<<< HEAD
	subnetIDs = append(subnetIDs, s.addedSubnetIDs...)
	s.cachedSubnetIDs = subnetIDs
	return subnetIDs, nil
}

func (s *state) AddSubnet(subnetID ids.ID) {
	s.addedSubnetIDs = append(s.addedSubnetIDs, subnetID)
	if s.cachedSubnetIDs != nil {
		s.cachedSubnetIDs = append(s.cachedSubnetIDs, subnetID)
	}
}

func (s *state) GetSubnetOwner(subnetID ids.ID) (fx.Owner, error) {
	if owner, exists := s.subnetOwners[subnetID]; exists {
		return owner, nil
	}

	if ownerAndSize, cached := s.subnetOwnerCache.Get(subnetID); cached {
		if ownerAndSize.owner == nil {
			return nil, database.ErrNotFound
		}
		return ownerAndSize.owner, nil
	}

	ownerBytes, err := s.subnetOwnerDB.Get(subnetID[:])
	if err == nil {
		var owner fx.Owner
		if _, err := block.GenesisCodec.Unmarshal(ownerBytes, &owner); err != nil {
			return nil, err
		}
		s.subnetOwnerCache.Put(subnetID, fxOwnerAndSize{
			owner: owner,
			size:  len(ownerBytes),
		})
		return owner, nil
	}
	if err != database.ErrNotFound {
		return nil, err
	}

	subnetIntf, _, err := s.GetTx(subnetID)
	if err != nil {
		if err == database.ErrNotFound {
			s.subnetOwnerCache.Put(subnetID, fxOwnerAndSize{})
		}
		return nil, err
	}

	subnet, ok := subnetIntf.Unsigned.(*txs.CreateSubnetTx)
	if !ok {
		return nil, fmt.Errorf("%q %w", subnetID, errIsNotSubnet)
=======

	subnetIntf, _, err := s.GetTx(subnetID)
	if err != nil {
		if err == database.ErrNotFound {
			s.subnetOwnerCache.Put(subnetID, fxOwnerAndSize{})
		}
		return nil, err
	}

	subnet, ok := subnetIntf.Unsigned.(*txs.CreateSubnetTx)
	if !ok {
		return nil, fmt.Errorf("%q %w", subnetID, errIsNotSubnet)
	}

	s.SetSubnetOwner(subnetID, subnet.Owner)
	return subnet.Owner, nil
}

func (s *state) SetSubnetOwner(subnetID ids.ID, owner fx.Owner) {
	s.subnetOwners[subnetID] = owner
}

func (s *state) GetSubnetManager(subnetID ids.ID) (ids.ID, []byte, error) {
	if chainIDAndAddr, exists := s.subnetManagers[subnetID]; exists {
		return chainIDAndAddr.ChainID, chainIDAndAddr.Addr, nil
	}

	if chainIDAndAddr, cached := s.subnetManagerCache.Get(subnetID); cached {
		return chainIDAndAddr.ChainID, chainIDAndAddr.Addr, nil
	}

	chainIDAndAddrBytes, err := s.subnetManagerDB.Get(subnetID[:])
	if err != nil {
		return ids.Empty, nil, err
	}

	var manager chainIDAndAddr
	if _, err := block.GenesisCodec.Unmarshal(chainIDAndAddrBytes, &manager); err != nil {
		return ids.Empty, nil, err
	}
	s.subnetManagerCache.Put(subnetID, manager)
	return manager.ChainID, manager.Addr, nil
}

func (s *state) SetSubnetManager(subnetID ids.ID, chainID ids.ID, addr []byte) {
	s.subnetManagers[subnetID] = chainIDAndAddr{
		ChainID: chainID,
		Addr:    addr,
>>>>>>> d3c09eb1
	}

	s.SetSubnetOwner(subnetID, subnet.Owner)
	return subnet.Owner, nil
}

func (s *state) SetSubnetOwner(subnetID ids.ID, owner fx.Owner) {
	s.subnetOwners[subnetID] = owner
}

func (s *state) GetSubnetTransformation(subnetID ids.ID) (*txs.Tx, error) {
	if tx, exists := s.transformedSubnets[subnetID]; exists {
		return tx, nil
	}

	if tx, cached := s.transformedSubnetCache.Get(subnetID); cached {
		if tx == nil {
			return nil, database.ErrNotFound
		}
		return tx, nil
	}

	transformSubnetTxID, err := database.GetID(s.transformedSubnetDB, subnetID[:])
	if err == database.ErrNotFound {
		s.transformedSubnetCache.Put(subnetID, nil)
		return nil, database.ErrNotFound
	}
	if err != nil {
		return nil, err
	}

	transformSubnetTx, _, err := s.GetTx(transformSubnetTxID)
	if err != nil {
		return nil, err
	}
	s.transformedSubnetCache.Put(subnetID, transformSubnetTx)
	return transformSubnetTx, nil
}

func (s *state) AddSubnetTransformation(transformSubnetTxIntf *txs.Tx) {
	transformSubnetTx := transformSubnetTxIntf.Unsigned.(*txs.TransformSubnetTx)
	s.transformedSubnets[transformSubnetTx.Subnet] = transformSubnetTxIntf
}

func (s *state) GetChains(subnetID ids.ID) ([]*txs.Tx, error) {
	if chains, cached := s.chainCache.Get(subnetID); cached {
		return chains, nil
	}
	chainDB := s.getChainDB(subnetID)
	chainDBIt := chainDB.NewIterator()
	defer chainDBIt.Release()

	txs := []*txs.Tx(nil)
	for chainDBIt.Next() {
		chainIDBytes := chainDBIt.Key()
		chainID, err := ids.ToID(chainIDBytes)
		if err != nil {
			return nil, err
		}
		chainTx, _, err := s.GetTx(chainID)
		if err != nil {
			return nil, err
		}
		txs = append(txs, chainTx)
	}
	if err := chainDBIt.Error(); err != nil {
		return nil, err
	}
	txs = append(txs, s.addedChains[subnetID]...)
	s.chainCache.Put(subnetID, txs)
	return txs, nil
}

func (s *state) AddChain(createChainTxIntf *txs.Tx) {
	createChainTx := createChainTxIntf.Unsigned.(*txs.CreateChainTx)
	subnetID := createChainTx.SubnetID
	s.addedChains[subnetID] = append(s.addedChains[subnetID], createChainTxIntf)
	if chains, cached := s.chainCache.Get(subnetID); cached {
		chains = append(chains, createChainTxIntf)
		s.chainCache.Put(subnetID, chains)
	}
}

func (s *state) getChainDB(subnetID ids.ID) linkeddb.LinkedDB {
	if chainDB, cached := s.chainDBCache.Get(subnetID); cached {
		return chainDB
	}
	rawChainDB := prefixdb.New(subnetID[:], s.chainDB)
	chainDB := linkeddb.NewDefault(rawChainDB)
	s.chainDBCache.Put(subnetID, chainDB)
	return chainDB
}

func (s *state) GetTx(txID ids.ID) (*txs.Tx, status.Status, error) {
	if tx, exists := s.addedTxs[txID]; exists {
		return tx.tx, tx.status, nil
	}
	if tx, cached := s.txCache.Get(txID); cached {
		if tx == nil {
			return nil, status.Unknown, database.ErrNotFound
		}
		return tx.tx, tx.status, nil
	}
	txBytes, err := s.txDB.Get(txID[:])
	if err == database.ErrNotFound {
		s.txCache.Put(txID, nil)
		return nil, status.Unknown, database.ErrNotFound
	} else if err != nil {
		return nil, status.Unknown, err
	}

	stx := txBytesAndStatus{}
	if _, err := txs.GenesisCodec.Unmarshal(txBytes, &stx); err != nil {
		return nil, status.Unknown, err
	}

	tx, err := txs.Parse(txs.GenesisCodec, stx.Tx)
	if err != nil {
		return nil, status.Unknown, err
	}

	ptx := &txAndStatus{
		tx:     tx,
		status: stx.Status,
	}

	s.txCache.Put(txID, ptx)
	return ptx.tx, ptx.status, nil
}

func (s *state) AddTx(tx *txs.Tx, status status.Status) {
	s.addedTxs[tx.ID()] = &txAndStatus{
		tx:     tx,
		status: status,
	}
}

func (s *state) GetRewardUTXOs(txID ids.ID) ([]*lux.UTXO, error) {
	if utxos, exists := s.addedRewardUTXOs[txID]; exists {
		return utxos, nil
	}
	if utxos, exists := s.rewardUTXOsCache.Get(txID); exists {
		return utxos, nil
	}

	rawTxDB := prefixdb.New(txID[:], s.rewardUTXODB)
	txDB := linkeddb.NewDefault(rawTxDB)
	it := txDB.NewIterator()
	defer it.Release()

	utxos := []*lux.UTXO(nil)
	for it.Next() {
		utxo := &lux.UTXO{}
		if _, err := txs.Codec.Unmarshal(it.Value(), utxo); err != nil {
			return nil, err
		}
		utxos = append(utxos, utxo)
	}
	if err := it.Error(); err != nil {
		return nil, err
	}

	s.rewardUTXOsCache.Put(txID, utxos)
	return utxos, nil
}

func (s *state) AddRewardUTXO(txID ids.ID, utxo *lux.UTXO) {
	s.addedRewardUTXOs[txID] = append(s.addedRewardUTXOs[txID], utxo)
}

func (s *state) GetUTXO(utxoID ids.ID) (*lux.UTXO, error) {
	if utxo, exists := s.modifiedUTXOs[utxoID]; exists {
		if utxo == nil {
			return nil, database.ErrNotFound
		}
		return utxo, nil
	}
	return s.utxoState.GetUTXO(utxoID)
}

func (s *state) UTXOIDs(addr []byte, start ids.ID, limit int) ([]ids.ID, error) {
	return s.utxoState.UTXOIDs(addr, start, limit)
}

func (s *state) AddUTXO(utxo *lux.UTXO) {
	s.modifiedUTXOs[utxo.InputID()] = utxo
}

func (s *state) DeleteUTXO(utxoID ids.ID) {
	s.modifiedUTXOs[utxoID] = nil
}

func (s *state) GetStartTime(nodeID ids.NodeID, subnetID ids.ID) (time.Time, error) {
	staker, err := s.currentStakers.GetValidator(subnetID, nodeID)
	if err != nil {
		return time.Time{}, err
	}
	return staker.StartTime, nil
}

func (s *state) GetTimestamp() time.Time {
	return s.timestamp
}

func (s *state) SetTimestamp(tm time.Time) {
	s.timestamp = tm
}

<<<<<<< HEAD
=======
func (s *state) GetFeeState() gas.State {
	return s.feeState
}

func (s *state) SetFeeState(feeState gas.State) {
	s.feeState = feeState
}

>>>>>>> d3c09eb1
func (s *state) GetLastAccepted() ids.ID {
	return s.lastAccepted
}

func (s *state) SetLastAccepted(lastAccepted ids.ID) {
	s.lastAccepted = lastAccepted
}

func (s *state) GetCurrentSupply(subnetID ids.ID) (uint64, error) {
	if subnetID == constants.PrimaryNetworkID {
		return s.currentSupply, nil
	}

	supply, ok := s.modifiedSupplies[subnetID]
	if ok {
		return supply, nil
	}

	cachedSupply, ok := s.supplyCache.Get(subnetID)
	if ok {
		if cachedSupply == nil {
			return 0, database.ErrNotFound
		}
		return *cachedSupply, nil
	}

	supply, err := database.GetUInt64(s.supplyDB, subnetID[:])
	if err == database.ErrNotFound {
		s.supplyCache.Put(subnetID, nil)
		return 0, database.ErrNotFound
	}
	if err != nil {
		return 0, err
	}

	s.supplyCache.Put(subnetID, &supply)
	return supply, nil
}

func (s *state) SetCurrentSupply(subnetID ids.ID, cs uint64) {
	if subnetID == constants.PrimaryNetworkID {
		s.currentSupply = cs
	} else {
		s.modifiedSupplies[subnetID] = cs
	}
}

func (s *state) ApplyValidatorWeightDiffs(
	ctx context.Context,
	validators map[ids.NodeID]*validators.GetValidatorOutput,
	startHeight uint64,
	endHeight uint64,
	subnetID ids.ID,
) error {
	diffIter := s.validatorWeightDiffsDB.NewIteratorWithStartAndPrefix(
		marshalStartDiffKey(subnetID, startHeight),
		subnetID[:],
	)
	defer diffIter.Release()

	prevHeight := startHeight + 1
	for diffIter.Next() {
		if err := ctx.Err(); err != nil {
			return err
		}

		_, parsedHeight, nodeID, err := unmarshalDiffKey(diffIter.Key())
		if err != nil {
			return err
		}

		if parsedHeight > prevHeight {
			s.ctx.Log.Error("unexpected parsed height",
				zap.Stringer("subnetID", subnetID),
				zap.Uint64("parsedHeight", parsedHeight),
				zap.Stringer("nodeID", nodeID),
				zap.Uint64("prevHeight", prevHeight),
				zap.Uint64("startHeight", startHeight),
				zap.Uint64("endHeight", endHeight),
			)
		}

		// If the parsedHeight is less than our target endHeight, then we have
		// fully processed the diffs from startHeight through endHeight.
		if parsedHeight < endHeight {
			return diffIter.Error()
		}

		prevHeight = parsedHeight

		weightDiff, err := unmarshalWeightDiff(diffIter.Value())
		if err != nil {
			return err
		}

		if err := applyWeightDiff(validators, nodeID, weightDiff); err != nil {
			return err
		}
	}
	return diffIter.Error()
}

func applyWeightDiff(
	vdrs map[ids.NodeID]*validators.GetValidatorOutput,
	nodeID ids.NodeID,
	weightDiff *ValidatorWeightDiff,
) error {
	vdr, ok := vdrs[nodeID]
	if !ok {
		// This node isn't in the current validator set.
		vdr = &validators.GetValidatorOutput{
			NodeID: nodeID,
		}
		vdrs[nodeID] = vdr
	}

	// The weight of this node changed at this block.
	var err error
	if weightDiff.Decrease {
		// The validator's weight was decreased at this block, so in the
		// prior block it was higher.
<<<<<<< HEAD
		vdr.Weight, err = safemath.Add64(vdr.Weight, weightDiff.Amount)
=======
		vdr.Weight, err = safemath.Add(vdr.Weight, weightDiff.Amount)
>>>>>>> d3c09eb1
	} else {
		// The validator's weight was increased at this block, so in the
		// prior block it was lower.
		vdr.Weight, err = safemath.Sub(vdr.Weight, weightDiff.Amount)
	}
	if err != nil {
		return err
	}

	if vdr.Weight == 0 {
		// The validator's weight was 0 before this block so they weren't in the
		// validator set.
		delete(vdrs, nodeID)
	}
	return nil
}

func (s *state) ApplyValidatorPublicKeyDiffs(
	ctx context.Context,
	validators map[ids.NodeID]*validators.GetValidatorOutput,
	startHeight uint64,
	endHeight uint64,
) error {
	diffIter := s.validatorPublicKeyDiffsDB.NewIteratorWithStartAndPrefix(
		marshalStartDiffKey(constants.PrimaryNetworkID, startHeight),
		constants.PrimaryNetworkID[:],
	)
	defer diffIter.Release()

	for diffIter.Next() {
		if err := ctx.Err(); err != nil {
			return err
		}

		_, parsedHeight, nodeID, err := unmarshalDiffKey(diffIter.Key())
		if err != nil {
			return err
		}
		// If the parsedHeight is less than our target endHeight, then we have
		// fully processed the diffs from startHeight through endHeight.
		if parsedHeight < endHeight {
			break
		}

		vdr, ok := validators[nodeID]
		if !ok {
			continue
		}

		pkBytes := diffIter.Value()
		if len(pkBytes) == 0 {
			vdr.PublicKey = nil
			continue
		}

		vdr.PublicKey = bls.PublicKeyFromValidUncompressedBytes(pkBytes)
	}

	// Note: this does not fallback to the linkeddb index because the linkeddb
	// index does not contain entries for when to remove the public key.
	//
	// Nodes may see inconsistent public keys for heights before the new public
	// key index was populated.
	return diffIter.Error()
}

func (s *state) syncGenesis(genesisBlk block.Block, genesis *genesis.Genesis) error {
	genesisBlkID := genesisBlk.ID()
	s.SetLastAccepted(genesisBlkID)
	s.SetTimestamp(time.Unix(int64(genesis.Timestamp), 0))
	s.SetCurrentSupply(constants.PrimaryNetworkID, genesis.InitialSupply)
	s.AddStatelessBlock(genesisBlk)

	// Persist UTXOs that exist at genesis
	for _, utxo := range genesis.UTXOs {
<<<<<<< HEAD
		luxUTXO := utxo.UTXO
		s.AddUTXO(&luxUTXO)
=======
		avaxUTXO := utxo.UTXO
		s.AddUTXO(&avaxUTXO)
>>>>>>> d3c09eb1
	}

	// Persist primary network validator set at genesis
	for _, vdrTx := range genesis.Validators {
		// We expect genesis validator txs to be either AddValidatorTx or
		// AddPermissionlessValidatorTx.
		//
		// TODO: Enforce stricter type check
		validatorTx, ok := vdrTx.Unsigned.(txs.ScheduledStaker)
		if !ok {
			return fmt.Errorf("expected a scheduled staker but got %T", vdrTx.Unsigned)
		}

		stakeAmount := validatorTx.Weight()
		// Note: We use [StartTime()] here because genesis transactions are
		// guaranteed to be pre-Durango activation.
		startTime := validatorTx.StartTime()
		stakeDuration := validatorTx.EndTime().Sub(startTime)
		currentSupply, err := s.GetCurrentSupply(constants.PrimaryNetworkID)
		if err != nil {
			return err
		}

		potentialReward := s.rewards.Calculate(
			stakeDuration,
			stakeAmount,
			currentSupply,
		)
<<<<<<< HEAD
		newCurrentSupply, err := safemath.Add64(currentSupply, potentialReward)
=======
		newCurrentSupply, err := safemath.Add(currentSupply, potentialReward)
>>>>>>> d3c09eb1
		if err != nil {
			return err
		}

		staker, err := NewCurrentStaker(vdrTx.ID(), validatorTx, startTime, potentialReward)
		if err != nil {
			return err
		}

<<<<<<< HEAD
		s.PutCurrentValidator(staker)
=======
		if err := s.PutCurrentValidator(staker); err != nil {
			return err
		}
>>>>>>> d3c09eb1
		s.AddTx(vdrTx, status.Committed)
		s.SetCurrentSupply(constants.PrimaryNetworkID, newCurrentSupply)
	}

	for _, chain := range genesis.Chains {
		unsignedChain, ok := chain.Unsigned.(*txs.CreateChainTx)
		if !ok {
			return fmt.Errorf("expected tx type *txs.CreateChainTx but got %T", chain.Unsigned)
		}

		// Ensure all chains that the genesis bytes say to create have the right
		// network ID
		if unsignedChain.NetworkID != s.ctx.NetworkID {
			return lux.ErrWrongNetworkID
		}

		s.AddChain(chain)
		s.AddTx(chain, status.Committed)
	}

	// updateValidators is set to false here to maintain the invariant that the
	// primary network's validator set is empty before the validator sets are
	// initialized.
	return s.write(false /*=updateValidators*/, 0)
}

// Load pulls data previously stored on disk that is expected to be in memory.
func (s *state) load() error {
	return errors.Join(
		s.loadMetadata(),
		s.loadCurrentValidators(),
		s.loadPendingValidators(),
		s.initValidatorSets(),
	)
}

func (s *state) loadMetadata() error {
	timestamp, err := database.GetTimestamp(s.singletonDB, TimestampKey)
	if err != nil {
		return err
	}
	s.persistedTimestamp = timestamp
	s.SetTimestamp(timestamp)

<<<<<<< HEAD
=======
	feeState, err := getFeeState(s.singletonDB)
	if err != nil {
		return err
	}
	s.persistedFeeState = feeState
	s.SetFeeState(feeState)

>>>>>>> d3c09eb1
	currentSupply, err := database.GetUInt64(s.singletonDB, CurrentSupplyKey)
	if err != nil {
		return err
	}
	s.persistedCurrentSupply = currentSupply
	s.SetCurrentSupply(constants.PrimaryNetworkID, currentSupply)

	lastAccepted, err := database.GetID(s.singletonDB, LastAcceptedKey)
	if err != nil {
		return err
	}
	s.persistedLastAccepted = lastAccepted
	s.lastAccepted = lastAccepted

	// Lookup the most recently indexed range on disk. If we haven't started
	// indexing the weights, then we keep the indexed heights as nil.
	indexedHeightsBytes, err := s.singletonDB.Get(HeightsIndexedKey)
	if err == database.ErrNotFound {
		return nil
	}
	if err != nil {
		return err
	}

	indexedHeights := &heightRange{}
	_, err = block.GenesisCodec.Unmarshal(indexedHeightsBytes, indexedHeights)
	if err != nil {
		return err
	}

	// If the indexed range is not up to date, then we will act as if the range
	// doesn't exist.
	lastAcceptedBlock, err := s.GetStatelessBlock(lastAccepted)
	if err != nil {
		return err
	}
	if indexedHeights.UpperBound != lastAcceptedBlock.Height() {
		return nil
	}
	s.indexedHeights = indexedHeights
	return nil
}

func (s *state) loadCurrentValidators() error {
	s.currentStakers = newBaseStakers()

	validatorIt := s.currentValidatorList.NewIterator()
	defer validatorIt.Release()
	for validatorIt.Next() {
		txIDBytes := validatorIt.Key()
		txID, err := ids.ToID(txIDBytes)
		if err != nil {
			return err
		}
		tx, _, err := s.GetTx(txID)
		if err != nil {
			return fmt.Errorf("failed loading validator transaction txID %s, %w", txID, err)
		}

		stakerTx, ok := tx.Unsigned.(txs.Staker)
		if !ok {
			return fmt.Errorf("expected tx type txs.Staker but got %T", tx.Unsigned)
		}

		metadataBytes := validatorIt.Value()
		metadata := &validatorMetadata{
			txID: txID,
		}
		if scheduledStakerTx, ok := tx.Unsigned.(txs.ScheduledStaker); ok {
			// Populate [StakerStartTime] using the tx as a default in the event
			// it was added pre-durango and is not stored in the database.
			//
			// Note: We do not populate [LastUpdated] since it is expected to
			// always be present on disk.
			metadata.StakerStartTime = uint64(scheduledStakerTx.StartTime().Unix())
		}
		if err := parseValidatorMetadata(metadataBytes, metadata); err != nil {
			return err
		}

		staker, err := NewCurrentStaker(
			txID,
			stakerTx,
			time.Unix(int64(metadata.StakerStartTime), 0),
			metadata.PotentialReward)
		if err != nil {
			return err
		}

		validator := s.currentStakers.getOrCreateValidator(staker.SubnetID, staker.NodeID)
		validator.validator = staker

		s.currentStakers.stakers.ReplaceOrInsert(staker)

		s.validatorState.LoadValidatorMetadata(staker.NodeID, staker.SubnetID, metadata)
	}

	subnetValidatorIt := s.currentSubnetValidatorList.NewIterator()
	defer subnetValidatorIt.Release()
	for subnetValidatorIt.Next() {
		txIDBytes := subnetValidatorIt.Key()
		txID, err := ids.ToID(txIDBytes)
		if err != nil {
			return err
		}
		tx, _, err := s.GetTx(txID)
		if err != nil {
			return err
		}

		stakerTx, ok := tx.Unsigned.(txs.Staker)
		if !ok {
			return fmt.Errorf("expected tx type txs.Staker but got %T", tx.Unsigned)
		}

		metadataBytes := subnetValidatorIt.Value()
		metadata := &validatorMetadata{
			txID: txID,
		}
		if scheduledStakerTx, ok := tx.Unsigned.(txs.ScheduledStaker); ok {
			// Populate [StakerStartTime] and [LastUpdated] using the tx as a
			// default in the event they are not stored in the database.
			startTime := uint64(scheduledStakerTx.StartTime().Unix())
			metadata.StakerStartTime = startTime
			metadata.LastUpdated = startTime
		}
		if err := parseValidatorMetadata(metadataBytes, metadata); err != nil {
			return err
		}

		staker, err := NewCurrentStaker(
			txID,
			stakerTx,
			time.Unix(int64(metadata.StakerStartTime), 0),
			metadata.PotentialReward,
		)
		if err != nil {
			return err
		}
		validator := s.currentStakers.getOrCreateValidator(staker.SubnetID, staker.NodeID)
		validator.validator = staker

		s.currentStakers.stakers.ReplaceOrInsert(staker)

		s.validatorState.LoadValidatorMetadata(staker.NodeID, staker.SubnetID, metadata)
	}

	delegatorIt := s.currentDelegatorList.NewIterator()
	defer delegatorIt.Release()

	subnetDelegatorIt := s.currentSubnetDelegatorList.NewIterator()
	defer subnetDelegatorIt.Release()

	for _, delegatorIt := range []database.Iterator{delegatorIt, subnetDelegatorIt} {
		for delegatorIt.Next() {
			txIDBytes := delegatorIt.Key()
			txID, err := ids.ToID(txIDBytes)
			if err != nil {
				return err
			}
			tx, _, err := s.GetTx(txID)
			if err != nil {
				return err
			}

			stakerTx, ok := tx.Unsigned.(txs.Staker)
			if !ok {
				return fmt.Errorf("expected tx type txs.Staker but got %T", tx.Unsigned)
			}

			metadataBytes := delegatorIt.Value()
			metadata := &delegatorMetadata{
				txID: txID,
			}
			if scheduledStakerTx, ok := tx.Unsigned.(txs.ScheduledStaker); ok {
				// Populate [StakerStartTime] using the tx as a default in the
				// event it was added pre-durango and is not stored in the
				// database.
				metadata.StakerStartTime = uint64(scheduledStakerTx.StartTime().Unix())
			}
			err = parseDelegatorMetadata(metadataBytes, metadata)
			if err != nil {
				return err
			}

			staker, err := NewCurrentStaker(
				txID,
				stakerTx,
				time.Unix(int64(metadata.StakerStartTime), 0),
				metadata.PotentialReward,
			)
			if err != nil {
				return err
			}

			validator := s.currentStakers.getOrCreateValidator(staker.SubnetID, staker.NodeID)
			if validator.delegators == nil {
				validator.delegators = btree.NewG(defaultTreeDegree, (*Staker).Less)
			}
			validator.delegators.ReplaceOrInsert(staker)

			s.currentStakers.stakers.ReplaceOrInsert(staker)
		}
	}

	return errors.Join(
		validatorIt.Error(),
		subnetValidatorIt.Error(),
		delegatorIt.Error(),
		subnetDelegatorIt.Error(),
	)
}

func (s *state) loadPendingValidators() error {
	s.pendingStakers = newBaseStakers()

	validatorIt := s.pendingValidatorList.NewIterator()
	defer validatorIt.Release()

	subnetValidatorIt := s.pendingSubnetValidatorList.NewIterator()
	defer subnetValidatorIt.Release()

	for _, validatorIt := range []database.Iterator{validatorIt, subnetValidatorIt} {
		for validatorIt.Next() {
			txIDBytes := validatorIt.Key()
			txID, err := ids.ToID(txIDBytes)
			if err != nil {
				return err
			}
			tx, _, err := s.GetTx(txID)
			if err != nil {
				return err
			}

			stakerTx, ok := tx.Unsigned.(txs.ScheduledStaker)
			if !ok {
				return fmt.Errorf("expected tx type txs.Staker but got %T", tx.Unsigned)
			}

			staker, err := NewPendingStaker(txID, stakerTx)
			if err != nil {
				return err
			}

			validator := s.pendingStakers.getOrCreateValidator(staker.SubnetID, staker.NodeID)
			validator.validator = staker

			s.pendingStakers.stakers.ReplaceOrInsert(staker)
		}
	}

	delegatorIt := s.pendingDelegatorList.NewIterator()
	defer delegatorIt.Release()

	subnetDelegatorIt := s.pendingSubnetDelegatorList.NewIterator()
	defer subnetDelegatorIt.Release()

	for _, delegatorIt := range []database.Iterator{delegatorIt, subnetDelegatorIt} {
		for delegatorIt.Next() {
			txIDBytes := delegatorIt.Key()
			txID, err := ids.ToID(txIDBytes)
			if err != nil {
				return err
			}
			tx, _, err := s.GetTx(txID)
			if err != nil {
				return err
			}

			stakerTx, ok := tx.Unsigned.(txs.ScheduledStaker)
			if !ok {
				return fmt.Errorf("expected tx type txs.Staker but got %T", tx.Unsigned)
			}

			staker, err := NewPendingStaker(txID, stakerTx)
			if err != nil {
				return err
			}

			validator := s.pendingStakers.getOrCreateValidator(staker.SubnetID, staker.NodeID)
			if validator.delegators == nil {
				validator.delegators = btree.NewG(defaultTreeDegree, (*Staker).Less)
			}
			validator.delegators.ReplaceOrInsert(staker)

			s.pendingStakers.stakers.ReplaceOrInsert(staker)
		}
	}

	return errors.Join(
		validatorIt.Error(),
		subnetValidatorIt.Error(),
		delegatorIt.Error(),
		subnetDelegatorIt.Error(),
	)
}

// Invariant: initValidatorSets requires loadCurrentValidators to have already
// been called.
func (s *state) initValidatorSets() error {
	for subnetID, validators := range s.currentStakers.validators {
		if s.validators.Count(subnetID) != 0 {
			// Enforce the invariant that the validator set is empty here.
			return fmt.Errorf("%w: %s", errValidatorSetAlreadyPopulated, subnetID)
		}

		for nodeID, validator := range validators {
			validatorStaker := validator.validator
			if err := s.validators.AddStaker(subnetID, nodeID, validatorStaker.PublicKey, validatorStaker.TxID, validatorStaker.Weight); err != nil {
				return err
			}

<<<<<<< HEAD
			delegatorIterator := NewTreeIterator(validator.delegators)
=======
			delegatorIterator := iterator.FromTree(validator.delegators)
>>>>>>> d3c09eb1
			for delegatorIterator.Next() {
				delegatorStaker := delegatorIterator.Value()
				if err := s.validators.AddWeight(subnetID, nodeID, delegatorStaker.Weight); err != nil {
					delegatorIterator.Release()
					return err
				}
			}
			delegatorIterator.Release()
		}
	}

	s.metrics.SetLocalStake(s.validators.GetWeight(constants.PrimaryNetworkID, s.ctx.NodeID))
	totalWeight, err := s.validators.TotalWeight(constants.PrimaryNetworkID)
	if err != nil {
		return fmt.Errorf("failed to get total weight of primary network validators: %w", err)
	}
	s.metrics.SetTotalStake(totalWeight)
	return nil
}

func (s *state) write(updateValidators bool, height uint64) error {
	codecVersion := CodecVersion1
<<<<<<< HEAD
	if !s.cfg.UpgradeConfig.IsDurangoActivated(s.GetTimestamp()) {
=======
	if !s.upgrades.IsDurangoActivated(s.GetTimestamp()) {
>>>>>>> d3c09eb1
		codecVersion = CodecVersion0
	}

	return errors.Join(
		s.writeBlocks(),
		s.writeCurrentStakers(updateValidators, height, codecVersion),
		s.writePendingStakers(),
		s.WriteValidatorMetadata(s.currentValidatorList, s.currentSubnetValidatorList, codecVersion), // Must be called after writeCurrentStakers
		s.writeTXs(),
		s.writeRewardUTXOs(),
		s.writeUTXOs(),
		s.writeSubnets(),
		s.writeSubnetOwners(),
<<<<<<< HEAD
=======
		s.writeSubnetManagers(),
>>>>>>> d3c09eb1
		s.writeTransformedSubnets(),
		s.writeSubnetSupplies(),
		s.writeChains(),
		s.writeMetadata(),
	)
}

func (s *state) Close() error {
	return errors.Join(
		s.pendingSubnetValidatorBaseDB.Close(),
		s.pendingSubnetDelegatorBaseDB.Close(),
		s.pendingDelegatorBaseDB.Close(),
		s.pendingValidatorBaseDB.Close(),
		s.pendingValidatorsDB.Close(),
		s.currentSubnetValidatorBaseDB.Close(),
		s.currentSubnetDelegatorBaseDB.Close(),
		s.currentDelegatorBaseDB.Close(),
		s.currentValidatorBaseDB.Close(),
		s.currentValidatorsDB.Close(),
		s.validatorsDB.Close(),
		s.txDB.Close(),
		s.rewardUTXODB.Close(),
		s.utxoDB.Close(),
		s.subnetBaseDB.Close(),
		s.transformedSubnetDB.Close(),
		s.supplyDB.Close(),
		s.chainDB.Close(),
		s.singletonDB.Close(),
		s.blockDB.Close(),
		s.blockIDDB.Close(),
	)
}

func (s *state) sync(genesis []byte) error {
	wasInitialized, err := isInitialized(s.singletonDB)
	if err != nil {
		return fmt.Errorf(
			"failed to check if the database is initialized: %w",
			err,
		)
	}

	// If the database wasn't previously initialized, create the platform chain
	// anew using the provided genesis state.
	if !wasInitialized {
		if err := s.init(genesis); err != nil {
			return fmt.Errorf(
				"failed to initialize the database: %w",
				err,
			)
		}
	}

	if err := s.load(); err != nil {
		return fmt.Errorf(
			"failed to load the database state: %w",
			err,
		)
	}
	return nil
}

func (s *state) init(genesisBytes []byte) error {
	// Create the genesis block and save it as being accepted (We don't do
	// genesisBlock.Accept() because then it'd look for genesisBlock's
	// non-existent parent)
	genesisID := hashing.ComputeHash256Array(genesisBytes)
	genesisBlock, err := block.NewApricotCommitBlock(genesisID, 0 /*height*/)
	if err != nil {
		return err
	}

	genesis, err := genesis.Parse(genesisBytes)
	if err != nil {
		return err
	}
	if err := s.syncGenesis(genesisBlock, genesis); err != nil {
		return err
	}

	if err := markInitialized(s.singletonDB); err != nil {
		return err
	}

	return s.Commit()
}

func (s *state) AddStatelessBlock(block block.Block) {
	blkID := block.ID()
	s.addedBlockIDs[block.Height()] = blkID
	s.addedBlocks[blkID] = block
}

func (s *state) SetHeight(height uint64) {
	if s.indexedHeights == nil {
		// If indexedHeights hasn't been created yet, then we are newly tracking
		// the range. This means we should initialize the LowerBound to the
		// current height.
		s.indexedHeights = &heightRange{
			LowerBound: height,
		}
	}

	s.indexedHeights.UpperBound = height
	s.currentHeight = height
}

func (s *state) Commit() error {
	defer s.Abort()
	batch, err := s.CommitBatch()
	if err != nil {
		return err
	}
	return batch.Write()
}

func (s *state) Abort() {
	s.baseDB.Abort()
}

func (s *state) Checksum() ids.ID {
	return s.utxoState.Checksum()
}

func (s *state) CommitBatch() (database.Batch, error) {
	// updateValidators is set to true here so that the validator manager is
	// kept up to date with the last accepted state.
	if err := s.write(true /*=updateValidators*/, s.currentHeight); err != nil {
		return nil, err
	}
	return s.baseDB.CommitBatch()
}

func (s *state) writeBlocks() error {
	for blkID, blk := range s.addedBlocks {
		blkID := blkID
		blkBytes := blk.Bytes()
		blkHeight := blk.Height()
		heightKey := database.PackUInt64(blkHeight)

		delete(s.addedBlockIDs, blkHeight)
		s.blockIDCache.Put(blkHeight, blkID)
		if err := database.PutID(s.blockIDDB, heightKey, blkID); err != nil {
			return fmt.Errorf("failed to add blockID: %w", err)
		}

		delete(s.addedBlocks, blkID)
		// Note: Evict is used rather than Put here because blk may end up
		// referencing additional data (because of shared byte slices) that
		// would not be properly accounted for in the cache sizing.
		s.blockCache.Evict(blkID)
		if err := s.blockDB.Put(blkID[:], blkBytes); err != nil {
			return fmt.Errorf("failed to write block %s: %w", blkID, err)
		}
	}
	return nil
}

func (s *state) GetStatelessBlock(blockID ids.ID) (block.Block, error) {
	if blk, exists := s.addedBlocks[blockID]; exists {
		return blk, nil
	}
	if blk, cached := s.blockCache.Get(blockID); cached {
		if blk == nil {
			return nil, database.ErrNotFound
		}

		return blk, nil
	}

	blkBytes, err := s.blockDB.Get(blockID[:])
	if err == database.ErrNotFound {
		s.blockCache.Put(blockID, nil)
		return nil, database.ErrNotFound
	}
	if err != nil {
		return nil, err
	}

	blk, _, err := parseStoredBlock(blkBytes)
	if err != nil {
		return nil, err
	}

	s.blockCache.Put(blockID, blk)
	return blk, nil
}

func (s *state) GetBlockIDAtHeight(height uint64) (ids.ID, error) {
	if blkID, exists := s.addedBlockIDs[height]; exists {
		return blkID, nil
<<<<<<< HEAD
=======
	}
	if blkID, cached := s.blockIDCache.Get(height); cached {
		if blkID == ids.Empty {
			return ids.Empty, database.ErrNotFound
		}

		return blkID, nil
>>>>>>> d3c09eb1
	}
	if blkID, cached := s.blockIDCache.Get(height); cached {
		if blkID == ids.Empty {
			return ids.Empty, database.ErrNotFound
		}

		return blkID, nil
	}

	heightKey := database.PackUInt64(height)

<<<<<<< HEAD
=======
	heightKey := database.PackUInt64(height)

>>>>>>> d3c09eb1
	blkID, err := database.GetID(s.blockIDDB, heightKey)
	if err == database.ErrNotFound {
		s.blockIDCache.Put(height, ids.Empty)
		return ids.Empty, database.ErrNotFound
	}
	if err != nil {
		return ids.Empty, err
	}

	s.blockIDCache.Put(height, blkID)
	return blkID, nil
}

func (s *state) writeCurrentStakers(updateValidators bool, height uint64, codecVersion uint16) error {
	for subnetID, validatorDiffs := range s.currentStakers.validatorDiffs {
		delete(s.currentStakers.validatorDiffs, subnetID)

		// Select db to write to
		validatorDB := s.currentSubnetValidatorList
		delegatorDB := s.currentSubnetDelegatorList
		if subnetID == constants.PrimaryNetworkID {
			validatorDB = s.currentValidatorList
			delegatorDB = s.currentDelegatorList
		}

		// Record the change in weight and/or public key for each validator.
		for nodeID, validatorDiff := range validatorDiffs {
			// Copy [nodeID] so it doesn't get overwritten next iteration.
			nodeID := nodeID

			weightDiff := &ValidatorWeightDiff{
				Decrease: validatorDiff.validatorStatus == deleted,
			}
			switch validatorDiff.validatorStatus {
			case added:
				staker := validatorDiff.validator
				weightDiff.Amount = staker.Weight

				// Invariant: Only the Primary Network contains non-nil public
				// keys.
				if staker.PublicKey != nil {
					// Record that the public key for the validator is being
					// added. This means the prior value for the public key was
					// nil.
					err := s.validatorPublicKeyDiffsDB.Put(
						marshalDiffKey(constants.PrimaryNetworkID, height, nodeID),
						nil,
					)
					if err != nil {
						return err
					}
				}

				// The validator is being added.
				//
				// Invariant: It's impossible for a delegator to have been
				// rewarded in the same block that the validator was added.
				startTime := uint64(staker.StartTime.Unix())
				metadata := &validatorMetadata{
					txID:        staker.TxID,
					lastUpdated: staker.StartTime,

					UpDuration:               0,
					LastUpdated:              startTime,
					StakerStartTime:          startTime,
					PotentialReward:          staker.PotentialReward,
					PotentialDelegateeReward: 0,
				}

				metadataBytes, err := MetadataCodec.Marshal(codecVersion, metadata)
				if err != nil {
					return fmt.Errorf("failed to serialize current validator: %w", err)
				}

				if err = validatorDB.Put(staker.TxID[:], metadataBytes); err != nil {
					return fmt.Errorf("failed to write current validator to list: %w", err)
				}

				s.validatorState.LoadValidatorMetadata(nodeID, subnetID, metadata)
			case deleted:
				staker := validatorDiff.validator
				weightDiff.Amount = staker.Weight

				// Invariant: Only the Primary Network contains non-nil public
				// keys.
				if staker.PublicKey != nil {
					// Record that the public key for the validator is being
					// removed. This means we must record the prior value of the
					// public key.
					//
					// Note: We store the uncompressed public key here as it is
					// significantly more efficient to parse when applying
					// diffs.
					err := s.validatorPublicKeyDiffsDB.Put(
						marshalDiffKey(constants.PrimaryNetworkID, height, nodeID),
						bls.PublicKeyToUncompressedBytes(staker.PublicKey),
					)
					if err != nil {
						return err
					}
				}

				if err := validatorDB.Delete(staker.TxID[:]); err != nil {
					return fmt.Errorf("failed to delete current staker: %w", err)
				}

				s.validatorState.DeleteValidatorMetadata(nodeID, subnetID)
			}

			err := writeCurrentDelegatorDiff(
				delegatorDB,
				weightDiff,
				validatorDiff,
				codecVersion,
			)
			if err != nil {
				return err
			}

			if weightDiff.Amount == 0 {
				// No weight change to record; go to next validator.
				continue
			}

			err = s.validatorWeightDiffsDB.Put(
				marshalDiffKey(subnetID, height, nodeID),
				marshalWeightDiff(weightDiff),
			)
			if err != nil {
				return err
			}

			// TODO: Move the validator set management out of the state package
			if !updateValidators {
				continue
			}

			if weightDiff.Decrease {
				err = s.validators.RemoveWeight(subnetID, nodeID, weightDiff.Amount)
			} else {
				if validatorDiff.validatorStatus == added {
					staker := validatorDiff.validator
					err = s.validators.AddStaker(
						subnetID,
						nodeID,
						staker.PublicKey,
						staker.TxID,
						weightDiff.Amount,
					)
				} else {
					err = s.validators.AddWeight(subnetID, nodeID, weightDiff.Amount)
				}
			}
			if err != nil {
				return fmt.Errorf("failed to update validator weight: %w", err)
			}
		}
	}

	// TODO: Move validator set management out of the state package
	//
	// Attempt to update the stake metrics
	if !updateValidators {
		return nil
	}

	totalWeight, err := s.validators.TotalWeight(constants.PrimaryNetworkID)
	if err != nil {
		return fmt.Errorf("failed to get total weight of primary network: %w", err)
	}

	s.metrics.SetLocalStake(s.validators.GetWeight(constants.PrimaryNetworkID, s.ctx.NodeID))
	s.metrics.SetTotalStake(totalWeight)
	return nil
}

func writeCurrentDelegatorDiff(
	currentDelegatorList linkeddb.LinkedDB,
	weightDiff *ValidatorWeightDiff,
	validatorDiff *diffValidator,
	codecVersion uint16,
) error {
	addedDelegatorIterator := iterator.FromTree(validatorDiff.addedDelegators)
	defer addedDelegatorIterator.Release()
	for addedDelegatorIterator.Next() {
		staker := addedDelegatorIterator.Value()

		if err := weightDiff.Add(false, staker.Weight); err != nil {
			return fmt.Errorf("failed to increase node weight diff: %w", err)
		}

		metadata := &delegatorMetadata{
			txID:            staker.TxID,
			PotentialReward: staker.PotentialReward,
			StakerStartTime: uint64(staker.StartTime.Unix()),
		}
		if err := writeDelegatorMetadata(currentDelegatorList, metadata, codecVersion); err != nil {
			return fmt.Errorf("failed to write current delegator to list: %w", err)
		}
	}

	for _, staker := range validatorDiff.deletedDelegators {
		if err := weightDiff.Add(true, staker.Weight); err != nil {
			return fmt.Errorf("failed to decrease node weight diff: %w", err)
		}

		if err := currentDelegatorList.Delete(staker.TxID[:]); err != nil {
			return fmt.Errorf("failed to delete current staker: %w", err)
		}
	}
	return nil
}

func (s *state) writePendingStakers() error {
	for subnetID, subnetValidatorDiffs := range s.pendingStakers.validatorDiffs {
		delete(s.pendingStakers.validatorDiffs, subnetID)

		validatorDB := s.pendingSubnetValidatorList
		delegatorDB := s.pendingSubnetDelegatorList
		if subnetID == constants.PrimaryNetworkID {
			validatorDB = s.pendingValidatorList
			delegatorDB = s.pendingDelegatorList
		}

		for _, validatorDiff := range subnetValidatorDiffs {
			err := writePendingDiff(
				validatorDB,
				delegatorDB,
				validatorDiff,
			)
			if err != nil {
				return err
			}
		}
	}
	return nil
}

func writePendingDiff(
	pendingValidatorList linkeddb.LinkedDB,
	pendingDelegatorList linkeddb.LinkedDB,
	validatorDiff *diffValidator,
) error {
	switch validatorDiff.validatorStatus {
	case added:
		err := pendingValidatorList.Put(validatorDiff.validator.TxID[:], nil)
		if err != nil {
			return fmt.Errorf("failed to add pending validator: %w", err)
		}
	case deleted:
		err := pendingValidatorList.Delete(validatorDiff.validator.TxID[:])
		if err != nil {
			return fmt.Errorf("failed to delete pending validator: %w", err)
		}
	}

	addedDelegatorIterator := iterator.FromTree(validatorDiff.addedDelegators)
	defer addedDelegatorIterator.Release()
	for addedDelegatorIterator.Next() {
		staker := addedDelegatorIterator.Value()

		if err := pendingDelegatorList.Put(staker.TxID[:], nil); err != nil {
			return fmt.Errorf("failed to write pending delegator to list: %w", err)
		}
	}

	for _, staker := range validatorDiff.deletedDelegators {
		if err := pendingDelegatorList.Delete(staker.TxID[:]); err != nil {
			return fmt.Errorf("failed to delete pending delegator: %w", err)
		}
	}
	return nil
}

func (s *state) writeTXs() error {
	for txID, txStatus := range s.addedTxs {
		txID := txID

		stx := txBytesAndStatus{
			Tx:     txStatus.tx.Bytes(),
			Status: txStatus.status,
		}

		// Note that we're serializing a [txBytesAndStatus] here, not a
		// *txs.Tx, so we don't use [txs.Codec].
		txBytes, err := txs.GenesisCodec.Marshal(txs.CodecVersion, &stx)
		if err != nil {
			return fmt.Errorf("failed to serialize tx: %w", err)
		}

		delete(s.addedTxs, txID)
		// Note: Evict is used rather than Put here because stx may end up
		// referencing additional data (because of shared byte slices) that
		// would not be properly accounted for in the cache sizing.
		s.txCache.Evict(txID)
		if err := s.txDB.Put(txID[:], txBytes); err != nil {
			return fmt.Errorf("failed to add tx: %w", err)
		}
	}
	return nil
}

func (s *state) writeRewardUTXOs() error {
	for txID, utxos := range s.addedRewardUTXOs {
		delete(s.addedRewardUTXOs, txID)
		s.rewardUTXOsCache.Put(txID, utxos)
		rawTxDB := prefixdb.New(txID[:], s.rewardUTXODB)
		txDB := linkeddb.NewDefault(rawTxDB)

		for _, utxo := range utxos {
			utxoBytes, err := txs.GenesisCodec.Marshal(txs.CodecVersion, utxo)
			if err != nil {
				return fmt.Errorf("failed to serialize reward UTXO: %w", err)
			}
			utxoID := utxo.InputID()
			if err := txDB.Put(utxoID[:], utxoBytes); err != nil {
				return fmt.Errorf("failed to add reward UTXO: %w", err)
			}
		}
	}
	return nil
}

func (s *state) writeUTXOs() error {
	for utxoID, utxo := range s.modifiedUTXOs {
		delete(s.modifiedUTXOs, utxoID)

		if utxo == nil {
			if err := s.utxoState.DeleteUTXO(utxoID); err != nil {
				return fmt.Errorf("failed to delete UTXO: %w", err)
			}
			continue
		}
		if err := s.utxoState.PutUTXO(utxo); err != nil {
			return fmt.Errorf("failed to add UTXO: %w", err)
		}
	}
	return nil
}

func (s *state) writeSubnets() error {
	for _, subnetID := range s.addedSubnetIDs {
		if err := s.subnetDB.Put(subnetID[:], nil); err != nil {
			return fmt.Errorf("failed to write subnet: %w", err)
		}
	}
	s.addedSubnetIDs = nil
	return nil
}

func (s *state) writeSubnetOwners() error {
	for subnetID, owner := range s.subnetOwners {
		subnetID := subnetID
		owner := owner
		delete(s.subnetOwners, subnetID)

		ownerBytes, err := block.GenesisCodec.Marshal(block.CodecVersion, &owner)
		if err != nil {
			return fmt.Errorf("failed to marshal subnet owner: %w", err)
		}

		s.subnetOwnerCache.Put(subnetID, fxOwnerAndSize{
			owner: owner,
			size:  len(ownerBytes),
		})

		if err := s.subnetOwnerDB.Put(subnetID[:], ownerBytes); err != nil {
			return fmt.Errorf("failed to write subnet owner: %w", err)
		}
	}
<<<<<<< HEAD
=======
	return nil
}

func (s *state) writeSubnetManagers() error {
	for subnetID, manager := range s.subnetManagers {
		subnetID := subnetID
		manager := manager
		delete(s.subnetManagers, subnetID)

		managerBytes, err := block.GenesisCodec.Marshal(block.CodecVersion, &manager)
		if err != nil {
			return fmt.Errorf("failed to marshal subnet manager: %w", err)
		}

		s.subnetManagerCache.Put(subnetID, manager)

		if err := s.subnetManagerDB.Put(subnetID[:], managerBytes); err != nil {
			return fmt.Errorf("failed to write subnet manager: %w", err)
		}
	}
>>>>>>> d3c09eb1
	return nil
}

func (s *state) writeTransformedSubnets() error {
	for subnetID, tx := range s.transformedSubnets {
		txID := tx.ID()

		delete(s.transformedSubnets, subnetID)
		// Note: Evict is used rather than Put here because tx may end up
		// referencing additional data (because of shared byte slices) that
		// would not be properly accounted for in the cache sizing.
		s.transformedSubnetCache.Evict(subnetID)
		if err := database.PutID(s.transformedSubnetDB, subnetID[:], txID); err != nil {
			return fmt.Errorf("failed to write transformed subnet: %w", err)
		}
	}
	return nil
}

func (s *state) writeSubnetSupplies() error {
	for subnetID, supply := range s.modifiedSupplies {
		supply := supply
		delete(s.modifiedSupplies, subnetID)
		s.supplyCache.Put(subnetID, &supply)
		if err := database.PutUInt64(s.supplyDB, subnetID[:], supply); err != nil {
			return fmt.Errorf("failed to write subnet supply: %w", err)
		}
	}
	return nil
}

func (s *state) writeChains() error {
	for subnetID, chains := range s.addedChains {
		for _, chain := range chains {
			chainDB := s.getChainDB(subnetID)

			chainID := chain.ID()
			if err := chainDB.Put(chainID[:], nil); err != nil {
				return fmt.Errorf("failed to write chain: %w", err)
			}
		}
		delete(s.addedChains, subnetID)
	}
	return nil
}

func (s *state) writeMetadata() error {
	if !s.persistedTimestamp.Equal(s.timestamp) {
		if err := database.PutTimestamp(s.singletonDB, TimestampKey, s.timestamp); err != nil {
			return fmt.Errorf("failed to write timestamp: %w", err)
		}
		s.persistedTimestamp = s.timestamp
	}
	if s.feeState != s.persistedFeeState {
		if err := putFeeState(s.singletonDB, s.feeState); err != nil {
			return fmt.Errorf("failed to write fee state: %w", err)
		}
		s.persistedFeeState = s.feeState
	}
	if s.persistedCurrentSupply != s.currentSupply {
		if err := database.PutUInt64(s.singletonDB, CurrentSupplyKey, s.currentSupply); err != nil {
			return fmt.Errorf("failed to write current supply: %w", err)
		}
		s.persistedCurrentSupply = s.currentSupply
	}
	if s.persistedLastAccepted != s.lastAccepted {
		if err := database.PutID(s.singletonDB, LastAcceptedKey, s.lastAccepted); err != nil {
			return fmt.Errorf("failed to write last accepted: %w", err)
		}
		s.persistedLastAccepted = s.lastAccepted
	}
	if s.indexedHeights != nil {
		indexedHeightsBytes, err := block.GenesisCodec.Marshal(block.CodecVersion, s.indexedHeights)
		if err != nil {
			return err
		}
		if err := s.singletonDB.Put(HeightsIndexedKey, indexedHeightsBytes); err != nil {
			return fmt.Errorf("failed to write indexed range: %w", err)
		}
	}
	return nil
}

// Returns the block and whether it is a [stateBlk].
// Invariant: blkBytes is safe to parse with blocks.GenesisCodec
//
// TODO: Remove after v1.12.x is activated
func parseStoredBlock(blkBytes []byte) (block.Block, bool, error) {
	// Attempt to parse as blocks.Block
	blk, err := block.Parse(block.GenesisCodec, blkBytes)
	if err == nil {
		return blk, false, nil
	}

	// Fallback to [stateBlk]
	blkState := stateBlk{}
	if _, err := block.GenesisCodec.Unmarshal(blkBytes, &blkState); err != nil {
		return nil, false, err
	}

	blk, err = block.Parse(block.GenesisCodec, blkState.Bytes)
	return blk, true, err
}

func (s *state) ReindexBlocks(lock sync.Locker, log logging.Logger) error {
	has, err := s.singletonDB.Has(BlocksReindexedKey)
	if err != nil {
		return err
	}
	if has {
		log.Info("blocks already reindexed")
		return nil
	}

	// It is possible that new blocks are added after grabbing this iterator.
	// New blocks are guaranteed to be persisted in the new format, so we don't
	// need to check them.
	blockIterator := s.blockDB.NewIterator()
	// Releasing is done using a closure to ensure that updating blockIterator
	// will result in having the most recent iterator released when executing
	// the deferred function.
	defer func() {
		blockIterator.Release()
	}()

	log.Info("starting block reindexing")

	var (
		startTime         = time.Now()
		lastCommit        = startTime
		nextUpdate        = startTime.Add(indexLogFrequency)
		numIndicesChecked = 0
		numIndicesUpdated = 0
	)

	for blockIterator.Next() {
		valueBytes := blockIterator.Value()
		blk, isStateBlk, err := parseStoredBlock(valueBytes)
		if err != nil {
			return fmt.Errorf("failed to parse block: %w", err)
		}

		blkID := blk.ID()

		// This block was previously stored using the legacy format, update the
		// index to remove the usage of stateBlk.
		if isStateBlk {
			blkBytes := blk.Bytes()
			if err := s.blockDB.Put(blkID[:], blkBytes); err != nil {
				return fmt.Errorf("failed to write block: %w", err)
			}

			numIndicesUpdated++
		}

		numIndicesChecked++

		now := time.Now()
		if now.After(nextUpdate) {
			nextUpdate = now.Add(indexLogFrequency)

			progress := timer.ProgressFromHash(blkID[:])
			eta := timer.EstimateETA(
				startTime,
				progress,
				math.MaxUint64,
			)

			log.Info("reindexing blocks",
				zap.Int("numIndicesUpdated", numIndicesUpdated),
				zap.Int("numIndicesChecked", numIndicesChecked),
				zap.Duration("eta", eta),
			)
		}

		if numIndicesChecked%indexIterationLimit == 0 {
			// We must hold the lock during committing to make sure we don't
			// attempt to commit to disk while a block is concurrently being
			// accepted.
			lock.Lock()
			err := errors.Join(
				s.Commit(),
				blockIterator.Error(),
			)
			lock.Unlock()
			if err != nil {
				return err
			}

			// We release the iterator here to allow the underlying database to
			// clean up deleted state.
			blockIterator.Release()

			// We take the minimum here because it's possible that the node is
			// currently bootstrapping. This would mean that grabbing the lock
			// could take an extremely long period of time; which we should not
			// delay processing for.
			indexDuration := now.Sub(lastCommit)
			sleepDuration := min(
				indexIterationSleepMultiplier*indexDuration,
				indexIterationSleepCap,
			)
			time.Sleep(sleepDuration)

			// Make sure not to include the sleep duration into the next index
			// duration.
			lastCommit = time.Now()

			blockIterator = s.blockDB.NewIteratorWithStart(blkID[:])
		}
	}

	// Ensure we fully iterated over all blocks before writing that indexing has
	// finished.
	//
	// Note: This is needed because a transient read error could cause the
	// iterator to stop early.
	if err := blockIterator.Error(); err != nil {
		return fmt.Errorf("failed to iterate over historical blocks: %w", err)
	}

	if err := s.singletonDB.Put(BlocksReindexedKey, nil); err != nil {
		return fmt.Errorf("failed to put marked blocks as reindexed: %w", err)
	}

	// We must hold the lock during committing to make sure we don't attempt to
	// commit to disk while a block is concurrently being accepted.
	lock.Lock()
	defer lock.Unlock()

	log.Info("finished block reindexing",
		zap.Int("numIndicesUpdated", numIndicesUpdated),
		zap.Int("numIndicesChecked", numIndicesChecked),
		zap.Duration("duration", time.Since(startTime)),
	)

	return s.Commit()
<<<<<<< HEAD
=======
}

func markInitialized(db database.KeyValueWriter) error {
	return db.Put(InitializedKey, nil)
}

func isInitialized(db database.KeyValueReader) (bool, error) {
	return db.Has(InitializedKey)
}

func putFeeState(db database.KeyValueWriter, feeState gas.State) error {
	feeStateBytes, err := block.GenesisCodec.Marshal(block.CodecVersion, feeState)
	if err != nil {
		return err
	}
	return db.Put(FeeStateKey, feeStateBytes)
}

func getFeeState(db database.KeyValueReader) (gas.State, error) {
	feeStateBytes, err := db.Get(FeeStateKey)
	if err == database.ErrNotFound {
		return gas.State{}, nil
	}
	if err != nil {
		return gas.State{}, err
	}

	var feeState gas.State
	if _, err := block.GenesisCodec.Unmarshal(feeStateBytes, &feeState); err != nil {
		return gas.State{}, err
	}
	return feeState, nil
>>>>>>> d3c09eb1
}<|MERGE_RESOLUTION|>--- conflicted
+++ resolved
@@ -1,8 +1,4 @@
-<<<<<<< HEAD
 // Copyright (C) 2019-2024, Lux Partners Limited. All rights reserved.
-=======
-// Copyright (C) 2019-2024, Ava Labs, Inc. All rights reserved.
->>>>>>> d3c09eb1
 // See the file LICENSE for licensing terms.
 
 package state
@@ -19,7 +15,6 @@
 	"github.com/prometheus/client_golang/prometheus"
 	"go.uber.org/zap"
 
-<<<<<<< HEAD
 	"github.com/luxfi/node/cache"
 	"github.com/luxfi/node/cache/metercacher"
 	"github.com/luxfi/node/database"
@@ -51,43 +46,6 @@
 )
 
 const (
-=======
-	"github.com/ava-labs/avalanchego/cache"
-	"github.com/ava-labs/avalanchego/cache/metercacher"
-	"github.com/ava-labs/avalanchego/database"
-	"github.com/ava-labs/avalanchego/database/linkeddb"
-	"github.com/ava-labs/avalanchego/database/prefixdb"
-	"github.com/ava-labs/avalanchego/database/versiondb"
-	"github.com/ava-labs/avalanchego/ids"
-	"github.com/ava-labs/avalanchego/snow"
-	"github.com/ava-labs/avalanchego/snow/choices"
-	"github.com/ava-labs/avalanchego/snow/uptime"
-	"github.com/ava-labs/avalanchego/snow/validators"
-	"github.com/ava-labs/avalanchego/upgrade"
-	"github.com/ava-labs/avalanchego/utils/constants"
-	"github.com/ava-labs/avalanchego/utils/crypto/bls"
-	"github.com/ava-labs/avalanchego/utils/hashing"
-	"github.com/ava-labs/avalanchego/utils/iterator"
-	"github.com/ava-labs/avalanchego/utils/logging"
-	"github.com/ava-labs/avalanchego/utils/timer"
-	"github.com/ava-labs/avalanchego/utils/wrappers"
-	"github.com/ava-labs/avalanchego/vms/components/avax"
-	"github.com/ava-labs/avalanchego/vms/components/gas"
-	"github.com/ava-labs/avalanchego/vms/platformvm/block"
-	"github.com/ava-labs/avalanchego/vms/platformvm/config"
-	"github.com/ava-labs/avalanchego/vms/platformvm/fx"
-	"github.com/ava-labs/avalanchego/vms/platformvm/genesis"
-	"github.com/ava-labs/avalanchego/vms/platformvm/metrics"
-	"github.com/ava-labs/avalanchego/vms/platformvm/reward"
-	"github.com/ava-labs/avalanchego/vms/platformvm/status"
-	"github.com/ava-labs/avalanchego/vms/platformvm/txs"
-
-	safemath "github.com/ava-labs/avalanchego/utils/math"
-)
-
-const (
-	defaultTreeDegree             = 2
->>>>>>> d3c09eb1
 	indexIterationLimit           = 4096
 	indexIterationSleepMultiplier = 5
 	indexIterationSleepCap        = 10 * time.Second
@@ -116,20 +74,12 @@
 	UTXOPrefix                    = []byte("utxo")
 	SubnetPrefix                  = []byte("subnet")
 	SubnetOwnerPrefix             = []byte("subnetOwner")
-<<<<<<< HEAD
-=======
-	SubnetManagerPrefix           = []byte("subnetManager")
->>>>>>> d3c09eb1
 	TransformedSubnetPrefix       = []byte("transformedSubnet")
 	SupplyPrefix                  = []byte("supply")
 	ChainPrefix                   = []byte("chain")
 	SingletonPrefix               = []byte("singleton")
 
 	TimestampKey       = []byte("timestamp")
-<<<<<<< HEAD
-=======
-	FeeStateKey        = []byte("fee state")
->>>>>>> d3c09eb1
 	CurrentSupplyKey   = []byte("current supply")
 	LastAcceptedKey    = []byte("last accepted")
 	HeightsIndexedKey  = []byte("heights indexed")
@@ -141,15 +91,9 @@
 // execution.
 type Chain interface {
 	Stakers
-<<<<<<< HEAD
 	lux.UTXOAdder
 	lux.UTXOGetter
 	lux.UTXODeleter
-=======
-	avax.UTXOAdder
-	avax.UTXOGetter
-	avax.UTXODeleter
->>>>>>> d3c09eb1
 
 	GetTimestamp() time.Time
 	SetTimestamp(tm time.Time)
@@ -160,22 +104,12 @@
 	GetCurrentSupply(subnetID ids.ID) (uint64, error)
 	SetCurrentSupply(subnetID ids.ID, cs uint64)
 
-<<<<<<< HEAD
 	AddRewardUTXO(txID ids.ID, utxo *lux.UTXO)
-=======
-	AddRewardUTXO(txID ids.ID, utxo *avax.UTXO)
->>>>>>> d3c09eb1
 
 	AddSubnet(subnetID ids.ID)
 
 	GetSubnetOwner(subnetID ids.ID) (fx.Owner, error)
 	SetSubnetOwner(subnetID ids.ID, owner fx.Owner)
-<<<<<<< HEAD
-=======
-
-	GetSubnetManager(subnetID ids.ID) (ids.ID, []byte, error)
-	SetSubnetManager(subnetID ids.ID, chainID ids.ID, addr []byte)
->>>>>>> d3c09eb1
 
 	GetSubnetTransformation(subnetID ids.ID) (*txs.Tx, error)
 	AddSubnetTransformation(transformSubnetTx *txs.Tx)
@@ -189,7 +123,6 @@
 type State interface {
 	Chain
 	uptime.State
-<<<<<<< HEAD
 	lux.UTXOReader
 
 	GetLastAccepted() ids.ID
@@ -206,24 +139,6 @@
 	GetSubnetIDs() ([]ids.ID, error)
 	GetChains(subnetID ids.ID) ([]*txs.Tx, error)
 
-=======
-	avax.UTXOReader
-
-	GetLastAccepted() ids.ID
-	SetLastAccepted(blkID ids.ID)
-
-	GetStatelessBlock(blockID ids.ID) (block.Block, error)
-
-	// Invariant: [block] is an accepted block.
-	AddStatelessBlock(block block.Block)
-
-	GetBlockIDAtHeight(height uint64) (ids.ID, error)
-
-	GetRewardUTXOs(txID ids.ID) ([]*avax.UTXO, error)
-	GetSubnetIDs() ([]ids.ID, error)
-	GetChains(subnetID ids.ID) ([]*txs.Tx, error)
-
->>>>>>> d3c09eb1
 	// ApplyValidatorWeightDiffs iterates from [startHeight] towards the genesis
 	// block until it has applied all of the diffs up to and including
 	// [endHeight]. Applying the diffs modifies [validators].
@@ -286,11 +201,7 @@
 	Close() error
 }
 
-<<<<<<< HEAD
 // Prior to https://github.com/luxfi/node/pull/1719, blocks were
-=======
-// Prior to https://github.com/ava-labs/avalanchego/pull/1719, blocks were
->>>>>>> d3c09eb1
 // stored as a map from blkID to stateBlk. Nodes synced prior to this PR may
 // still have blocks partially stored using this legacy format.
 //
@@ -368,11 +279,7 @@
 
 	validators validators.Manager
 	ctx        *snow.Context
-<<<<<<< HEAD
 	cfg        *config.Config
-=======
-	upgrades   upgrade.Config
->>>>>>> d3c09eb1
 	metrics    metrics.Metrics
 	rewards    reward.Calculator
 
@@ -418,19 +325,11 @@
 	txCache  cache.Cacher[ids.ID, *txAndStatus] // txID -> {*txs.Tx, Status}; if the entry is nil, it is not in the database
 	txDB     database.Database
 
-<<<<<<< HEAD
 	addedRewardUTXOs map[ids.ID][]*lux.UTXO            // map of txID -> []*UTXO
 	rewardUTXOsCache cache.Cacher[ids.ID, []*lux.UTXO] // txID -> []*UTXO
 	rewardUTXODB     database.Database
 
 	modifiedUTXOs map[ids.ID]*lux.UTXO // map of modified UTXOID -> *UTXO; if the UTXO is nil, it has been removed
-=======
-	addedRewardUTXOs map[ids.ID][]*avax.UTXO            // map of txID -> []*UTXO
-	rewardUTXOsCache cache.Cacher[ids.ID, []*avax.UTXO] // txID -> []*UTXO
-	rewardUTXODB     database.Database
-
-	modifiedUTXOs map[ids.ID]*avax.UTXO // map of modified UTXOID -> *UTXO; if the UTXO is nil, it has been removed
->>>>>>> d3c09eb1
 	utxoDB        database.Database
 	utxoState     lux.UTXOState
 
@@ -438,21 +337,10 @@
 	addedSubnetIDs  []ids.ID
 	subnetBaseDB    database.Database
 	subnetDB        linkeddb.LinkedDB
-<<<<<<< HEAD
 
 	subnetOwners     map[ids.ID]fx.Owner                  // map of subnetID -> owner
 	subnetOwnerCache cache.Cacher[ids.ID, fxOwnerAndSize] // cache of subnetID -> owner; if the entry is nil, it is not in the database
 	subnetOwnerDB    database.Database
-=======
-
-	subnetOwners     map[ids.ID]fx.Owner                  // map of subnetID -> owner
-	subnetOwnerCache cache.Cacher[ids.ID, fxOwnerAndSize] // cache of subnetID -> owner; if the entry is nil, it is not in the database
-	subnetOwnerDB    database.Database
-
-	subnetManagers     map[ids.ID]chainIDAndAddr            // map of subnetID -> manager of the subnet
-	subnetManagerCache cache.Cacher[ids.ID, chainIDAndAddr] // cache of subnetID -> manager
-	subnetManagerDB    database.Database
->>>>>>> d3c09eb1
 
 	transformedSubnets     map[ids.ID]*txs.Tx            // map of subnetID -> transformSubnetTx
 	transformedSubnetCache cache.Cacher[ids.ID, *txs.Tx] // cache of subnetID -> transformSubnetTx; if the entry is nil, it is not in the database
@@ -496,11 +384,7 @@
 func (v *ValidatorWeightDiff) Add(negative bool, amount uint64) error {
 	if v.Decrease == negative {
 		var err error
-<<<<<<< HEAD
 		v.Amount, err = safemath.Add64(v.Amount, amount)
-=======
-		v.Amount, err = safemath.Add(v.Amount, amount)
->>>>>>> d3c09eb1
 		return err
 	}
 
@@ -528,14 +412,6 @@
 	size  int
 }
 
-<<<<<<< HEAD
-=======
-type chainIDAndAddr struct {
-	ChainID ids.ID `serialize:"true"`
-	Addr    []byte `serialize:"true"`
-}
-
->>>>>>> d3c09eb1
 func txSize(_ ids.ID, tx *txs.Tx) int {
 	if tx == nil {
 		return ids.IDLen + constants.PointerOverhead
@@ -561,28 +437,18 @@
 	db database.Database,
 	genesisBytes []byte,
 	metricsReg prometheus.Registerer,
-<<<<<<< HEAD
 	cfg *config.Config,
-=======
-	validators validators.Manager,
-	upgrades upgrade.Config,
->>>>>>> d3c09eb1
 	execCfg *config.ExecutionConfig,
 	ctx *snow.Context,
 	metrics metrics.Metrics,
 	rewards reward.Calculator,
 ) (State, error) {
-<<<<<<< HEAD
 	s, err := newState(
 		db,
 		metrics,
 		cfg,
 		execCfg,
 		ctx,
-=======
-	blockIDCache, err := metercacher.New[uint64, ids.ID](
-		"block_id_cache",
->>>>>>> d3c09eb1
 		metricsReg,
 		&cache.LRU[uint64, ids.ID]{Size: execCfg.BlockIDCacheSize},
 	)
@@ -590,7 +456,6 @@
 		return nil, err
 	}
 
-<<<<<<< HEAD
 	if err := s.sync(genesisBytes); err != nil {
 		// Drop any errors on close to return the first error
 		_ = s.Close()
@@ -619,8 +484,6 @@
 		return nil, err
 	}
 
-=======
->>>>>>> d3c09eb1
 	blockCache, err := metercacher.New[ids.ID, block.Block](
 		"block_cache",
 		metricsReg,
@@ -648,8 +511,6 @@
 
 	validatorWeightDiffsDB := prefixdb.New(ValidatorWeightDiffsPrefix, validatorsDB)
 	validatorPublicKeyDiffsDB := prefixdb.New(ValidatorPublicKeyDiffsPrefix, validatorsDB)
-<<<<<<< HEAD
-=======
 
 	txCache, err := metercacher.New(
 		"tx_cache",
@@ -659,68 +520,23 @@
 	if err != nil {
 		return nil, err
 	}
->>>>>>> d3c09eb1
-
-	rewardUTXODB := prefixdb.New(RewardUTXOsPrefix, baseDB)
-	rewardUTXOsCache, err := metercacher.New[ids.ID, []*avax.UTXO](
-		"reward_utxos_cache",
-		metricsReg,
-<<<<<<< HEAD
-		cache.NewSizedLRU[ids.ID, *txAndStatus](execCfg.TxCacheSize, txAndStatusSize),
-=======
-		&cache.LRU[ids.ID, []*avax.UTXO]{Size: execCfg.RewardUTXOsCacheSize},
->>>>>>> d3c09eb1
-	)
-	if err != nil {
-		return nil, err
-	}
-
-<<<<<<< HEAD
+
 	rewardUTXODB := prefixdb.New(RewardUTXOsPrefix, baseDB)
 	rewardUTXOsCache, err := metercacher.New[ids.ID, []*lux.UTXO](
 		"reward_utxos_cache",
 		metricsReg,
 		&cache.LRU[ids.ID, []*lux.UTXO]{Size: execCfg.RewardUTXOsCacheSize},
-=======
-	utxoDB := prefixdb.New(UTXOPrefix, baseDB)
-	utxoState, err := avax.NewMeteredUTXOState(utxoDB, txs.GenesisCodec, metricsReg, execCfg.ChecksumsEnabled)
+	)
 	if err != nil {
 		return nil, err
 	}
 
-	subnetBaseDB := prefixdb.New(SubnetPrefix, baseDB)
-
-	subnetOwnerDB := prefixdb.New(SubnetOwnerPrefix, baseDB)
-	subnetOwnerCache, err := metercacher.New[ids.ID, fxOwnerAndSize](
-		"subnet_owner_cache",
-		metricsReg,
-		cache.NewSizedLRU[ids.ID, fxOwnerAndSize](execCfg.FxOwnerCacheSize, func(_ ids.ID, f fxOwnerAndSize) int {
-			return ids.IDLen + f.size
-		}),
->>>>>>> d3c09eb1
-	)
-	if err != nil {
-		return nil, err
-	}
-
-<<<<<<< HEAD
 	utxoDB := prefixdb.New(UTXOPrefix, baseDB)
 	utxoState, err := lux.NewMeteredUTXOState(utxoDB, txs.GenesisCodec, metricsReg, execCfg.ChecksumsEnabled)
-=======
-	subnetManagerDB := prefixdb.New(SubnetManagerPrefix, baseDB)
-	subnetManagerCache, err := metercacher.New[ids.ID, chainIDAndAddr](
-		"subnet_manager_cache",
-		metricsReg,
-		cache.NewSizedLRU[ids.ID, chainIDAndAddr](execCfg.SubnetManagerCacheSize, func(_ ids.ID, f chainIDAndAddr) int {
-			return 2*ids.IDLen + len(f.Addr)
-		}),
-	)
->>>>>>> d3c09eb1
 	if err != nil {
 		return nil, err
 	}
 
-<<<<<<< HEAD
 	subnetBaseDB := prefixdb.New(SubnetPrefix, baseDB)
 
 	subnetOwnerDB := prefixdb.New(SubnetOwnerPrefix, baseDB)
@@ -735,8 +551,6 @@
 		return nil, err
 	}
 
-=======
->>>>>>> d3c09eb1
 	transformedSubnetCache, err := metercacher.New(
 		"transformed_subnet_cache",
 		metricsReg,
@@ -773,7 +587,6 @@
 		return nil, err
 	}
 
-<<<<<<< HEAD
 	return &state{
 		validatorState: newValidatorState(),
 
@@ -788,22 +601,6 @@
 		blockIDCache:  blockIDCache,
 		blockIDDB:     prefixdb.New(BlockIDPrefix, baseDB),
 
-=======
-	s := &state{
-		validatorState: newValidatorState(),
-
-		validators: validators,
-		ctx:        ctx,
-		upgrades:   upgrades,
-		metrics:    metrics,
-		rewards:    rewards,
-		baseDB:     baseDB,
-
-		addedBlockIDs: make(map[uint64]ids.ID),
-		blockIDCache:  blockIDCache,
-		blockIDDB:     prefixdb.New(BlockIDPrefix, baseDB),
-
->>>>>>> d3c09eb1
 		addedBlocks: make(map[ids.ID]block.Block),
 		blockCache:  blockCache,
 		blockDB:     prefixdb.New(BlockPrefix, baseDB),
@@ -852,13 +649,6 @@
 		subnetOwnerDB:    subnetOwnerDB,
 		subnetOwnerCache: subnetOwnerCache,
 
-<<<<<<< HEAD
-=======
-		subnetManagers:     make(map[ids.ID]chainIDAndAddr),
-		subnetManagerDB:    subnetManagerDB,
-		subnetManagerCache: subnetManagerCache,
-
->>>>>>> d3c09eb1
 		transformedSubnets:     make(map[ids.ID]*txs.Tx),
 		transformedSubnetCache: transformedSubnetCache,
 		transformedSubnetDB:    prefixdb.New(TransformedSubnetPrefix, baseDB),
@@ -873,20 +663,7 @@
 		chainDBCache: chainDBCache,
 
 		singletonDB: prefixdb.New(SingletonPrefix, baseDB),
-<<<<<<< HEAD
 	}, nil
-=======
-	}
-
-	if err := s.sync(genesisBytes); err != nil {
-		return nil, errors.Join(
-			err,
-			s.Close(),
-		)
-	}
-
-	return s, nil
->>>>>>> d3c09eb1
 }
 
 func (s *state) GetCurrentValidator(subnetID ids.ID, nodeID ids.NodeID) (*Staker, error) {
@@ -947,7 +724,6 @@
 	return s.pendingStakers.GetStakerIterator(), nil
 }
 
-<<<<<<< HEAD
 func (s *state) shouldInit() (bool, error) {
 	has, err := s.singletonDB.Has(InitializedKey)
 	return !has, err
@@ -957,8 +733,6 @@
 	return s.singletonDB.Put(InitializedKey, nil)
 }
 
-=======
->>>>>>> d3c09eb1
 func (s *state) GetSubnetIDs() ([]ids.ID, error) {
 	if s.cachedSubnetIDs != nil {
 		return s.cachedSubnetIDs, nil
@@ -975,8 +749,6 @@
 			return nil, err
 		}
 		subnetIDs = append(subnetIDs, subnetID)
-<<<<<<< HEAD
-=======
 	}
 	if err := subnetDBIt.Error(); err != nil {
 		return nil, err
@@ -1016,47 +788,6 @@
 			size:  len(ownerBytes),
 		})
 		return owner, nil
->>>>>>> d3c09eb1
-	}
-	if err != database.ErrNotFound {
-		return nil, err
-	}
-<<<<<<< HEAD
-	subnetIDs = append(subnetIDs, s.addedSubnetIDs...)
-	s.cachedSubnetIDs = subnetIDs
-	return subnetIDs, nil
-}
-
-func (s *state) AddSubnet(subnetID ids.ID) {
-	s.addedSubnetIDs = append(s.addedSubnetIDs, subnetID)
-	if s.cachedSubnetIDs != nil {
-		s.cachedSubnetIDs = append(s.cachedSubnetIDs, subnetID)
-	}
-}
-
-func (s *state) GetSubnetOwner(subnetID ids.ID) (fx.Owner, error) {
-	if owner, exists := s.subnetOwners[subnetID]; exists {
-		return owner, nil
-	}
-
-	if ownerAndSize, cached := s.subnetOwnerCache.Get(subnetID); cached {
-		if ownerAndSize.owner == nil {
-			return nil, database.ErrNotFound
-		}
-		return ownerAndSize.owner, nil
-	}
-
-	ownerBytes, err := s.subnetOwnerDB.Get(subnetID[:])
-	if err == nil {
-		var owner fx.Owner
-		if _, err := block.GenesisCodec.Unmarshal(ownerBytes, &owner); err != nil {
-			return nil, err
-		}
-		s.subnetOwnerCache.Put(subnetID, fxOwnerAndSize{
-			owner: owner,
-			size:  len(ownerBytes),
-		})
-		return owner, nil
 	}
 	if err != database.ErrNotFound {
 		return nil, err
@@ -1073,56 +804,6 @@
 	subnet, ok := subnetIntf.Unsigned.(*txs.CreateSubnetTx)
 	if !ok {
 		return nil, fmt.Errorf("%q %w", subnetID, errIsNotSubnet)
-=======
-
-	subnetIntf, _, err := s.GetTx(subnetID)
-	if err != nil {
-		if err == database.ErrNotFound {
-			s.subnetOwnerCache.Put(subnetID, fxOwnerAndSize{})
-		}
-		return nil, err
-	}
-
-	subnet, ok := subnetIntf.Unsigned.(*txs.CreateSubnetTx)
-	if !ok {
-		return nil, fmt.Errorf("%q %w", subnetID, errIsNotSubnet)
-	}
-
-	s.SetSubnetOwner(subnetID, subnet.Owner)
-	return subnet.Owner, nil
-}
-
-func (s *state) SetSubnetOwner(subnetID ids.ID, owner fx.Owner) {
-	s.subnetOwners[subnetID] = owner
-}
-
-func (s *state) GetSubnetManager(subnetID ids.ID) (ids.ID, []byte, error) {
-	if chainIDAndAddr, exists := s.subnetManagers[subnetID]; exists {
-		return chainIDAndAddr.ChainID, chainIDAndAddr.Addr, nil
-	}
-
-	if chainIDAndAddr, cached := s.subnetManagerCache.Get(subnetID); cached {
-		return chainIDAndAddr.ChainID, chainIDAndAddr.Addr, nil
-	}
-
-	chainIDAndAddrBytes, err := s.subnetManagerDB.Get(subnetID[:])
-	if err != nil {
-		return ids.Empty, nil, err
-	}
-
-	var manager chainIDAndAddr
-	if _, err := block.GenesisCodec.Unmarshal(chainIDAndAddrBytes, &manager); err != nil {
-		return ids.Empty, nil, err
-	}
-	s.subnetManagerCache.Put(subnetID, manager)
-	return manager.ChainID, manager.Addr, nil
-}
-
-func (s *state) SetSubnetManager(subnetID ids.ID, chainID ids.ID, addr []byte) {
-	s.subnetManagers[subnetID] = chainIDAndAddr{
-		ChainID: chainID,
-		Addr:    addr,
->>>>>>> d3c09eb1
 	}
 
 	s.SetSubnetOwner(subnetID, subnet.Owner)
@@ -1331,17 +1012,6 @@
 	s.timestamp = tm
 }
 
-<<<<<<< HEAD
-=======
-func (s *state) GetFeeState() gas.State {
-	return s.feeState
-}
-
-func (s *state) SetFeeState(feeState gas.State) {
-	s.feeState = feeState
-}
-
->>>>>>> d3c09eb1
 func (s *state) GetLastAccepted() ids.ID {
 	return s.lastAccepted
 }
@@ -1463,11 +1133,7 @@
 	if weightDiff.Decrease {
 		// The validator's weight was decreased at this block, so in the
 		// prior block it was higher.
-<<<<<<< HEAD
 		vdr.Weight, err = safemath.Add64(vdr.Weight, weightDiff.Amount)
-=======
-		vdr.Weight, err = safemath.Add(vdr.Weight, weightDiff.Amount)
->>>>>>> d3c09eb1
 	} else {
 		// The validator's weight was increased at this block, so in the
 		// prior block it was lower.
@@ -1543,13 +1209,8 @@
 
 	// Persist UTXOs that exist at genesis
 	for _, utxo := range genesis.UTXOs {
-<<<<<<< HEAD
 		luxUTXO := utxo.UTXO
 		s.AddUTXO(&luxUTXO)
-=======
-		avaxUTXO := utxo.UTXO
-		s.AddUTXO(&avaxUTXO)
->>>>>>> d3c09eb1
 	}
 
 	// Persist primary network validator set at genesis
@@ -1578,11 +1239,7 @@
 			stakeAmount,
 			currentSupply,
 		)
-<<<<<<< HEAD
 		newCurrentSupply, err := safemath.Add64(currentSupply, potentialReward)
-=======
-		newCurrentSupply, err := safemath.Add(currentSupply, potentialReward)
->>>>>>> d3c09eb1
 		if err != nil {
 			return err
 		}
@@ -1592,13 +1249,7 @@
 			return err
 		}
 
-<<<<<<< HEAD
 		s.PutCurrentValidator(staker)
-=======
-		if err := s.PutCurrentValidator(staker); err != nil {
-			return err
-		}
->>>>>>> d3c09eb1
 		s.AddTx(vdrTx, status.Committed)
 		s.SetCurrentSupply(constants.PrimaryNetworkID, newCurrentSupply)
 	}
@@ -1643,16 +1294,6 @@
 	s.persistedTimestamp = timestamp
 	s.SetTimestamp(timestamp)
 
-<<<<<<< HEAD
-=======
-	feeState, err := getFeeState(s.singletonDB)
-	if err != nil {
-		return err
-	}
-	s.persistedFeeState = feeState
-	s.SetFeeState(feeState)
-
->>>>>>> d3c09eb1
 	currentSupply, err := database.GetUInt64(s.singletonDB, CurrentSupplyKey)
 	if err != nil {
 		return err
@@ -1965,11 +1606,7 @@
 				return err
 			}
 
-<<<<<<< HEAD
 			delegatorIterator := NewTreeIterator(validator.delegators)
-=======
-			delegatorIterator := iterator.FromTree(validator.delegators)
->>>>>>> d3c09eb1
 			for delegatorIterator.Next() {
 				delegatorStaker := delegatorIterator.Value()
 				if err := s.validators.AddWeight(subnetID, nodeID, delegatorStaker.Weight); err != nil {
@@ -1992,11 +1629,7 @@
 
 func (s *state) write(updateValidators bool, height uint64) error {
 	codecVersion := CodecVersion1
-<<<<<<< HEAD
 	if !s.cfg.UpgradeConfig.IsDurangoActivated(s.GetTimestamp()) {
-=======
-	if !s.upgrades.IsDurangoActivated(s.GetTimestamp()) {
->>>>>>> d3c09eb1
 		codecVersion = CodecVersion0
 	}
 
@@ -2010,10 +1643,6 @@
 		s.writeUTXOs(),
 		s.writeSubnets(),
 		s.writeSubnetOwners(),
-<<<<<<< HEAD
-=======
-		s.writeSubnetManagers(),
->>>>>>> d3c09eb1
 		s.writeTransformedSubnets(),
 		s.writeSubnetSupplies(),
 		s.writeChains(),
@@ -2205,8 +1834,6 @@
 func (s *state) GetBlockIDAtHeight(height uint64) (ids.ID, error) {
 	if blkID, exists := s.addedBlockIDs[height]; exists {
 		return blkID, nil
-<<<<<<< HEAD
-=======
 	}
 	if blkID, cached := s.blockIDCache.Get(height); cached {
 		if blkID == ids.Empty {
@@ -2214,23 +1841,10 @@
 		}
 
 		return blkID, nil
->>>>>>> d3c09eb1
-	}
-	if blkID, cached := s.blockIDCache.Get(height); cached {
-		if blkID == ids.Empty {
-			return ids.Empty, database.ErrNotFound
-		}
-
-		return blkID, nil
 	}
 
 	heightKey := database.PackUInt64(height)
 
-<<<<<<< HEAD
-=======
-	heightKey := database.PackUInt64(height)
-
->>>>>>> d3c09eb1
 	blkID, err := database.GetID(s.blockIDDB, heightKey)
 	if err == database.ErrNotFound {
 		s.blockIDCache.Put(height, ids.Empty)
@@ -2601,29 +2215,6 @@
 			return fmt.Errorf("failed to write subnet owner: %w", err)
 		}
 	}
-<<<<<<< HEAD
-=======
-	return nil
-}
-
-func (s *state) writeSubnetManagers() error {
-	for subnetID, manager := range s.subnetManagers {
-		subnetID := subnetID
-		manager := manager
-		delete(s.subnetManagers, subnetID)
-
-		managerBytes, err := block.GenesisCodec.Marshal(block.CodecVersion, &manager)
-		if err != nil {
-			return fmt.Errorf("failed to marshal subnet manager: %w", err)
-		}
-
-		s.subnetManagerCache.Put(subnetID, manager)
-
-		if err := s.subnetManagerDB.Put(subnetID[:], managerBytes); err != nil {
-			return fmt.Errorf("failed to write subnet manager: %w", err)
-		}
-	}
->>>>>>> d3c09eb1
 	return nil
 }
 
@@ -2861,39 +2452,4 @@
 	)
 
 	return s.Commit()
-<<<<<<< HEAD
-=======
-}
-
-func markInitialized(db database.KeyValueWriter) error {
-	return db.Put(InitializedKey, nil)
-}
-
-func isInitialized(db database.KeyValueReader) (bool, error) {
-	return db.Has(InitializedKey)
-}
-
-func putFeeState(db database.KeyValueWriter, feeState gas.State) error {
-	feeStateBytes, err := block.GenesisCodec.Marshal(block.CodecVersion, feeState)
-	if err != nil {
-		return err
-	}
-	return db.Put(FeeStateKey, feeStateBytes)
-}
-
-func getFeeState(db database.KeyValueReader) (gas.State, error) {
-	feeStateBytes, err := db.Get(FeeStateKey)
-	if err == database.ErrNotFound {
-		return gas.State{}, nil
-	}
-	if err != nil {
-		return gas.State{}, err
-	}
-
-	var feeState gas.State
-	if _, err := block.GenesisCodec.Unmarshal(feeStateBytes, &feeState); err != nil {
-		return gas.State{}, err
-	}
-	return feeState, nil
->>>>>>> d3c09eb1
 }