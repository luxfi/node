--- conflicted
+++ resolved
@@ -28,6 +28,7 @@
 	"github.com/ava-labs/avalanchego/utils/math"
 	"github.com/ava-labs/avalanchego/utils/wrappers"
 	"github.com/ava-labs/avalanchego/vms/components/avax"
+	"github.com/ava-labs/avalanchego/vms/platformvm/blocks/stateful/version"
 	"github.com/ava-labs/avalanchego/vms/platformvm/blocks/stateless"
 	"github.com/ava-labs/avalanchego/vms/platformvm/config"
 	"github.com/ava-labs/avalanchego/vms/platformvm/genesis"
@@ -777,7 +778,7 @@
 		Height:   height,
 		SubnetID: subnetID,
 	}
-	prefixBytes, err := genesis.Codec.Marshal(txs.Version, prefixStruct)
+	prefixBytes, err := genesis.Codec.Marshal(version.StateVersion, prefixStruct)
 	if err != nil {
 		return nil, err
 	}
@@ -1251,21 +1252,16 @@
 			sblk  = stateBlk
 		)
 
-<<<<<<< HEAD
-		// Note that here we are marshalling stateBlks, not stateless.Blocks.
-		// We keep stateless.ApricotVersion for backward compatibility
-		btxBytes, err := stateless.GenesisCodec.Marshal(stateless.ApricotVersion, &sblk)
-=======
-		// Note: blocks to be stored are verified, so it's safe to marshal them with GenesisCodec
-		blockBytes, err := stateless.GenesisCodec.Marshal(txs.Version, &sblk)
->>>>>>> a8697e79
+		// Note that here we are marshalling a stateBlk, not stateless.Block.
+		// We use stateless.ApricotVersion for backward compatibility
+		blkBytes, err := stateless.GenesisCodec.Marshal(version.StateVersion, &sblk)
 		if err != nil {
 			return fmt.Errorf("failed to write blocks with: %w", err)
 		}
 
 		delete(s.addedBlocks, blkID)
 		s.blockCache.Put(blkID, stateBlk)
-		if err = s.blockDB.Put(blkID[:], blockBytes); err != nil {
+		if err = s.blockDB.Put(blkID[:], blkBytes); err != nil {
 			return fmt.Errorf("failed to write blocks with: %w", err)
 		}
 	}
@@ -1283,7 +1279,7 @@
 		Height:   height,
 		SubnetID: constants.PrimaryNetworkID,
 	}
-	prefixBytes, err := genesis.Codec.Marshal(txs.Version, prefixStruct)
+	prefixBytes, err := genesis.Codec.Marshal(version.StateVersion, prefixStruct)
 	if err != nil {
 		return fmt.Errorf("failed to create prefix bytes: %w", err)
 	}
@@ -1316,7 +1312,7 @@
 					PotentialReward: staker.PotentialReward,
 				}
 
-				vdrBytes, err := genesis.Codec.Marshal(txs.Version, vdr)
+				vdrBytes, err := genesis.Codec.Marshal(version.StateVersion, vdr)
 				if err != nil {
 					return fmt.Errorf("failed to serialize current validator: %w", err)
 				}
@@ -1360,7 +1356,7 @@
 		}
 		weightDiffs[nodeID] = weightDiff
 
-		weightDiffBytes, err := genesis.Codec.Marshal(txs.Version, weightDiff)
+		weightDiffBytes, err := genesis.Codec.Marshal(version.StateVersion, weightDiff)
 		if err != nil {
 			return fmt.Errorf("failed to serialize validator weight diff: %w", err)
 		}
@@ -1411,7 +1407,7 @@
 			Height:   height,
 			SubnetID: subnetID,
 		}
-		prefixBytes, err := genesis.Codec.Marshal(txs.Version, prefixStruct)
+		prefixBytes, err := genesis.Codec.Marshal(version.StateVersion, prefixStruct)
 		if err != nil {
 			return fmt.Errorf("failed to create prefix bytes: %w", err)
 		}
@@ -1444,7 +1440,7 @@
 			}
 			weightDiffs[nodeID] = weightDiff
 
-			weightDiffBytes, err := genesis.Codec.Marshal(txs.Version, weightDiff)
+			weightDiffBytes, err := genesis.Codec.Marshal(version.StateVersion, weightDiff)
 			if err != nil {
 				return fmt.Errorf("failed to serialize validator weight diff: %w", err)
 			}
@@ -1547,7 +1543,7 @@
 		uptime := s.uptimes[nodeID]
 		uptime.LastUpdated = uint64(uptime.lastUpdated.Unix())
 
-		uptimeBytes, err := genesis.Codec.Marshal(txs.Version, uptime)
+		uptimeBytes, err := genesis.Codec.Marshal(version.StateVersion, uptime)
 		if err != nil {
 			return fmt.Errorf("failed to serialize uptime: %w", err)
 		}
@@ -1568,7 +1564,9 @@
 			Status: txStatus.status,
 		}
 
-		txBytes, err := genesis.Codec.Marshal(txs.Version, &stx)
+		// Note that we're serializing a [txBytesAndStatus] here, not a
+		// *txs.Tx, so we don't use [txs.Codec].
+		txBytes, err := genesis.Codec.Marshal(version.StateVersion, &stx)
 		if err != nil {
 			return fmt.Errorf("failed to serialize tx: %w", err)
 		}
@@ -1590,7 +1588,7 @@
 		txDB := linkeddb.NewDefault(rawTxDB)
 
 		for _, utxo := range utxos {
-			utxoBytes, err := genesis.Codec.Marshal(txs.Version, utxo)
+			utxoBytes, err := genesis.Codec.Marshal(version.StateVersion, utxo)
 			if err != nil {
 				return fmt.Errorf("failed to serialize reward UTXO: %w", err)
 			}
