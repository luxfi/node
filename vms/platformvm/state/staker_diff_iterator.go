<<<<<<< HEAD
// Copyright (C) 2019-2024, Lux Partners Limited. All rights reserved.
=======
// Copyright (C) 2019-2024, Ava Labs, Inc. All rights reserved.
>>>>>>> d3c09eb1
// See the file LICENSE for licensing terms.

package state

import (
<<<<<<< HEAD
	"github.com/luxfi/node/utils/heap"
	"github.com/luxfi/node/vms/platformvm/txs"
)

var (
	_ StakerDiffIterator = (*stakerDiffIterator)(nil)
	_ StakerIterator     = (*mutableStakerIterator)(nil)
=======
	"github.com/ava-labs/avalanchego/utils/heap"
	"github.com/ava-labs/avalanchego/utils/iterator"
	"github.com/ava-labs/avalanchego/vms/platformvm/txs"
)

var (
	_ StakerDiffIterator         = (*stakerDiffIterator)(nil)
	_ iterator.Iterator[*Staker] = (*mutableStakerIterator)(nil)
>>>>>>> d3c09eb1
)

// StakerDiffIterator is an iterator that iterates over the events that will be
// performed on the current staker set.
//
// There are two event types affecting current staker set, removal of an
// existing staker and addition of a new staker from the pending set.
//
// The ordering of operations is:
//   - Staker operations are performed in order of their [NextTime].
//   - If operations have the same [NextTime], stakers are first added to the
//     current staker set, then removed.
//   - Further ties are broken by *Staker.Less(), returning the lesser staker
//     first.
type StakerDiffIterator interface {
	Next() bool
	// Returns:
	// - The staker that is changing
	// - True if the staker is being added to the current staker set, false if
	//   the staker is being removed from the current staker set
	Value() (*Staker, bool)
	Release()
}

type stakerDiffIterator struct {
	currentIteratorExhausted bool
	currentIterator          *mutableStakerIterator

	pendingIteratorExhausted bool
	pendingIterator          iterator.Iterator[*Staker]

	modifiedStaker *Staker
	isAdded        bool
}

func NewStakerDiffIterator(currentIterator, pendingIterator iterator.Iterator[*Staker]) StakerDiffIterator {
	mutableCurrentIterator := newMutableStakerIterator(currentIterator)
	return &stakerDiffIterator{
		currentIteratorExhausted: !mutableCurrentIterator.Next(),
		currentIterator:          mutableCurrentIterator,
		pendingIteratorExhausted: !pendingIterator.Next(),
		pendingIterator:          pendingIterator,
	}
}

func (it *stakerDiffIterator) Next() bool {
	switch {
	case it.currentIteratorExhausted && it.pendingIteratorExhausted:
		return false
	case it.currentIteratorExhausted:
		it.advancePending()
	case it.pendingIteratorExhausted:
		it.advanceCurrent()
	default:
		nextStakerRemoved := it.currentIterator.Value()
		nextStakerAdded := it.pendingIterator.Value()
		// If the next operations share the same time, we default to adding the
		// staker to the current staker set. This means that we default to
		// advancing the pending iterator.
		if nextStakerRemoved.EndTime.Before(nextStakerAdded.StartTime) {
			it.advanceCurrent()
		} else {
			it.advancePending()
		}
	}
	return true
}

func (it *stakerDiffIterator) Value() (*Staker, bool) {
	return it.modifiedStaker, it.isAdded
}

func (it *stakerDiffIterator) Release() {
	it.currentIteratorExhausted = true
	it.currentIterator.Release()
	it.pendingIteratorExhausted = true
	it.pendingIterator.Release()
	it.modifiedStaker = nil
}

func (it *stakerDiffIterator) advanceCurrent() {
	it.modifiedStaker = it.currentIterator.Value()
	it.isAdded = false
	it.currentIteratorExhausted = !it.currentIterator.Next()
}

func (it *stakerDiffIterator) advancePending() {
	it.modifiedStaker = it.pendingIterator.Value()
	it.isAdded = true
	it.pendingIteratorExhausted = !it.pendingIterator.Next()

	toRemove := *it.modifiedStaker
	toRemove.NextTime = toRemove.EndTime
	toRemove.Priority = txs.PendingToCurrentPriorities[toRemove.Priority]
	it.currentIteratorExhausted = false
	it.currentIterator.Add(&toRemove)
}

type mutableStakerIterator struct {
	iteratorExhausted bool
<<<<<<< HEAD
	iterator          StakerIterator
=======
	iterator          iterator.Iterator[*Staker]
>>>>>>> d3c09eb1
	heap              heap.Queue[*Staker]
}

func newMutableStakerIterator(iterator iterator.Iterator[*Staker]) *mutableStakerIterator {
	return &mutableStakerIterator{
		iteratorExhausted: !iterator.Next(),
		iterator:          iterator,
		heap:              heap.NewQueue((*Staker).Less),
	}
}

// Add should not be called until after Next has been called at least once.
func (it *mutableStakerIterator) Add(staker *Staker) {
	it.heap.Push(staker)
}

func (it *mutableStakerIterator) Next() bool {
	// The only time the heap should be empty - is when the iterator is
	// exhausted or uninitialized.
	if it.heap.Len() > 0 {
		it.heap.Pop()
	}

	// If the iterator is exhausted, the only elements left to iterate over are
	// in the heap.
	if it.iteratorExhausted {
		return it.heap.Len() > 0
	}

	// If the heap doesn't contain the next staker to return, we need to move
	// the next element from the iterator into the heap.
	nextIteratorStaker := it.iterator.Value()
	peek, ok := it.heap.Peek()
	if !ok || nextIteratorStaker.Less(peek) {
		it.Add(nextIteratorStaker)
		it.iteratorExhausted = !it.iterator.Next()
	}
	return true
}

func (it *mutableStakerIterator) Value() *Staker {
	peek, _ := it.heap.Peek()
	return peek
}

func (it *mutableStakerIterator) Release() {
	it.iteratorExhausted = true
	it.iterator.Release()
	it.heap = heap.NewQueue((*Staker).Less)
}<|MERGE_RESOLUTION|>--- conflicted
+++ resolved
@@ -1,14 +1,9 @@
-<<<<<<< HEAD
 // Copyright (C) 2019-2024, Lux Partners Limited. All rights reserved.
-=======
-// Copyright (C) 2019-2024, Ava Labs, Inc. All rights reserved.
->>>>>>> d3c09eb1
 // See the file LICENSE for licensing terms.
 
 package state
 
 import (
-<<<<<<< HEAD
 	"github.com/luxfi/node/utils/heap"
 	"github.com/luxfi/node/vms/platformvm/txs"
 )
@@ -16,16 +11,6 @@
 var (
 	_ StakerDiffIterator = (*stakerDiffIterator)(nil)
 	_ StakerIterator     = (*mutableStakerIterator)(nil)
-=======
-	"github.com/ava-labs/avalanchego/utils/heap"
-	"github.com/ava-labs/avalanchego/utils/iterator"
-	"github.com/ava-labs/avalanchego/vms/platformvm/txs"
-)
-
-var (
-	_ StakerDiffIterator         = (*stakerDiffIterator)(nil)
-	_ iterator.Iterator[*Staker] = (*mutableStakerIterator)(nil)
->>>>>>> d3c09eb1
 )
 
 // StakerDiffIterator is an iterator that iterates over the events that will be
@@ -126,11 +111,7 @@
 
 type mutableStakerIterator struct {
 	iteratorExhausted bool
-<<<<<<< HEAD
 	iterator          StakerIterator
-=======
-	iterator          iterator.Iterator[*Staker]
->>>>>>> d3c09eb1
 	heap              heap.Queue[*Staker]
 }
 
