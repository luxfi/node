--- conflicted
+++ resolved
@@ -1,8 +1,4 @@
-<<<<<<< HEAD
 // Copyright (C) 2019-2024, Lux Partners Limited. All rights reserved.
-=======
-// Copyright (C) 2019-2024, Ava Labs, Inc. All rights reserved.
->>>>>>> d3c09eb1
 // See the file LICENSE for licensing terms.
 
 package state
@@ -12,23 +8,12 @@
 	"fmt"
 	"time"
 
-<<<<<<< HEAD
 	"github.com/luxfi/node/database"
 	"github.com/luxfi/node/ids"
 	"github.com/luxfi/node/vms/components/lux"
 	"github.com/luxfi/node/vms/platformvm/fx"
 	"github.com/luxfi/node/vms/platformvm/status"
 	"github.com/luxfi/node/vms/platformvm/txs"
-=======
-	"github.com/ava-labs/avalanchego/database"
-	"github.com/ava-labs/avalanchego/ids"
-	"github.com/ava-labs/avalanchego/utils/iterator"
-	"github.com/ava-labs/avalanchego/vms/components/avax"
-	"github.com/ava-labs/avalanchego/vms/components/gas"
-	"github.com/ava-labs/avalanchego/vms/platformvm/fx"
-	"github.com/ava-labs/avalanchego/vms/platformvm/status"
-	"github.com/ava-labs/avalanchego/vms/platformvm/txs"
->>>>>>> d3c09eb1
 )
 
 var (
@@ -62,30 +47,17 @@
 	addedSubnetIDs []ids.ID
 	// Subnet ID --> Owner of the subnet
 	subnetOwners map[ids.ID]fx.Owner
-<<<<<<< HEAD
-=======
-	// Subnet ID --> Manager of the subnet
-	subnetManagers map[ids.ID]chainIDAndAddr
->>>>>>> d3c09eb1
 	// Subnet ID --> Tx that transforms the subnet
 	transformedSubnets map[ids.ID]*txs.Tx
 
 	addedChains map[ids.ID][]*txs.Tx
 
-<<<<<<< HEAD
 	addedRewardUTXOs map[ids.ID][]*lux.UTXO
-=======
-	addedRewardUTXOs map[ids.ID][]*avax.UTXO
->>>>>>> d3c09eb1
 
 	addedTxs map[ids.ID]*txAndStatus
 
 	// map of modified UTXOID -> *UTXO if the UTXO is nil, it has been removed
-<<<<<<< HEAD
 	modifiedUTXOs map[ids.ID]*lux.UTXO
-=======
-	modifiedUTXOs map[ids.ID]*avax.UTXO
->>>>>>> d3c09eb1
 }
 
 func NewDiff(
@@ -97,19 +69,10 @@
 		return nil, fmt.Errorf("%w: %s", ErrMissingParentState, parentID)
 	}
 	return &diff{
-<<<<<<< HEAD
 		parentID:      parentID,
 		stateVersions: stateVersions,
 		timestamp:     parentState.GetTimestamp(),
 		subnetOwners:  make(map[ids.ID]fx.Owner),
-=======
-		parentID:       parentID,
-		stateVersions:  stateVersions,
-		timestamp:      parentState.GetTimestamp(),
-		feeState:       parentState.GetFeeState(),
-		subnetOwners:   make(map[ids.ID]fx.Owner),
-		subnetManagers: make(map[ids.ID]chainIDAndAddr),
->>>>>>> d3c09eb1
 	}, nil
 }
 
@@ -211,6 +174,31 @@
 	return parentState.GetDelegateeReward(subnetID, nodeID)
 }
 
+func (d *diff) SetDelegateeReward(subnetID ids.ID, nodeID ids.NodeID, amount uint64) error {
+	if d.modifiedDelegateeRewards == nil {
+		d.modifiedDelegateeRewards = make(map[ids.ID]map[ids.NodeID]uint64)
+	}
+	nodes, ok := d.modifiedDelegateeRewards[subnetID]
+	if !ok {
+		nodes = make(map[ids.NodeID]uint64)
+		d.modifiedDelegateeRewards[subnetID] = nodes
+	}
+	nodes[nodeID] = amount
+	return nil
+}
+
+func (d *diff) GetDelegateeReward(subnetID ids.ID, nodeID ids.NodeID) (uint64, error) {
+	amount, modified := d.modifiedDelegateeRewards[subnetID][nodeID]
+	if modified {
+		return amount, nil
+	}
+	parentState, ok := d.stateVersions.GetState(d.parentID)
+	if !ok {
+		return 0, fmt.Errorf("%w: %s", ErrMissingParentState, d.parentID)
+	}
+	return parentState.GetDelegateeReward(subnetID, nodeID)
+}
+
 func (d *diff) PutCurrentValidator(staker *Staker) error {
 	return d.currentStakerDiffs.PutValidator(staker)
 }
@@ -332,41 +320,12 @@
 	parentState, ok := d.stateVersions.GetState(d.parentID)
 	if !ok {
 		return nil, ErrMissingParentState
-<<<<<<< HEAD
 	}
 	return parentState.GetSubnetOwner(subnetID)
 }
 
 func (d *diff) SetSubnetOwner(subnetID ids.ID, owner fx.Owner) {
 	d.subnetOwners[subnetID] = owner
-=======
-	}
-	return parentState.GetSubnetOwner(subnetID)
-}
-
-func (d *diff) SetSubnetOwner(subnetID ids.ID, owner fx.Owner) {
-	d.subnetOwners[subnetID] = owner
-}
-
-func (d *diff) GetSubnetManager(subnetID ids.ID) (ids.ID, []byte, error) {
-	if manager, exists := d.subnetManagers[subnetID]; exists {
-		return manager.ChainID, manager.Addr, nil
-	}
-
-	// If the subnet manager was not assigned in this diff, ask the parent state.
-	parentState, ok := d.stateVersions.GetState(d.parentID)
-	if !ok {
-		return ids.Empty, nil, ErrMissingParentState
-	}
-	return parentState.GetSubnetManager(subnetID)
-}
-
-func (d *diff) SetSubnetManager(subnetID ids.ID, chainID ids.ID, addr []byte) {
-	d.subnetManagers[subnetID] = chainIDAndAddr{
-		ChainID: chainID,
-		Addr:    addr,
-	}
->>>>>>> d3c09eb1
 }
 
 func (d *diff) GetSubnetTransformation(subnetID ids.ID) (*txs.Tx, error) {
@@ -432,11 +391,7 @@
 	}
 }
 
-<<<<<<< HEAD
 func (d *diff) AddRewardUTXO(txID ids.ID, utxo *lux.UTXO) {
-=======
-func (d *diff) AddRewardUTXO(txID ids.ID, utxo *avax.UTXO) {
->>>>>>> d3c09eb1
 	if d.addedRewardUTXOs == nil {
 		d.addedRewardUTXOs = make(map[ids.ID][]*lux.UTXO)
 	}
@@ -458,15 +413,9 @@
 	return utxo, nil
 }
 
-<<<<<<< HEAD
 func (d *diff) AddUTXO(utxo *lux.UTXO) {
 	if d.modifiedUTXOs == nil {
 		d.modifiedUTXOs = map[ids.ID]*lux.UTXO{
-=======
-func (d *diff) AddUTXO(utxo *avax.UTXO) {
-	if d.modifiedUTXOs == nil {
-		d.modifiedUTXOs = map[ids.ID]*avax.UTXO{
->>>>>>> d3c09eb1
 			utxo.InputID(): utxo,
 		}
 	} else {
@@ -476,11 +425,7 @@
 
 func (d *diff) DeleteUTXO(utxoID ids.ID) {
 	if d.modifiedUTXOs == nil {
-<<<<<<< HEAD
 		d.modifiedUTXOs = map[ids.ID]*lux.UTXO{
-=======
-		d.modifiedUTXOs = map[ids.ID]*avax.UTXO{
->>>>>>> d3c09eb1
 			utxoID: nil,
 		}
 	} else {
@@ -498,13 +443,7 @@
 		for _, validatorDiff := range subnetValidatorDiffs {
 			switch validatorDiff.validatorStatus {
 			case added:
-<<<<<<< HEAD
 				baseState.PutCurrentValidator(validatorDiff.validator)
-=======
-				if err := baseState.PutCurrentValidator(validatorDiff.validator); err != nil {
-					return err
-				}
->>>>>>> d3c09eb1
 			case deleted:
 				baseState.DeleteCurrentValidator(validatorDiff.validator)
 			}
@@ -531,13 +470,7 @@
 		for _, validatorDiff := range subnetValidatorDiffs {
 			switch validatorDiff.validatorStatus {
 			case added:
-<<<<<<< HEAD
 				baseState.PutPendingValidator(validatorDiff.validator)
-=======
-				if err := baseState.PutPendingValidator(validatorDiff.validator); err != nil {
-					return err
-				}
->>>>>>> d3c09eb1
 			case deleted:
 				baseState.DeletePendingValidator(validatorDiff.validator)
 			}
@@ -582,11 +515,5 @@
 	for subnetID, owner := range d.subnetOwners {
 		baseState.SetSubnetOwner(subnetID, owner)
 	}
-<<<<<<< HEAD
-=======
-	for subnetID, manager := range d.subnetManagers {
-		baseState.SetSubnetManager(subnetID, manager.ChainID, manager.Addr)
-	}
->>>>>>> d3c09eb1
 	return nil
 }