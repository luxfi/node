--- conflicted
+++ resolved
@@ -1,8 +1,4 @@
-<<<<<<< HEAD
 // Copyright (C) 2019-2024, Lux Partners Limited. All rights reserved.
-=======
-// Copyright (C) 2019-2024, Ava Labs, Inc. All rights reserved.
->>>>>>> d3c09eb1
 // See the file LICENSE for licensing terms.
 
 package state
@@ -14,7 +10,6 @@
 	"github.com/stretchr/testify/require"
 	"go.uber.org/mock/gomock"
 
-<<<<<<< HEAD
 	"github.com/luxfi/node/database"
 	"github.com/luxfi/node/ids"
 	"github.com/luxfi/node/utils"
@@ -23,31 +18,21 @@
 	"github.com/luxfi/node/vms/platformvm/fx"
 	"github.com/luxfi/node/vms/platformvm/status"
 	"github.com/luxfi/node/vms/platformvm/txs"
-=======
-	"github.com/ava-labs/avalanchego/database"
-	"github.com/ava-labs/avalanchego/database/memdb"
-	"github.com/ava-labs/avalanchego/ids"
-	"github.com/ava-labs/avalanchego/utils"
-	"github.com/ava-labs/avalanchego/utils/constants"
-	"github.com/ava-labs/avalanchego/utils/iterator/iteratormock"
-	"github.com/ava-labs/avalanchego/vms/components/avax"
-	"github.com/ava-labs/avalanchego/vms/components/gas"
-	"github.com/ava-labs/avalanchego/vms/platformvm/fx/fxmock"
-	"github.com/ava-labs/avalanchego/vms/platformvm/status"
-	"github.com/ava-labs/avalanchego/vms/platformvm/txs"
->>>>>>> d3c09eb1
 )
 
-type nilStateGetter struct{}
-
-func (nilStateGetter) GetState(ids.ID) (Chain, bool) {
-	return nil, false
-}
-
 func TestDiffMissingState(t *testing.T) {
-<<<<<<< HEAD
-	ctrl := gomock.NewController(t)
-=======
+	ctrl := gomock.NewController(t)
+
+	versions := NewMockVersions(ctrl)
+
+	parentID := ids.GenerateTestID()
+	versions.EXPECT().GetState(parentID).Times(1).Return(nil, false)
+
+	_, err := NewDiff(parentID, versions)
+	require.ErrorIs(t, err, ErrMissingParentState)
+}
+
+func TestDiffMissingState(t *testing.T) {
 	parentID := ids.GenerateTestID()
 	_, err := NewDiff(parentID, nilStateGetter{})
 	require.ErrorIs(t, err, ErrMissingParentState)
@@ -55,34 +40,23 @@
 
 func TestNewDiffOn(t *testing.T) {
 	require := require.New(t)
->>>>>>> d3c09eb1
-
-	state := newTestState(t, memdb.New())
-
-	d, err := NewDiffOn(state)
-	require.NoError(err)
-
-<<<<<<< HEAD
-	_, err := NewDiff(parentID, versions)
-	require.ErrorIs(t, err, ErrMissingParentState)
-=======
-	assertChainsEqual(t, state, d)
->>>>>>> d3c09eb1
-}
-
-func TestDiffFeeState(t *testing.T) {
-	require := require.New(t)
-<<<<<<< HEAD
 	ctrl := gomock.NewController(t)
 
 	lastAcceptedID := ids.GenerateTestID()
 	state := newInitializedState(require)
 	versions := NewMockVersions(ctrl)
 	versions.EXPECT().GetState(lastAcceptedID).AnyTimes().Return(state, true)
-=======
+
+	d, err := NewDiffOn(state)
+	require.NoError(err)
+
+	assertChainsEqual(t, state, d)
+}
+
+func TestDiffFeeState(t *testing.T) {
+	require := require.New(t)
 
 	state := newTestState(t, memdb.New())
->>>>>>> d3c09eb1
 
 	d, err := NewDiffOn(state)
 	require.NoError(err)
@@ -102,17 +76,12 @@
 
 func TestDiffCurrentSupply(t *testing.T) {
 	require := require.New(t)
-<<<<<<< HEAD
 	ctrl := gomock.NewController(t)
 
 	lastAcceptedID := ids.GenerateTestID()
 	state := newInitializedState(require)
 	versions := NewMockVersions(ctrl)
 	versions.EXPECT().GetState(lastAcceptedID).AnyTimes().Return(state, true)
-=======
-
-	state := newTestState(t, memdb.New())
->>>>>>> d3c09eb1
 
 	d, err := NewDiffOn(state)
 	require.NoError(err)
@@ -299,16 +268,11 @@
 	require := require.New(t)
 	ctrl := gomock.NewController(t)
 
-<<<<<<< HEAD
 	state := newInitializedState(require)
-=======
-	state := newTestState(t, memdb.New())
->>>>>>> d3c09eb1
 
 	// Initialize parent with one subnet
 	parentStateCreateSubnetTx := &txs.Tx{
 		Unsigned: &txs.CreateSubnetTx{
-<<<<<<< HEAD
 			Owner: fx.NewMockOwner(ctrl),
 		},
 	}
@@ -320,38 +284,22 @@
 	require.Equal([]ids.ID{
 		parentStateCreateSubnetTx.ID(),
 	}, subnetIDs)
-=======
+
+	// Initialize parent with one subnet
+	parentStateCreateSubnetTx := &txs.Tx{
+		Unsigned: &txs.CreateSubnetTx{
 			Owner: fxmock.NewOwner(ctrl),
 		},
 	}
 	state.AddSubnet(parentStateCreateSubnetTx.ID())
->>>>>>> d3c09eb1
-
-	// Verify parent returns one subnet
-	subnetIDs, err := state.GetSubnetIDs()
-	require.NoError(err)
-	require.Equal(
-		[]ids.ID{
-			parentStateCreateSubnetTx.ID(),
-		},
-		subnetIDs,
-	)
-
-<<<<<<< HEAD
+
 	diff, err := NewDiff(lastAcceptedID, states)
-=======
-	diff, err := NewDiffOn(state)
->>>>>>> d3c09eb1
 	require.NoError(err)
 
 	// Put a subnet
 	createSubnetTx := &txs.Tx{
 		Unsigned: &txs.CreateSubnetTx{
-<<<<<<< HEAD
 			Owner: fx.NewMockOwner(ctrl),
-=======
-			Owner: fxmock.NewOwner(ctrl),
->>>>>>> d3c09eb1
 		},
 	}
 	diff.AddSubnet(createSubnetTx.ID())
@@ -362,32 +310,17 @@
 	// Verify parent now returns two subnets
 	subnetIDs, err = state.GetSubnetIDs()
 	require.NoError(err)
-<<<<<<< HEAD
 	require.Equal([]ids.ID{
 		parentStateCreateSubnetTx.ID(),
 		createSubnetTx.ID(),
 	}, subnetIDs)
-=======
-	require.Equal(
-		[]ids.ID{
-			parentStateCreateSubnetTx.ID(),
-			createSubnetTx.ID(),
-		},
-		subnetIDs,
-	)
->>>>>>> d3c09eb1
 }
 
 func TestDiffChain(t *testing.T) {
 	require := require.New(t)
-<<<<<<< HEAD
 	ctrl := gomock.NewController(t)
 
 	state := newInitializedState(require)
-=======
-
-	state := newTestState(t, memdb.New())
->>>>>>> d3c09eb1
 	subnetID := ids.GenerateTestID()
 
 	// Initialize parent with one chain
@@ -397,7 +330,6 @@
 		},
 	}
 	state.AddChain(parentStateCreateChainTx)
-<<<<<<< HEAD
 
 	// Verify parent returns one chain
 	chains, err := state.GetChains(subnetID)
@@ -405,24 +337,12 @@
 	require.Equal([]*txs.Tx{
 		parentStateCreateChainTx,
 	}, chains)
-=======
->>>>>>> d3c09eb1
-
-	// Verify parent returns one chain
-	chains, err := state.GetChains(subnetID)
-	require.NoError(err)
-	require.Equal(
-		[]*txs.Tx{
-			parentStateCreateChainTx,
-		},
-		chains,
-	)
-
-<<<<<<< HEAD
+
+	states := NewMockVersions(ctrl)
+	lastAcceptedID := ids.GenerateTestID()
+	states.EXPECT().GetState(lastAcceptedID).Return(state, true).AnyTimes()
+
 	diff, err := NewDiff(lastAcceptedID, states)
-=======
-	diff, err := NewDiffOn(state)
->>>>>>> d3c09eb1
 	require.NoError(err)
 
 	// Put a chain
@@ -439,20 +359,10 @@
 	// Verify parent now returns two chains
 	chains, err = state.GetChains(subnetID)
 	require.NoError(err)
-<<<<<<< HEAD
 	require.Equal([]*txs.Tx{
 		parentStateCreateChainTx,
 		createChainTx,
 	}, chains)
-=======
-	require.Equal(
-		[]*txs.Tx{
-			parentStateCreateChainTx,
-			createChainTx,
-		},
-		chains,
-	)
->>>>>>> d3c09eb1
 }
 
 func TestDiffTx(t *testing.T) {
@@ -504,7 +414,6 @@
 
 func TestDiffRewardUTXO(t *testing.T) {
 	require := require.New(t)
-<<<<<<< HEAD
 	ctrl := gomock.NewController(t)
 
 	state := newInitializedState(require)
@@ -523,9 +432,6 @@
 	require.Equal([]*lux.UTXO{
 		parentRewardUTXO,
 	}, rewardUTXOs)
-=======
-
-	state := newTestState(t, memdb.New())
 
 	// Initialize parent with one reward UTXO
 	var (
@@ -537,33 +443,13 @@
 		}
 	)
 	state.AddRewardUTXO(txID, parentRewardUTXO)
->>>>>>> d3c09eb1
-
-	// Verify parent returns the reward UTXO
-	rewardUTXOs, err := state.GetRewardUTXOs(txID)
-	require.NoError(err)
-	require.Equal(
-		[]*avax.UTXO{
-			parentRewardUTXO,
-		},
-		rewardUTXOs,
-	)
-
-<<<<<<< HEAD
+
 	diff, err := NewDiff(lastAcceptedID, states)
 	require.NoError(err)
 
 	// Put a reward UTXO
 	rewardUTXO := &lux.UTXO{
 		UTXOID: lux.UTXOID{TxID: txID},
-=======
-	diff, err := NewDiffOn(state)
-	require.NoError(err)
-
-	// Put a reward UTXO
-	rewardUTXO := &avax.UTXO{
-		UTXOID: avax.UTXOID{TxID: txID},
->>>>>>> d3c09eb1
 	}
 	diff.AddRewardUTXO(txID, rewardUTXO)
 
@@ -573,20 +459,10 @@
 	// Verify parent now returns two reward UTXOs
 	rewardUTXOs, err = state.GetRewardUTXOs(txID)
 	require.NoError(err)
-<<<<<<< HEAD
 	require.Equal([]*lux.UTXO{
 		parentRewardUTXO,
 		rewardUTXO,
 	}, rewardUTXOs)
-=======
-	require.Equal(
-		[]*avax.UTXO{
-			parentRewardUTXO,
-			rewardUTXO,
-		},
-		rewardUTXOs,
-	)
->>>>>>> d3c09eb1
 }
 
 func TestDiffUTXO(t *testing.T) {
@@ -656,17 +532,12 @@
 	}
 
 	require.Equal(expected.GetTimestamp(), actual.GetTimestamp())
-<<<<<<< HEAD
-=======
-	require.Equal(expected.GetFeeState(), actual.GetFeeState())
->>>>>>> d3c09eb1
 
 	expectedCurrentSupply, err := expected.GetCurrentSupply(constants.PrimaryNetworkID)
 	require.NoError(err)
 
 	actualCurrentSupply, err := actual.GetCurrentSupply(constants.PrimaryNetworkID)
 	require.NoError(err)
-<<<<<<< HEAD
 
 	require.Equal(expectedCurrentSupply, actualCurrentSupply)
 }
@@ -684,21 +555,6 @@
 	var (
 		owner1 = fx.NewMockOwner(ctrl)
 		owner2 = fx.NewMockOwner(ctrl)
-=======
-
-	require.Equal(expectedCurrentSupply, actualCurrentSupply)
-}
-
-func TestDiffSubnetOwner(t *testing.T) {
-	require := require.New(t)
-	ctrl := gomock.NewController(t)
-
-	state := newTestState(t, memdb.New())
-
-	var (
-		owner1 = fxmock.NewOwner(ctrl)
-		owner2 = fxmock.NewOwner(ctrl)
->>>>>>> d3c09eb1
 
 		createSubnetTx = &txs.Tx{
 			Unsigned: &txs.CreateSubnetTx{
@@ -723,11 +579,7 @@
 	require.Equal(owner1, owner)
 
 	// Create diff and verify that subnet owner returns correctly
-<<<<<<< HEAD
 	d, err := NewDiff(lastAcceptedID, states)
-=======
-	d, err := NewDiffOn(state)
->>>>>>> d3c09eb1
 	require.NoError(err)
 
 	owner, err = d.GetSubnetOwner(subnetID)
@@ -752,56 +604,10 @@
 	require.Equal(owner2, owner)
 }
 
-<<<<<<< HEAD
-=======
-func TestDiffSubnetManager(t *testing.T) {
-	var (
-		require    = require.New(t)
-		state      = newTestState(t, memdb.New())
-		newManager = chainIDAndAddr{ids.GenerateTestID(), []byte{1, 2, 3, 4}}
-		subnetID   = ids.GenerateTestID()
-	)
-
-	chainID, addr, err := state.GetSubnetManager(subnetID)
-	require.ErrorIs(err, database.ErrNotFound)
-	require.Equal(ids.Empty, chainID)
-	require.Nil(addr)
-
-	d, err := NewDiffOn(state)
-	require.NoError(err)
-
-	chainID, addr, err = d.GetSubnetManager(subnetID)
-	require.ErrorIs(err, database.ErrNotFound)
-	require.Equal(ids.Empty, chainID)
-	require.Nil(addr)
-
-	// Setting a subnet manager should be reflected on diff not state
-	d.SetSubnetManager(subnetID, newManager.ChainID, newManager.Addr)
-	chainID, addr, err = d.GetSubnetManager(subnetID)
-	require.NoError(err)
-	require.Equal(newManager.ChainID, chainID)
-	require.Equal(newManager.Addr, addr)
-
-	chainID, addr, err = state.GetSubnetManager(subnetID)
-	require.ErrorIs(err, database.ErrNotFound)
-	require.Equal(ids.Empty, chainID)
-	require.Nil(addr)
-
-	// State should reflect new subnet manager after diff is applied
-	require.NoError(d.Apply(state))
-
-	chainID, addr, err = state.GetSubnetManager(subnetID)
-	require.NoError(err)
-	require.Equal(newManager.ChainID, chainID)
-	require.Equal(newManager.Addr, addr)
-}
-
->>>>>>> d3c09eb1
 func TestDiffStacking(t *testing.T) {
 	require := require.New(t)
 	ctrl := gomock.NewController(t)
 
-<<<<<<< HEAD
 	state := newInitializedState(require)
 
 	states := NewMockVersions(ctrl)
@@ -812,14 +618,6 @@
 		owner1 = fx.NewMockOwner(ctrl)
 		owner2 = fx.NewMockOwner(ctrl)
 		owner3 = fx.NewMockOwner(ctrl)
-=======
-	state := newTestState(t, memdb.New())
-
-	var (
-		owner1 = fxmock.NewOwner(ctrl)
-		owner2 = fxmock.NewOwner(ctrl)
-		owner3 = fxmock.NewOwner(ctrl)
->>>>>>> d3c09eb1
 
 		createSubnetTx = &txs.Tx{
 			Unsigned: &txs.CreateSubnetTx{
@@ -844,11 +642,7 @@
 	require.Equal(owner1, owner)
 
 	// Create first diff and verify that subnet owner returns correctly
-<<<<<<< HEAD
 	statesDiff, err := NewDiff(lastAcceptedID, states)
-=======
-	statesDiff, err := NewDiffOn(state)
->>>>>>> d3c09eb1
 	require.NoError(err)
 
 	owner, err = statesDiff.GetSubnetOwner(subnetID)
