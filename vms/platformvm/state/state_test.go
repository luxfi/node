--- conflicted
+++ resolved
@@ -1,8 +1,4 @@
-<<<<<<< HEAD
 // Copyright (C) 2019-2024, Lux Partners Limited. All rights reserved.
-=======
-// Copyright (C) 2019-2024, Ava Labs, Inc. All rights reserved.
->>>>>>> d3c09eb1
 // See the file LICENSE for licensing terms.
 
 package state
@@ -11,10 +7,6 @@
 	"context"
 	"fmt"
 	"math"
-<<<<<<< HEAD
-=======
-	"math/rand"
->>>>>>> d3c09eb1
 	"sync"
 	"testing"
 	"time"
@@ -22,7 +14,6 @@
 	"github.com/prometheus/client_golang/prometheus"
 	"github.com/stretchr/testify/require"
 	"go.uber.org/mock/gomock"
-<<<<<<< HEAD
 
 	"github.com/luxfi/node/database"
 	"github.com/luxfi/node/database/memdb"
@@ -50,41 +41,9 @@
 
 	safemath "github.com/luxfi/node/utils/math"
 )
-=======
-
-	"github.com/ava-labs/avalanchego/codec"
-	"github.com/ava-labs/avalanchego/database"
-	"github.com/ava-labs/avalanchego/database/memdb"
-	"github.com/ava-labs/avalanchego/ids"
-	"github.com/ava-labs/avalanchego/snow"
-	"github.com/ava-labs/avalanchego/snow/choices"
-	"github.com/ava-labs/avalanchego/snow/validators"
-	"github.com/ava-labs/avalanchego/upgrade/upgradetest"
-	"github.com/ava-labs/avalanchego/utils/constants"
-	"github.com/ava-labs/avalanchego/utils/crypto/bls"
-	"github.com/ava-labs/avalanchego/utils/iterator"
-	"github.com/ava-labs/avalanchego/utils/logging"
-	"github.com/ava-labs/avalanchego/utils/units"
-	"github.com/ava-labs/avalanchego/utils/wrappers"
-	"github.com/ava-labs/avalanchego/vms/components/avax"
-	"github.com/ava-labs/avalanchego/vms/components/gas"
-	"github.com/ava-labs/avalanchego/vms/platformvm/block"
-	"github.com/ava-labs/avalanchego/vms/platformvm/config"
-	"github.com/ava-labs/avalanchego/vms/platformvm/fx/fxmock"
-	"github.com/ava-labs/avalanchego/vms/platformvm/genesis/genesistest"
-	"github.com/ava-labs/avalanchego/vms/platformvm/metrics"
-	"github.com/ava-labs/avalanchego/vms/platformvm/reward"
-	"github.com/ava-labs/avalanchego/vms/platformvm/signer"
-	"github.com/ava-labs/avalanchego/vms/platformvm/status"
-	"github.com/ava-labs/avalanchego/vms/platformvm/txs"
-	"github.com/ava-labs/avalanchego/vms/secp256k1fx"
-	"github.com/ava-labs/avalanchego/vms/types"
->>>>>>> d3c09eb1
-
-	safemath "github.com/ava-labs/avalanchego/utils/math"
-)
-
-<<<<<<< HEAD
+
+var defaultValidatorNodeID = ids.GenerateTestNodeID()
+
 func TestStateInitialization(t *testing.T) {
 	require := require.New(t)
 	s, db := newUninitializedState(require)
@@ -101,65 +60,31 @@
 	shouldInit, err = s.shouldInit()
 	require.NoError(err)
 	require.False(shouldInit)
-=======
-var defaultValidatorNodeID = ids.GenerateTestNodeID()
-
-func newTestState(t testing.TB, db database.Database) *state {
-	s, err := New(
-		db,
-		genesistest.NewBytes(t, genesistest.Config{
-			NodeIDs: []ids.NodeID{defaultValidatorNodeID},
-		}),
-		prometheus.NewRegistry(),
-		validators.NewManager(),
-		upgradetest.GetConfig(upgradetest.Latest),
-		&config.DefaultExecutionConfig,
-		&snow.Context{
-			NetworkID: constants.UnitTestID,
-			NodeID:    ids.GenerateTestNodeID(),
-			Log:       logging.NoLog{},
-		},
-		metrics.Noop,
-		reward.NewCalculator(reward.Config{
-			MaxConsumptionRate: .12 * reward.PercentDenominator,
-			MinConsumptionRate: .1 * reward.PercentDenominator,
-			MintingPeriod:      365 * 24 * time.Hour,
-			SupplyCap:          720 * units.MegaAvax,
-		}),
-	)
-	require.NoError(t, err)
-	require.IsType(t, (*state)(nil), s)
-	return s.(*state)
->>>>>>> d3c09eb1
 }
 
 func TestStateSyncGenesis(t *testing.T) {
 	require := require.New(t)
-<<<<<<< HEAD
 	state := newInitializedState(require)
-=======
-	state := newTestState(t, memdb.New())
->>>>>>> d3c09eb1
-
-	staker, err := state.GetCurrentValidator(constants.PrimaryNetworkID, defaultValidatorNodeID)
+
+	staker, err := state.GetCurrentValidator(constants.PrimaryNetworkID, initialNodeID)
 	require.NoError(err)
 	require.NotNil(staker)
-	require.Equal(defaultValidatorNodeID, staker.NodeID)
-
-	delegatorIterator, err := state.GetCurrentDelegatorIterator(constants.PrimaryNetworkID, defaultValidatorNodeID)
+	require.Equal(initialNodeID, staker.NodeID)
+
+	delegatorIterator, err := state.GetCurrentDelegatorIterator(constants.PrimaryNetworkID, initialNodeID)
 	require.NoError(err)
-	assertIteratorsEqual(t, iterator.Empty[*Staker]{}, delegatorIterator)
+	assertIteratorsEqual(t, EmptyIterator, delegatorIterator)
 
 	stakerIterator, err := state.GetCurrentStakerIterator()
 	require.NoError(err)
-	assertIteratorsEqual(t, iterator.FromSlice(staker), stakerIterator)
-
-	_, err = state.GetPendingValidator(constants.PrimaryNetworkID, defaultValidatorNodeID)
+	assertIteratorsEqual(t, NewSliceIterator(staker), stakerIterator)
+
+	_, err = state.GetPendingValidator(constants.PrimaryNetworkID, initialNodeID)
 	require.ErrorIs(err, database.ErrNotFound)
 
-	delegatorIterator, err = state.GetPendingDelegatorIterator(constants.PrimaryNetworkID, defaultValidatorNodeID)
+	delegatorIterator, err = state.GetPendingDelegatorIterator(constants.PrimaryNetworkID, initialNodeID)
 	require.NoError(err)
-	assertIteratorsEqual(t, iterator.Empty[*Staker]{}, delegatorIterator)
+	assertIteratorsEqual(t, EmptyIterator, delegatorIterator)
 }
 
 // Whenever we store a staker, a whole bunch a data structures are updated
@@ -208,7 +133,6 @@
 				)
 				r.NoError(err)
 
-<<<<<<< HEAD
 				s.PutCurrentValidator(staker)
 				s.AddTx(addPermValTx, status.Committed) // this is currently needed to reload the staker
 				r.NoError(s.Commit())
@@ -229,7 +153,724 @@
 					PublicKey: staker.PublicKey,
 					Weight:    staker.Weight,
 				}, valOut)
-=======
+			},
+			checkValidatorUptimes: func(r *require.Assertions, s *state, staker *Staker) {
+				upDuration, lastUpdated, err := s.GetUptime(staker.NodeID, staker.SubnetID)
+				r.NoError(err)
+				r.Equal(upDuration, time.Duration(0))
+				r.Equal(lastUpdated, staker.StartTime)
+			},
+			checkDiffs: func(r *require.Assertions, s *state, staker *Staker, height uint64) {
+				weightDiffBytes, err := s.validatorWeightDiffsDB.Get(marshalDiffKey(staker.SubnetID, height, staker.NodeID))
+				r.NoError(err)
+				weightDiff, err := unmarshalWeightDiff(weightDiffBytes)
+				r.NoError(err)
+				r.Equal(&ValidatorWeightDiff{
+					Decrease: false,
+					Amount:   staker.Weight,
+				}, weightDiff)
+
+				blsDiffBytes, err := s.validatorPublicKeyDiffsDB.Get(marshalDiffKey(staker.SubnetID, height, staker.NodeID))
+				if staker.SubnetID == constants.PrimaryNetworkID {
+					r.NoError(err)
+					r.Nil(blsDiffBytes)
+				} else {
+					r.ErrorIs(err, database.ErrNotFound)
+				}
+			},
+		},
+		"add current delegator": {
+			storeStaker: func(r *require.Assertions, subnetID ids.ID, s *state) *Staker {
+				// insert the delegator and its validator
+				var (
+					valStartTime = time.Now().Truncate(time.Second).Unix()
+					delStartTime = time.Unix(valStartTime, 0).Add(time.Hour).Unix()
+					delEndTime   = time.Unix(delStartTime, 0).Add(30 * 24 * time.Hour).Unix()
+					valEndTime   = time.Unix(valStartTime, 0).Add(365 * 24 * time.Hour).Unix()
+
+					validatorsData = txs.Validator{
+						NodeID: ids.GenerateTestNodeID(),
+						End:    uint64(valEndTime),
+						Wght:   1234,
+					}
+					validatorReward uint64 = 5678
+
+					delegatorData = txs.Validator{
+						NodeID: validatorsData.NodeID,
+						End:    uint64(delEndTime),
+						Wght:   validatorsData.Wght / 2,
+					}
+					delegatorReward uint64 = 5432
+				)
+
+				utxVal := createPermissionlessValidatorTx(r, subnetID, validatorsData)
+				addPermValTx := &txs.Tx{Unsigned: utxVal}
+				r.NoError(addPermValTx.Initialize(txs.Codec))
+
+				val, err := NewCurrentStaker(
+					addPermValTx.ID(),
+					utxVal,
+					time.Unix(valStartTime, 0),
+					validatorReward,
+				)
+				r.NoError(err)
+
+				utxDel := createPermissionlessDelegatorTx(subnetID, delegatorData)
+				addPermDelTx := &txs.Tx{Unsigned: utxDel}
+				r.NoError(addPermDelTx.Initialize(txs.Codec))
+
+				del, err := NewCurrentStaker(
+					addPermDelTx.ID(),
+					utxDel,
+					time.Unix(delStartTime, 0),
+					delegatorReward,
+				)
+				r.NoError(err)
+
+				s.PutCurrentValidator(val)
+				s.AddTx(addPermValTx, status.Committed) // this is currently needed to reload the staker
+				r.NoError(s.Commit())
+
+				s.PutCurrentDelegator(del)
+				s.AddTx(addPermDelTx, status.Committed) // this is currently needed to reload the staker
+				r.NoError(s.Commit())
+				return del
+			},
+			checkStakerInState: func(r *require.Assertions, s *state, staker *Staker) {
+				delIt, err := s.GetCurrentDelegatorIterator(staker.SubnetID, staker.NodeID)
+				r.NoError(err)
+				r.True(delIt.Next())
+				retrievedDelegator := delIt.Value()
+				r.False(delIt.Next())
+				delIt.Release()
+				r.Equal(staker, retrievedDelegator)
+			},
+			checkValidatorsSet: func(r *require.Assertions, s *state, staker *Staker) {
+				val, err := s.GetCurrentValidator(staker.SubnetID, staker.NodeID)
+				r.NoError(err)
+
+				valsMap := s.cfg.Validators.GetMap(staker.SubnetID)
+				r.Len(valsMap, 1)
+				valOut, found := valsMap[staker.NodeID]
+				r.True(found)
+				r.Equal(valOut.NodeID, staker.NodeID)
+				r.Equal(valOut.Weight, val.Weight+staker.Weight)
+			},
+			checkValidatorUptimes: func(*require.Assertions, *state, *Staker) {},
+			checkDiffs: func(r *require.Assertions, s *state, staker *Staker, height uint64) {
+				// validator's weight must increase of delegator's weight amount
+				weightDiffBytes, err := s.validatorWeightDiffsDB.Get(marshalDiffKey(staker.SubnetID, height, staker.NodeID))
+				r.NoError(err)
+				weightDiff, err := unmarshalWeightDiff(weightDiffBytes)
+				r.NoError(err)
+				r.Equal(&ValidatorWeightDiff{
+					Decrease: false,
+					Amount:   staker.Weight,
+				}, weightDiff)
+			},
+		},
+		"add pending validator": {
+			storeStaker: func(r *require.Assertions, subnetID ids.ID, s *state) *Staker {
+				var (
+					startTime = time.Now().Unix()
+					endTime   = time.Now().Add(14 * 24 * time.Hour).Unix()
+
+					validatorsData = txs.Validator{
+						NodeID: ids.GenerateTestNodeID(),
+						Start:  uint64(startTime),
+						End:    uint64(endTime),
+						Wght:   1234,
+					}
+				)
+
+				utx := createPermissionlessValidatorTx(r, subnetID, validatorsData)
+				addPermValTx := &txs.Tx{Unsigned: utx}
+				r.NoError(addPermValTx.Initialize(txs.Codec))
+
+				staker, err := NewPendingStaker(
+					addPermValTx.ID(),
+					utx,
+				)
+				r.NoError(err)
+
+				s.PutPendingValidator(staker)
+				s.AddTx(addPermValTx, status.Committed) // this is currently needed to reload the staker
+				r.NoError(s.Commit())
+				return staker
+			},
+			checkStakerInState: func(r *require.Assertions, s *state, staker *Staker) {
+				retrievedStaker, err := s.GetPendingValidator(staker.SubnetID, staker.NodeID)
+				r.NoError(err)
+				r.Equal(staker, retrievedStaker)
+			},
+			checkValidatorsSet: func(r *require.Assertions, s *state, staker *Staker) {
+				// pending validators are not showed in validators set
+				valsMap := s.cfg.Validators.GetMap(staker.SubnetID)
+				r.Empty(valsMap)
+			},
+			checkValidatorUptimes: func(r *require.Assertions, s *state, staker *Staker) {
+				// pending validators uptime is not tracked
+				_, _, err := s.GetUptime(staker.NodeID, staker.SubnetID)
+				r.ErrorIs(err, database.ErrNotFound)
+			},
+			checkDiffs: func(r *require.Assertions, s *state, staker *Staker, height uint64) {
+				// pending validators weight diff and bls diffs are not stored
+				_, err := s.validatorWeightDiffsDB.Get(marshalDiffKey(staker.SubnetID, height, staker.NodeID))
+				r.ErrorIs(err, database.ErrNotFound)
+
+				_, err = s.validatorPublicKeyDiffsDB.Get(marshalDiffKey(staker.SubnetID, height, staker.NodeID))
+				r.ErrorIs(err, database.ErrNotFound)
+			},
+		},
+		"add pending delegator": {
+			storeStaker: func(r *require.Assertions, subnetID ids.ID, s *state) *Staker {
+				// insert the delegator and its validator
+				var (
+					valStartTime = time.Now().Truncate(time.Second).Unix()
+					delStartTime = time.Unix(valStartTime, 0).Add(time.Hour).Unix()
+					delEndTime   = time.Unix(delStartTime, 0).Add(30 * 24 * time.Hour).Unix()
+					valEndTime   = time.Unix(valStartTime, 0).Add(365 * 24 * time.Hour).Unix()
+
+					validatorsData = txs.Validator{
+						NodeID: ids.GenerateTestNodeID(),
+						Start:  uint64(valStartTime),
+						End:    uint64(valEndTime),
+						Wght:   1234,
+					}
+
+					delegatorData = txs.Validator{
+						NodeID: validatorsData.NodeID,
+						Start:  uint64(delStartTime),
+						End:    uint64(delEndTime),
+						Wght:   validatorsData.Wght / 2,
+					}
+				)
+
+				utxVal := createPermissionlessValidatorTx(r, subnetID, validatorsData)
+				addPermValTx := &txs.Tx{Unsigned: utxVal}
+				r.NoError(addPermValTx.Initialize(txs.Codec))
+
+				val, err := NewPendingStaker(addPermValTx.ID(), utxVal)
+				r.NoError(err)
+
+				utxDel := createPermissionlessDelegatorTx(subnetID, delegatorData)
+				addPermDelTx := &txs.Tx{Unsigned: utxDel}
+				r.NoError(addPermDelTx.Initialize(txs.Codec))
+
+				del, err := NewPendingStaker(addPermDelTx.ID(), utxDel)
+				r.NoError(err)
+
+				s.PutPendingValidator(val)
+				s.AddTx(addPermValTx, status.Committed) // this is currently needed to reload the staker
+				r.NoError(s.Commit())
+
+				s.PutPendingDelegator(del)
+				s.AddTx(addPermDelTx, status.Committed) // this is currently needed to reload the staker
+				r.NoError(s.Commit())
+
+				return del
+			},
+			checkStakerInState: func(r *require.Assertions, s *state, staker *Staker) {
+				delIt, err := s.GetPendingDelegatorIterator(staker.SubnetID, staker.NodeID)
+				r.NoError(err)
+				r.True(delIt.Next())
+				retrievedDelegator := delIt.Value()
+				r.False(delIt.Next())
+				delIt.Release()
+				r.Equal(staker, retrievedDelegator)
+			},
+			checkValidatorsSet: func(r *require.Assertions, s *state, staker *Staker) {
+				valsMap := s.cfg.Validators.GetMap(staker.SubnetID)
+				r.Empty(valsMap)
+			},
+			checkValidatorUptimes: func(*require.Assertions, *state, *Staker) {},
+			checkDiffs:            func(*require.Assertions, *state, *Staker, uint64) {},
+		},
+		"delete current validator": {
+			storeStaker: func(r *require.Assertions, subnetID ids.ID, s *state) *Staker {
+				// add them remove the validator
+				var (
+					startTime = time.Now().Unix()
+					endTime   = time.Now().Add(14 * 24 * time.Hour).Unix()
+
+					validatorsData = txs.Validator{
+						NodeID: ids.GenerateTestNodeID(),
+						End:    uint64(endTime),
+						Wght:   1234,
+					}
+					validatorReward uint64 = 5678
+				)
+
+				utx := createPermissionlessValidatorTx(r, subnetID, validatorsData)
+				addPermValTx := &txs.Tx{Unsigned: utx}
+				r.NoError(addPermValTx.Initialize(txs.Codec))
+
+				staker, err := NewCurrentStaker(
+					addPermValTx.ID(),
+					utx,
+					time.Unix(startTime, 0),
+					validatorReward,
+				)
+				r.NoError(err)
+
+				s.PutCurrentValidator(staker)
+				s.AddTx(addPermValTx, status.Committed) // this is currently needed to reload the staker
+				r.NoError(s.Commit())
+
+				s.DeleteCurrentValidator(staker)
+				r.NoError(s.Commit())
+				return staker
+			},
+			checkStakerInState: func(r *require.Assertions, s *state, staker *Staker) {
+				_, err := s.GetCurrentValidator(staker.SubnetID, staker.NodeID)
+				r.ErrorIs(err, database.ErrNotFound)
+			},
+			checkValidatorsSet: func(r *require.Assertions, s *state, staker *Staker) {
+				// deleted validators are not showed in the validators set anymore
+				valsMap := s.cfg.Validators.GetMap(staker.SubnetID)
+				r.Empty(valsMap)
+			},
+			checkValidatorUptimes: func(r *require.Assertions, s *state, staker *Staker) {
+				// uptimes of delete validators are dropped
+				_, _, err := s.GetUptime(staker.NodeID, staker.SubnetID)
+				r.ErrorIs(err, database.ErrNotFound)
+			},
+			checkDiffs: func(r *require.Assertions, s *state, staker *Staker, height uint64) {
+				weightDiffBytes, err := s.validatorWeightDiffsDB.Get(marshalDiffKey(staker.SubnetID, height, staker.NodeID))
+				r.NoError(err)
+				weightDiff, err := unmarshalWeightDiff(weightDiffBytes)
+				r.NoError(err)
+				r.Equal(&ValidatorWeightDiff{
+					Decrease: true,
+					Amount:   staker.Weight,
+				}, weightDiff)
+
+				blsDiffBytes, err := s.validatorPublicKeyDiffsDB.Get(marshalDiffKey(staker.SubnetID, height, staker.NodeID))
+				if staker.SubnetID == constants.PrimaryNetworkID {
+					r.NoError(err)
+					r.Equal(bls.PublicKeyFromValidUncompressedBytes(blsDiffBytes), staker.PublicKey)
+				} else {
+					r.ErrorIs(err, database.ErrNotFound)
+				}
+			},
+		},
+		"delete current delegator": {
+			storeStaker: func(r *require.Assertions, subnetID ids.ID, s *state) *Staker {
+				// insert validator and delegator, then remove the delegator
+				var (
+					valStartTime = time.Now().Truncate(time.Second).Unix()
+					delStartTime = time.Unix(valStartTime, 0).Add(time.Hour).Unix()
+					delEndTime   = time.Unix(delStartTime, 0).Add(30 * 24 * time.Hour).Unix()
+					valEndTime   = time.Unix(valStartTime, 0).Add(365 * 24 * time.Hour).Unix()
+
+					validatorsData = txs.Validator{
+						NodeID: ids.GenerateTestNodeID(),
+						End:    uint64(valEndTime),
+						Wght:   1234,
+					}
+					validatorReward uint64 = 5678
+
+					delegatorData = txs.Validator{
+						NodeID: validatorsData.NodeID,
+						End:    uint64(delEndTime),
+						Wght:   validatorsData.Wght / 2,
+					}
+					delegatorReward uint64 = 5432
+				)
+
+				utxVal := createPermissionlessValidatorTx(r, subnetID, validatorsData)
+				addPermValTx := &txs.Tx{Unsigned: utxVal}
+				r.NoError(addPermValTx.Initialize(txs.Codec))
+
+				val, err := NewCurrentStaker(
+					addPermValTx.ID(),
+					utxVal,
+					time.Unix(valStartTime, 0),
+					validatorReward,
+				)
+				r.NoError(err)
+
+				utxDel := createPermissionlessDelegatorTx(subnetID, delegatorData)
+				addPermDelTx := &txs.Tx{Unsigned: utxDel}
+				r.NoError(addPermDelTx.Initialize(txs.Codec))
+
+				del, err := NewCurrentStaker(
+					addPermDelTx.ID(),
+					utxDel,
+					time.Unix(delStartTime, 0),
+					delegatorReward,
+				)
+				r.NoError(err)
+
+				s.PutCurrentValidator(val)
+				s.AddTx(addPermValTx, status.Committed) // this is currently needed to reload the staker
+
+				s.PutCurrentDelegator(del)
+				s.AddTx(addPermDelTx, status.Committed) // this is currently needed to reload the staker
+				r.NoError(s.Commit())
+
+				s.DeleteCurrentDelegator(del)
+				r.NoError(s.Commit())
+
+				return del
+			},
+			checkStakerInState: func(r *require.Assertions, s *state, staker *Staker) {
+				delIt, err := s.GetCurrentDelegatorIterator(staker.SubnetID, staker.NodeID)
+				r.NoError(err)
+				r.False(delIt.Next())
+				delIt.Release()
+			},
+			checkValidatorsSet: func(r *require.Assertions, s *state, staker *Staker) {
+				val, err := s.GetCurrentValidator(staker.SubnetID, staker.NodeID)
+				r.NoError(err)
+
+				valsMap := s.cfg.Validators.GetMap(staker.SubnetID)
+				r.Len(valsMap, 1)
+				valOut, found := valsMap[staker.NodeID]
+				r.True(found)
+				r.Equal(valOut.NodeID, staker.NodeID)
+				r.Equal(valOut.Weight, val.Weight)
+			},
+			checkValidatorUptimes: func(*require.Assertions, *state, *Staker) {},
+			checkDiffs: func(r *require.Assertions, s *state, staker *Staker, height uint64) {
+				// validator's weight must decrease of delegator's weight amount
+				weightDiffBytes, err := s.validatorWeightDiffsDB.Get(marshalDiffKey(staker.SubnetID, height, staker.NodeID))
+				r.NoError(err)
+				weightDiff, err := unmarshalWeightDiff(weightDiffBytes)
+				r.NoError(err)
+				r.Equal(&ValidatorWeightDiff{
+					Decrease: true,
+					Amount:   staker.Weight,
+				}, weightDiff)
+			},
+		},
+		"delete pending validator": {
+			storeStaker: func(r *require.Assertions, subnetID ids.ID, s *state) *Staker {
+				var (
+					startTime = time.Now().Unix()
+					endTime   = time.Now().Add(14 * 24 * time.Hour).Unix()
+
+					validatorsData = txs.Validator{
+						NodeID: ids.GenerateTestNodeID(),
+						Start:  uint64(startTime),
+						End:    uint64(endTime),
+						Wght:   1234,
+					}
+				)
+
+				utx := createPermissionlessValidatorTx(r, subnetID, validatorsData)
+				addPermValTx := &txs.Tx{Unsigned: utx}
+				r.NoError(addPermValTx.Initialize(txs.Codec))
+
+				staker, err := NewPendingStaker(
+					addPermValTx.ID(),
+					utx,
+				)
+				r.NoError(err)
+
+				s.PutPendingValidator(staker)
+				s.AddTx(addPermValTx, status.Committed) // this is currently needed to reload the staker
+				r.NoError(s.Commit())
+
+				s.DeletePendingValidator(staker)
+				r.NoError(s.Commit())
+
+				return staker
+			},
+			checkStakerInState: func(r *require.Assertions, s *state, staker *Staker) {
+				_, err := s.GetPendingValidator(staker.SubnetID, staker.NodeID)
+				r.ErrorIs(err, database.ErrNotFound)
+			},
+			checkValidatorsSet: func(r *require.Assertions, s *state, staker *Staker) {
+				valsMap := s.cfg.Validators.GetMap(staker.SubnetID)
+				r.Empty(valsMap)
+			},
+			checkValidatorUptimes: func(r *require.Assertions, s *state, staker *Staker) {
+				_, _, err := s.GetUptime(staker.NodeID, staker.SubnetID)
+				r.ErrorIs(err, database.ErrNotFound)
+			},
+			checkDiffs: func(r *require.Assertions, s *state, staker *Staker, height uint64) {
+				_, err := s.validatorWeightDiffsDB.Get(marshalDiffKey(staker.SubnetID, height, staker.NodeID))
+				r.ErrorIs(err, database.ErrNotFound)
+
+				_, err = s.validatorPublicKeyDiffsDB.Get(marshalDiffKey(staker.SubnetID, height, staker.NodeID))
+				r.ErrorIs(err, database.ErrNotFound)
+			},
+		},
+		"delete pending delegator": {
+			storeStaker: func(r *require.Assertions, subnetID ids.ID, s *state) *Staker {
+				// insert validator and delegator the remove the validator
+				var (
+					valStartTime = time.Now().Truncate(time.Second).Unix()
+					delStartTime = time.Unix(valStartTime, 0).Add(time.Hour).Unix()
+					delEndTime   = time.Unix(delStartTime, 0).Add(30 * 24 * time.Hour).Unix()
+					valEndTime   = time.Unix(valStartTime, 0).Add(365 * 24 * time.Hour).Unix()
+
+					validatorsData = txs.Validator{
+						NodeID: ids.GenerateTestNodeID(),
+						Start:  uint64(valStartTime),
+						End:    uint64(valEndTime),
+						Wght:   1234,
+					}
+
+					delegatorData = txs.Validator{
+						NodeID: validatorsData.NodeID,
+						Start:  uint64(delStartTime),
+						End:    uint64(delEndTime),
+						Wght:   validatorsData.Wght / 2,
+					}
+				)
+
+				utxVal := createPermissionlessValidatorTx(r, subnetID, validatorsData)
+				addPermValTx := &txs.Tx{Unsigned: utxVal}
+				r.NoError(addPermValTx.Initialize(txs.Codec))
+
+				val, err := NewPendingStaker(addPermValTx.ID(), utxVal)
+				r.NoError(err)
+
+				utxDel := createPermissionlessDelegatorTx(subnetID, delegatorData)
+				addPermDelTx := &txs.Tx{Unsigned: utxDel}
+				r.NoError(addPermDelTx.Initialize(txs.Codec))
+
+				del, err := NewPendingStaker(addPermDelTx.ID(), utxDel)
+				r.NoError(err)
+
+				s.PutPendingValidator(val)
+				s.AddTx(addPermValTx, status.Committed) // this is currently needed to reload the staker
+
+				s.PutPendingDelegator(del)
+				s.AddTx(addPermDelTx, status.Committed) // this is currently needed to reload the staker
+				r.NoError(s.Commit())
+
+				s.DeletePendingDelegator(del)
+				r.NoError(s.Commit())
+				return del
+			},
+			checkStakerInState: func(r *require.Assertions, s *state, staker *Staker) {
+				delIt, err := s.GetPendingDelegatorIterator(staker.SubnetID, staker.NodeID)
+				r.NoError(err)
+				r.False(delIt.Next())
+				delIt.Release()
+			},
+			checkValidatorsSet: func(r *require.Assertions, s *state, staker *Staker) {
+				valsMap := s.cfg.Validators.GetMap(staker.SubnetID)
+				r.Empty(valsMap)
+			},
+			checkValidatorUptimes: func(*require.Assertions, *state, *Staker) {},
+			checkDiffs:            func(*require.Assertions, *state, *Staker, uint64) {},
+		},
+	}
+
+	subnetIDs := []ids.ID{constants.PrimaryNetworkID, ids.GenerateTestID()}
+	for _, subnetID := range subnetIDs {
+		for name, test := range tests {
+			t.Run(fmt.Sprintf("%s - subnetID %s", name, subnetID), func(t *testing.T) {
+				require := require.New(t)
+
+				state, db := newUninitializedState(require)
+
+				// create and store the staker
+				staker := test.storeStaker(require, subnetID, state)
+
+				// check all relevant data are stored
+				test.checkStakerInState(require, state, staker)
+				test.checkValidatorsSet(require, state, staker)
+				test.checkValidatorUptimes(require, state, staker)
+				test.checkDiffs(require, state, staker, 0 /*height*/)
+
+				// rebuild the state
+				rebuiltState := newStateFromDB(require, db)
+
+				// load relevant quantities
+				require.NoError(rebuiltState.loadCurrentValidators())
+				require.NoError(rebuiltState.loadPendingValidators())
+				require.NoError(rebuiltState.initValidatorSets())
+
+				// check again that all relevant data are still available in rebuilt state
+				test.checkStakerInState(require, state, staker)
+				test.checkValidatorsSet(require, state, staker)
+				test.checkValidatorUptimes(require, state, staker)
+				test.checkDiffs(require, state, staker, 0 /*height*/)
+			})
+		}
+	}
+}
+
+func newInitializedState(require *require.Assertions) State {
+	s, _ := newUninitializedState(require)
+
+	initialValidator := &txs.AddValidatorTx{
+		Validator: txs.Validator{
+			NodeID: initialNodeID,
+			Start:  uint64(initialTime.Unix()),
+			End:    uint64(initialValidatorEndTime.Unix()),
+			Wght:   units.Lux,
+		},
+		StakeOuts: []*lux.TransferableOutput{
+			{
+				Asset: lux.Asset{ID: initialTxID},
+				Out: &secp256k1fx.TransferOutput{
+					Amt: units.Lux,
+				},
+			},
+		},
+		RewardsOwner:     &secp256k1fx.OutputOwners{},
+		DelegationShares: reward.PercentDenominator,
+	}
+	initialValidatorTx := &txs.Tx{Unsigned: initialValidator}
+	require.NoError(initialValidatorTx.Initialize(txs.Codec))
+
+	initialChain := &txs.CreateChainTx{
+		SubnetID:   constants.PrimaryNetworkID,
+		ChainName:  "x",
+		VMID:       constants.AVMID,
+		SubnetAuth: &secp256k1fx.Input{},
+	}
+	initialChainTx := &txs.Tx{Unsigned: initialChain}
+	require.NoError(initialChainTx.Initialize(txs.Codec))
+
+	genesisBlkID := ids.GenerateTestID()
+	genesisState := &genesis.Genesis{
+		UTXOs: []*genesis.UTXO{
+			{
+				UTXO: lux.UTXO{
+					UTXOID: lux.UTXOID{
+						TxID:        initialTxID,
+						OutputIndex: 0,
+					},
+					Asset: lux.Asset{ID: initialTxID},
+					Out: &secp256k1fx.TransferOutput{
+						Amt: units.Schmeckle,
+					},
+				},
+				Message: nil,
+			},
+		},
+		Validators: []*txs.Tx{
+			initialValidatorTx,
+		},
+		Chains: []*txs.Tx{
+			initialChainTx,
+		},
+		Timestamp:     uint64(initialTime.Unix()),
+		InitialSupply: units.Schmeckle + units.Lux,
+	}
+
+	genesisBlk, err := block.NewApricotCommitBlock(genesisBlkID, 0)
+	require.NoError(err)
+	require.NoError(s.syncGenesis(genesisBlk, genesisState))
+
+	return s
+}
+
+func newUninitializedState(require *require.Assertions) (*state, database.Database) {
+	db := memdb.New()
+	return newStateFromDB(require, db), db
+}
+
+func newStateFromDB(require *require.Assertions, db database.Database) *state {
+	execCfg, _ := config.GetExecutionConfig(nil)
+	state, err := newState(
+		db,
+		metrics.Noop,
+		&config.Config{
+			Validators: validators.NewManager(),
+		},
+		execCfg,
+		&snow.Context{},
+		prometheus.NewRegistry(),
+		validators.NewManager(),
+		upgradetest.GetConfig(upgradetest.Latest),
+		&config.DefaultExecutionConfig,
+		&snow.Context{
+			NetworkID: constants.UnitTestID,
+			NodeID:    ids.GenerateTestNodeID(),
+			Log:       logging.NoLog{},
+		},
+		metrics.Noop,
+		reward.NewCalculator(reward.Config{
+			MaxConsumptionRate: .12 * reward.PercentDenominator,
+			MinConsumptionRate: .1 * reward.PercentDenominator,
+			MintingPeriod:      365 * 24 * time.Hour,
+			SupplyCap:          720 * units.MegaLux,
+		}),
+	)
+	require.NoError(t, err)
+	require.IsType(t, (*state)(nil), s)
+	return s.(*state)
+}
+
+func TestStateSyncGenesis(t *testing.T) {
+	require := require.New(t)
+	state := newTestState(t, memdb.New())
+
+	staker, err := state.GetCurrentValidator(constants.PrimaryNetworkID, defaultValidatorNodeID)
+	require.NoError(err)
+	require.NotNil(staker)
+	require.Equal(defaultValidatorNodeID, staker.NodeID)
+
+	delegatorIterator, err := state.GetCurrentDelegatorIterator(constants.PrimaryNetworkID, defaultValidatorNodeID)
+	require.NoError(err)
+	assertIteratorsEqual(t, iterator.Empty[*Staker]{}, delegatorIterator)
+
+	stakerIterator, err := state.GetCurrentStakerIterator()
+	require.NoError(err)
+	assertIteratorsEqual(t, iterator.FromSlice(staker), stakerIterator)
+
+	_, err = state.GetPendingValidator(constants.PrimaryNetworkID, defaultValidatorNodeID)
+	require.ErrorIs(err, database.ErrNotFound)
+
+	delegatorIterator, err = state.GetPendingDelegatorIterator(constants.PrimaryNetworkID, defaultValidatorNodeID)
+	require.NoError(err)
+	assertIteratorsEqual(t, iterator.Empty[*Staker]{}, delegatorIterator)
+}
+
+// Whenever we store a staker, a whole bunch a data structures are updated
+// This test is meant to capture which updates are carried out
+func TestPersistStakers(t *testing.T) {
+	tests := map[string]struct {
+		// Insert or delete a staker to state and store it
+		storeStaker func(*require.Assertions, ids.ID /*=subnetID*/, *state) *Staker
+
+		// Check that the staker is duly stored/removed in P-chain state
+		checkStakerInState func(*require.Assertions, *state, *Staker)
+
+		// Check whether validators are duly reported in the validator set,
+		// with the right weight and showing the BLS key
+		checkValidatorsSet func(*require.Assertions, *state, *Staker)
+
+		// Check that node duly track stakers uptimes
+		checkValidatorUptimes func(*require.Assertions, *state, *Staker)
+
+		// Check whether weight/bls keys diffs are duly stored
+		checkDiffs func(*require.Assertions, *state, *Staker, uint64)
+	}{
+		"add current validator": {
+			storeStaker: func(r *require.Assertions, subnetID ids.ID, s *state) *Staker {
+				var (
+					startTime = time.Now().Unix()
+					endTime   = time.Now().Add(14 * 24 * time.Hour).Unix()
+
+					validatorsData = txs.Validator{
+						NodeID: ids.GenerateTestNodeID(),
+						End:    uint64(endTime),
+						Wght:   1234,
+					}
+					validatorReward uint64 = 5678
+				)
+
+				utx := createPermissionlessValidatorTx(r, subnetID, validatorsData)
+				addPermValTx := &txs.Tx{Unsigned: utx}
+				r.NoError(addPermValTx.Initialize(txs.Codec))
+
+				staker, err := NewCurrentStaker(
+					addPermValTx.ID(),
+					utx,
+					time.Unix(startTime, 0),
+					validatorReward,
+				)
+				r.NoError(err)
+
 				r.NoError(s.PutCurrentValidator(staker))
 				s.AddTx(addPermValTx, status.Committed) // this is currently needed to reload the staker
 				r.NoError(s.Commit())
@@ -251,7 +892,6 @@
 					},
 					valsMap[staker.NodeID],
 				)
->>>>>>> d3c09eb1
 			},
 			checkValidatorUptimes: func(r *require.Assertions, s *state, staker *Staker) {
 				upDuration, lastUpdated, err := s.GetUptime(staker.NodeID, staker.SubnetID)
@@ -326,11 +966,7 @@
 				)
 				r.NoError(err)
 
-<<<<<<< HEAD
-				s.PutCurrentValidator(val)
-=======
 				r.NoError(s.PutCurrentValidator(val))
->>>>>>> d3c09eb1
 				s.AddTx(addPermValTx, status.Committed) // this is currently needed to reload the staker
 				r.NoError(s.Commit())
 
@@ -352,16 +988,9 @@
 				val, err := s.GetCurrentValidator(staker.SubnetID, staker.NodeID)
 				r.NoError(err)
 
-<<<<<<< HEAD
-				valsMap := s.cfg.Validators.GetMap(staker.SubnetID)
-				r.Len(valsMap, 1)
-				valOut, found := valsMap[staker.NodeID]
-				r.True(found)
-=======
 				valsMap := s.validators.GetMap(staker.SubnetID)
 				r.Contains(valsMap, staker.NodeID)
 				valOut := valsMap[staker.NodeID]
->>>>>>> d3c09eb1
 				r.Equal(valOut.NodeID, staker.NodeID)
 				r.Equal(valOut.Weight, val.Weight+staker.Weight)
 			},
@@ -402,11 +1031,7 @@
 				)
 				r.NoError(err)
 
-<<<<<<< HEAD
-				s.PutPendingValidator(staker)
-=======
 				r.NoError(s.PutPendingValidator(staker))
->>>>>>> d3c09eb1
 				s.AddTx(addPermValTx, status.Committed) // this is currently needed to reload the staker
 				r.NoError(s.Commit())
 				return staker
@@ -418,13 +1043,8 @@
 			},
 			checkValidatorsSet: func(r *require.Assertions, s *state, staker *Staker) {
 				// pending validators are not showed in validators set
-<<<<<<< HEAD
-				valsMap := s.cfg.Validators.GetMap(staker.SubnetID)
-				r.Empty(valsMap)
-=======
 				valsMap := s.validators.GetMap(staker.SubnetID)
 				r.NotContains(valsMap, staker.NodeID)
->>>>>>> d3c09eb1
 			},
 			checkValidatorUptimes: func(r *require.Assertions, s *state, staker *Staker) {
 				// pending validators uptime is not tracked
@@ -478,11 +1098,7 @@
 				del, err := NewPendingStaker(addPermDelTx.ID(), utxDel)
 				r.NoError(err)
 
-<<<<<<< HEAD
-				s.PutPendingValidator(val)
-=======
 				r.NoError(s.PutPendingValidator(val))
->>>>>>> d3c09eb1
 				s.AddTx(addPermValTx, status.Committed) // this is currently needed to reload the staker
 				r.NoError(s.Commit())
 
@@ -502,10 +1118,6 @@
 				r.Equal(staker, retrievedDelegator)
 			},
 			checkValidatorsSet: func(r *require.Assertions, s *state, staker *Staker) {
-<<<<<<< HEAD
-				valsMap := s.cfg.Validators.GetMap(staker.SubnetID)
-				r.Empty(valsMap)
-=======
 				valsMap := s.validators.GetMap(staker.SubnetID)
 				r.NotContains(valsMap, staker.NodeID)
 			},
@@ -555,77 +1167,6 @@
 				// deleted validators are not showed in the validators set anymore
 				valsMap := s.validators.GetMap(staker.SubnetID)
 				r.NotContains(valsMap, staker.NodeID)
-			},
-			checkValidatorUptimes: func(r *require.Assertions, s *state, staker *Staker) {
-				// uptimes of delete validators are dropped
-				_, _, err := s.GetUptime(staker.NodeID, staker.SubnetID)
-				r.ErrorIs(err, database.ErrNotFound)
-			},
-			checkDiffs: func(r *require.Assertions, s *state, staker *Staker, height uint64) {
-				weightDiffBytes, err := s.validatorWeightDiffsDB.Get(marshalDiffKey(staker.SubnetID, height, staker.NodeID))
-				r.NoError(err)
-				weightDiff, err := unmarshalWeightDiff(weightDiffBytes)
-				r.NoError(err)
-				r.Equal(&ValidatorWeightDiff{
-					Decrease: true,
-					Amount:   staker.Weight,
-				}, weightDiff)
-
-				blsDiffBytes, err := s.validatorPublicKeyDiffsDB.Get(marshalDiffKey(staker.SubnetID, height, staker.NodeID))
-				if staker.SubnetID == constants.PrimaryNetworkID {
-					r.NoError(err)
-					r.Equal(bls.PublicKeyFromValidUncompressedBytes(blsDiffBytes), staker.PublicKey)
-				} else {
-					r.ErrorIs(err, database.ErrNotFound)
-				}
->>>>>>> d3c09eb1
-			},
-			checkValidatorUptimes: func(*require.Assertions, *state, *Staker) {},
-			checkDiffs:            func(*require.Assertions, *state, *Staker, uint64) {},
-		},
-		"delete current validator": {
-			storeStaker: func(r *require.Assertions, subnetID ids.ID, s *state) *Staker {
-				// add them remove the validator
-				var (
-					startTime = time.Now().Unix()
-					endTime   = time.Now().Add(14 * 24 * time.Hour).Unix()
-
-					validatorsData = txs.Validator{
-						NodeID: ids.GenerateTestNodeID(),
-						End:    uint64(endTime),
-						Wght:   1234,
-					}
-					validatorReward uint64 = 5678
-				)
-
-				utx := createPermissionlessValidatorTx(r, subnetID, validatorsData)
-				addPermValTx := &txs.Tx{Unsigned: utx}
-				r.NoError(addPermValTx.Initialize(txs.Codec))
-
-				staker, err := NewCurrentStaker(
-					addPermValTx.ID(),
-					utx,
-					time.Unix(startTime, 0),
-					validatorReward,
-				)
-				r.NoError(err)
-
-				s.PutCurrentValidator(staker)
-				s.AddTx(addPermValTx, status.Committed) // this is currently needed to reload the staker
-				r.NoError(s.Commit())
-
-				s.DeleteCurrentValidator(staker)
-				r.NoError(s.Commit())
-				return staker
-			},
-			checkStakerInState: func(r *require.Assertions, s *state, staker *Staker) {
-				_, err := s.GetCurrentValidator(staker.SubnetID, staker.NodeID)
-				r.ErrorIs(err, database.ErrNotFound)
-			},
-			checkValidatorsSet: func(r *require.Assertions, s *state, staker *Staker) {
-				// deleted validators are not showed in the validators set anymore
-				valsMap := s.cfg.Validators.GetMap(staker.SubnetID)
-				r.Empty(valsMap)
 			},
 			checkValidatorUptimes: func(r *require.Assertions, s *state, staker *Staker) {
 				// uptimes of delete validators are dropped
@@ -699,7 +1240,7 @@
 				)
 				r.NoError(err)
 
-				s.PutCurrentValidator(val)
+				r.NoError(s.PutCurrentValidator(val))
 				s.AddTx(addPermValTx, status.Committed) // this is currently needed to reload the staker
 
 				s.PutCurrentDelegator(del)
@@ -721,10 +1262,9 @@
 				val, err := s.GetCurrentValidator(staker.SubnetID, staker.NodeID)
 				r.NoError(err)
 
-				valsMap := s.cfg.Validators.GetMap(staker.SubnetID)
-				r.Len(valsMap, 1)
-				valOut, found := valsMap[staker.NodeID]
-				r.True(found)
+				valsMap := s.validators.GetMap(staker.SubnetID)
+				r.Contains(valsMap, staker.NodeID)
+				valOut := valsMap[staker.NodeID]
 				r.Equal(valOut.NodeID, staker.NodeID)
 				r.Equal(valOut.Weight, val.Weight)
 			},
@@ -765,7 +1305,7 @@
 				)
 				r.NoError(err)
 
-				s.PutPendingValidator(staker)
+				r.NoError(s.PutPendingValidator(staker))
 				s.AddTx(addPermValTx, status.Committed) // this is currently needed to reload the staker
 				r.NoError(s.Commit())
 
@@ -779,8 +1319,8 @@
 				r.ErrorIs(err, database.ErrNotFound)
 			},
 			checkValidatorsSet: func(r *require.Assertions, s *state, staker *Staker) {
-				valsMap := s.cfg.Validators.GetMap(staker.SubnetID)
-				r.Empty(valsMap)
+				valsMap := s.validators.GetMap(staker.SubnetID)
+				r.NotContains(valsMap, staker.NodeID)
 			},
 			checkValidatorUptimes: func(r *require.Assertions, s *state, staker *Staker) {
 				_, _, err := s.GetUptime(staker.NodeID, staker.SubnetID)
@@ -832,7 +1372,7 @@
 				del, err := NewPendingStaker(addPermDelTx.ID(), utxDel)
 				r.NoError(err)
 
-				s.PutPendingValidator(val)
+				r.NoError(s.PutPendingValidator(val))
 				s.AddTx(addPermValTx, status.Committed) // this is currently needed to reload the staker
 
 				s.PutPendingDelegator(del)
@@ -848,221 +1388,14 @@
 				r.NoError(err)
 				r.False(delIt.Next())
 				delIt.Release()
-			},
-			checkValidatorsSet: func(r *require.Assertions, s *state, staker *Staker) {
-				valsMap := s.cfg.Validators.GetMap(staker.SubnetID)
-				r.Empty(valsMap)
-			},
-			checkValidatorUptimes: func(*require.Assertions, *state, *Staker) {},
-			checkDiffs:            func(*require.Assertions, *state, *Staker, uint64) {},
-		},
-<<<<<<< HEAD
-=======
-		"delete current delegator": {
-			storeStaker: func(r *require.Assertions, subnetID ids.ID, s *state) *Staker {
-				// insert validator and delegator, then remove the delegator
-				var (
-					valStartTime = time.Now().Truncate(time.Second).Unix()
-					delStartTime = time.Unix(valStartTime, 0).Add(time.Hour).Unix()
-					delEndTime   = time.Unix(delStartTime, 0).Add(30 * 24 * time.Hour).Unix()
-					valEndTime   = time.Unix(valStartTime, 0).Add(365 * 24 * time.Hour).Unix()
-
-					validatorsData = txs.Validator{
-						NodeID: ids.GenerateTestNodeID(),
-						End:    uint64(valEndTime),
-						Wght:   1234,
-					}
-					validatorReward uint64 = 5678
-
-					delegatorData = txs.Validator{
-						NodeID: validatorsData.NodeID,
-						End:    uint64(delEndTime),
-						Wght:   validatorsData.Wght / 2,
-					}
-					delegatorReward uint64 = 5432
-				)
-
-				utxVal := createPermissionlessValidatorTx(r, subnetID, validatorsData)
-				addPermValTx := &txs.Tx{Unsigned: utxVal}
-				r.NoError(addPermValTx.Initialize(txs.Codec))
-
-				val, err := NewCurrentStaker(
-					addPermValTx.ID(),
-					utxVal,
-					time.Unix(valStartTime, 0),
-					validatorReward,
-				)
-				r.NoError(err)
-
-				utxDel := createPermissionlessDelegatorTx(subnetID, delegatorData)
-				addPermDelTx := &txs.Tx{Unsigned: utxDel}
-				r.NoError(addPermDelTx.Initialize(txs.Codec))
-
-				del, err := NewCurrentStaker(
-					addPermDelTx.ID(),
-					utxDel,
-					time.Unix(delStartTime, 0),
-					delegatorReward,
-				)
-				r.NoError(err)
-
-				r.NoError(s.PutCurrentValidator(val))
-				s.AddTx(addPermValTx, status.Committed) // this is currently needed to reload the staker
-
-				s.PutCurrentDelegator(del)
-				s.AddTx(addPermDelTx, status.Committed) // this is currently needed to reload the staker
-				r.NoError(s.Commit())
-
-				s.DeleteCurrentDelegator(del)
-				r.NoError(s.Commit())
-
-				return del
-			},
-			checkStakerInState: func(r *require.Assertions, s *state, staker *Staker) {
-				delIt, err := s.GetCurrentDelegatorIterator(staker.SubnetID, staker.NodeID)
-				r.NoError(err)
-				r.False(delIt.Next())
-				delIt.Release()
-			},
-			checkValidatorsSet: func(r *require.Assertions, s *state, staker *Staker) {
-				val, err := s.GetCurrentValidator(staker.SubnetID, staker.NodeID)
-				r.NoError(err)
-
-				valsMap := s.validators.GetMap(staker.SubnetID)
-				r.Contains(valsMap, staker.NodeID)
-				valOut := valsMap[staker.NodeID]
-				r.Equal(valOut.NodeID, staker.NodeID)
-				r.Equal(valOut.Weight, val.Weight)
-			},
-			checkValidatorUptimes: func(*require.Assertions, *state, *Staker) {},
-			checkDiffs: func(r *require.Assertions, s *state, staker *Staker, height uint64) {
-				// validator's weight must decrease of delegator's weight amount
-				weightDiffBytes, err := s.validatorWeightDiffsDB.Get(marshalDiffKey(staker.SubnetID, height, staker.NodeID))
-				r.NoError(err)
-				weightDiff, err := unmarshalWeightDiff(weightDiffBytes)
-				r.NoError(err)
-				r.Equal(&ValidatorWeightDiff{
-					Decrease: true,
-					Amount:   staker.Weight,
-				}, weightDiff)
-			},
-		},
-		"delete pending validator": {
-			storeStaker: func(r *require.Assertions, subnetID ids.ID, s *state) *Staker {
-				var (
-					startTime = time.Now().Unix()
-					endTime   = time.Now().Add(14 * 24 * time.Hour).Unix()
-
-					validatorsData = txs.Validator{
-						NodeID: ids.GenerateTestNodeID(),
-						Start:  uint64(startTime),
-						End:    uint64(endTime),
-						Wght:   1234,
-					}
-				)
-
-				utx := createPermissionlessValidatorTx(r, subnetID, validatorsData)
-				addPermValTx := &txs.Tx{Unsigned: utx}
-				r.NoError(addPermValTx.Initialize(txs.Codec))
-
-				staker, err := NewPendingStaker(
-					addPermValTx.ID(),
-					utx,
-				)
-				r.NoError(err)
-
-				r.NoError(s.PutPendingValidator(staker))
-				s.AddTx(addPermValTx, status.Committed) // this is currently needed to reload the staker
-				r.NoError(s.Commit())
-
-				s.DeletePendingValidator(staker)
-				r.NoError(s.Commit())
-
-				return staker
-			},
-			checkStakerInState: func(r *require.Assertions, s *state, staker *Staker) {
-				_, err := s.GetPendingValidator(staker.SubnetID, staker.NodeID)
-				r.ErrorIs(err, database.ErrNotFound)
 			},
 			checkValidatorsSet: func(r *require.Assertions, s *state, staker *Staker) {
 				valsMap := s.validators.GetMap(staker.SubnetID)
 				r.NotContains(valsMap, staker.NodeID)
 			},
-			checkValidatorUptimes: func(r *require.Assertions, s *state, staker *Staker) {
-				_, _, err := s.GetUptime(staker.NodeID, staker.SubnetID)
-				r.ErrorIs(err, database.ErrNotFound)
-			},
-			checkDiffs: func(r *require.Assertions, s *state, staker *Staker, height uint64) {
-				_, err := s.validatorWeightDiffsDB.Get(marshalDiffKey(staker.SubnetID, height, staker.NodeID))
-				r.ErrorIs(err, database.ErrNotFound)
-
-				_, err = s.validatorPublicKeyDiffsDB.Get(marshalDiffKey(staker.SubnetID, height, staker.NodeID))
-				r.ErrorIs(err, database.ErrNotFound)
-			},
-		},
-		"delete pending delegator": {
-			storeStaker: func(r *require.Assertions, subnetID ids.ID, s *state) *Staker {
-				// insert validator and delegator the remove the validator
-				var (
-					valStartTime = time.Now().Truncate(time.Second).Unix()
-					delStartTime = time.Unix(valStartTime, 0).Add(time.Hour).Unix()
-					delEndTime   = time.Unix(delStartTime, 0).Add(30 * 24 * time.Hour).Unix()
-					valEndTime   = time.Unix(valStartTime, 0).Add(365 * 24 * time.Hour).Unix()
-
-					validatorsData = txs.Validator{
-						NodeID: ids.GenerateTestNodeID(),
-						Start:  uint64(valStartTime),
-						End:    uint64(valEndTime),
-						Wght:   1234,
-					}
-
-					delegatorData = txs.Validator{
-						NodeID: validatorsData.NodeID,
-						Start:  uint64(delStartTime),
-						End:    uint64(delEndTime),
-						Wght:   validatorsData.Wght / 2,
-					}
-				)
-
-				utxVal := createPermissionlessValidatorTx(r, subnetID, validatorsData)
-				addPermValTx := &txs.Tx{Unsigned: utxVal}
-				r.NoError(addPermValTx.Initialize(txs.Codec))
-
-				val, err := NewPendingStaker(addPermValTx.ID(), utxVal)
-				r.NoError(err)
-
-				utxDel := createPermissionlessDelegatorTx(subnetID, delegatorData)
-				addPermDelTx := &txs.Tx{Unsigned: utxDel}
-				r.NoError(addPermDelTx.Initialize(txs.Codec))
-
-				del, err := NewPendingStaker(addPermDelTx.ID(), utxDel)
-				r.NoError(err)
-
-				r.NoError(s.PutPendingValidator(val))
-				s.AddTx(addPermValTx, status.Committed) // this is currently needed to reload the staker
-
-				s.PutPendingDelegator(del)
-				s.AddTx(addPermDelTx, status.Committed) // this is currently needed to reload the staker
-				r.NoError(s.Commit())
-
-				s.DeletePendingDelegator(del)
-				r.NoError(s.Commit())
-				return del
-			},
-			checkStakerInState: func(r *require.Assertions, s *state, staker *Staker) {
-				delIt, err := s.GetPendingDelegatorIterator(staker.SubnetID, staker.NodeID)
-				r.NoError(err)
-				r.False(delIt.Next())
-				delIt.Release()
-			},
-			checkValidatorsSet: func(r *require.Assertions, s *state, staker *Staker) {
-				valsMap := s.validators.GetMap(staker.SubnetID)
-				r.NotContains(valsMap, staker.NodeID)
-			},
 			checkValidatorUptimes: func(*require.Assertions, *state, *Staker) {},
 			checkDiffs:            func(*require.Assertions, *state, *Staker, uint64) {},
 		},
->>>>>>> d3c09eb1
 	}
 
 	subnetIDs := []ids.ID{constants.PrimaryNetworkID, ids.GenerateTestID()}
@@ -1071,12 +1404,8 @@
 			t.Run(fmt.Sprintf("%s - subnetID %s", name, subnetID), func(t *testing.T) {
 				require := require.New(t)
 
-<<<<<<< HEAD
-				state, db := newUninitializedState(require)
-=======
 				db := memdb.New()
 				state := newTestState(t, db)
->>>>>>> d3c09eb1
 
 				// create and store the staker
 				staker := test.storeStaker(require, subnetID, state)
@@ -1086,42 +1415,6 @@
 				test.checkValidatorsSet(require, state, staker)
 				test.checkValidatorUptimes(require, state, staker)
 				test.checkDiffs(require, state, staker, 0 /*height*/)
-<<<<<<< HEAD
-
-				// rebuild the state
-				rebuiltState := newStateFromDB(require, db)
-
-				// load relevant quantities
-				require.NoError(rebuiltState.loadCurrentValidators())
-				require.NoError(rebuiltState.loadPendingValidators())
-				require.NoError(rebuiltState.initValidatorSets())
-
-				// check again that all relevant data are still available in rebuilt state
-				test.checkStakerInState(require, state, staker)
-				test.checkValidatorsSet(require, state, staker)
-				test.checkValidatorUptimes(require, state, staker)
-				test.checkDiffs(require, state, staker, 0 /*height*/)
-			})
-		}
-	}
-}
-
-func newInitializedState(require *require.Assertions) State {
-	s, _ := newUninitializedState(require)
-
-	initialValidator := &txs.AddValidatorTx{
-		Validator: txs.Validator{
-			NodeID: initialNodeID,
-			Start:  uint64(initialTime.Unix()),
-			End:    uint64(initialValidatorEndTime.Unix()),
-			Wght:   units.Lux,
-		},
-		StakeOuts: []*lux.TransferableOutput{
-			{
-				Asset: lux.Asset{ID: initialTxID},
-				Out: &secp256k1fx.TransferOutput{
-					Amt: units.Lux,
-=======
 
 				// rebuild the state
 				rebuiltState := newTestState(t, db)
@@ -1188,7 +1481,6 @@
 							ids.GenerateTestShortID(),
 						},
 					},
->>>>>>> d3c09eb1
 				},
 			},
 		},
@@ -1208,32 +1500,6 @@
 		},
 		DelegationShares: reward.PercentDenominator,
 	}
-<<<<<<< HEAD
-	initialValidatorTx := &txs.Tx{Unsigned: initialValidator}
-	require.NoError(initialValidatorTx.Initialize(txs.Codec))
-
-	initialChain := &txs.CreateChainTx{
-		SubnetID:   constants.PrimaryNetworkID,
-		ChainName:  "x",
-		VMID:       constants.AVMID,
-		SubnetAuth: &secp256k1fx.Input{},
-	}
-	initialChainTx := &txs.Tx{Unsigned: initialChain}
-	require.NoError(initialChainTx.Initialize(txs.Codec))
-
-	genesisBlkID := ids.GenerateTestID()
-	genesisState := &genesis.Genesis{
-		UTXOs: []*genesis.UTXO{
-			{
-				UTXO: lux.UTXO{
-					UTXOID: lux.UTXOID{
-						TxID:        initialTxID,
-						OutputIndex: 0,
-					},
-					Asset: lux.Asset{ID: initialTxID},
-					Out: &secp256k1fx.TransferOutput{
-						Amt: units.Schmeckle,
-=======
 }
 
 func createPermissionlessDelegatorTx(subnetID ids.ID, delegatorData txs.Validator) *txs.AddPermissionlessDelegatorTx {
@@ -1279,10 +1545,8 @@
 						Addrs: []ids.ShortID{
 							ids.GenerateTestShortID(),
 						},
->>>>>>> d3c09eb1
 					},
 				},
-				Message: nil,
 			},
 		},
 		DelegationRewardsOwner: &secp256k1fx.OutputOwners{
@@ -1292,47 +1556,7 @@
 				ids.GenerateTestShortID(),
 			},
 		},
-<<<<<<< HEAD
-		Timestamp:     uint64(initialTime.Unix()),
-		InitialSupply: units.Schmeckle + units.Lux,
-	}
-
-	genesisBlk, err := block.NewApricotCommitBlock(genesisBlkID, 0)
-	require.NoError(err)
-	require.NoError(s.syncGenesis(genesisBlk, genesisState))
-
-	return s
-}
-
-func newUninitializedState(require *require.Assertions) (*state, database.Database) {
-	db := memdb.New()
-	return newStateFromDB(require, db), db
-}
-
-func newStateFromDB(require *require.Assertions, db database.Database) *state {
-	execCfg, _ := config.GetExecutionConfig(nil)
-	state, err := newState(
-		db,
-		metrics.Noop,
-		&config.Config{
-			Validators: validators.NewManager(),
-		},
-		execCfg,
-		&snow.Context{},
-		prometheus.NewRegistry(),
-		reward.NewCalculator(reward.Config{
-			MaxConsumptionRate: .12 * reward.PercentDenominator,
-			MinConsumptionRate: .1 * reward.PercentDenominator,
-			MintingPeriod:      365 * 24 * time.Hour,
-			SupplyCap:          720 * units.MegaLux,
-		}),
-	)
-	require.NoError(err)
-	require.NotNil(state)
-	return state
-=======
-	}
->>>>>>> d3c09eb1
+	}
 }
 
 func createPermissionlessValidatorTx(r *require.Assertions, subnetID ids.ID, validatorsData txs.Validator) *txs.AddPermissionlessValidatorTx {
@@ -1601,8 +1825,6 @@
 				return
 			}
 			require.Equal(tt.expected, diff)
-<<<<<<< HEAD
-=======
 		})
 	}
 }
@@ -1612,7 +1834,7 @@
 func TestStateAddRemoveValidator(t *testing.T) {
 	require := require.New(t)
 
-	state := newTestState(t, memdb.New())
+	state := newInitializedState(require)
 
 	var (
 		numNodes  = 3
@@ -1730,586 +1952,6 @@
 	for currentIndex, diff := range diffs {
 		for _, added := range diff.addedValidators {
 			added := added
-			require.NoError(state.PutCurrentValidator(&added))
-		}
-		for _, added := range diff.addedDelegators {
-			added := added
-			state.PutCurrentDelegator(&added)
-		}
-		for _, removed := range diff.removedDelegators {
-			removed := removed
-			state.DeleteCurrentDelegator(&removed)
-		}
-		for _, removed := range diff.removedValidators {
-			removed := removed
-			state.DeleteCurrentValidator(&removed)
-		}
-
-		currentHeight := uint64(currentIndex + 1)
-		state.SetHeight(currentHeight)
-
-		require.NoError(state.Commit())
-
-		for _, added := range diff.addedValidators {
-			gotValidator, err := state.GetCurrentValidator(added.SubnetID, added.NodeID)
-			require.NoError(err)
-			require.Equal(added, *gotValidator)
-		}
-
-		for _, removed := range diff.removedValidators {
-			_, err := state.GetCurrentValidator(removed.SubnetID, removed.NodeID)
-			require.ErrorIs(err, database.ErrNotFound)
-		}
-
-		for i := 0; i < currentIndex; i++ {
-			prevDiff := diffs[i]
-			prevHeight := uint64(i + 1)
-
-			primaryValidatorSet := copyValidatorSet(diff.expectedPrimaryValidatorSet)
-			require.NoError(state.ApplyValidatorWeightDiffs(
-				context.Background(),
-				primaryValidatorSet,
-				currentHeight,
-				prevHeight+1,
-				constants.PrimaryNetworkID,
-			))
-			requireEqualWeightsValidatorSet(require, prevDiff.expectedPrimaryValidatorSet, primaryValidatorSet)
-
-			require.NoError(state.ApplyValidatorPublicKeyDiffs(
-				context.Background(),
-				primaryValidatorSet,
-				currentHeight,
-				prevHeight+1,
-			))
-			requireEqualPublicKeysValidatorSet(require, prevDiff.expectedPrimaryValidatorSet, primaryValidatorSet)
-
-			subnetValidatorSet := copyValidatorSet(diff.expectedSubnetValidatorSet)
-			require.NoError(state.ApplyValidatorWeightDiffs(
-				context.Background(),
-				subnetValidatorSet,
-				currentHeight,
-				prevHeight+1,
-				subnetID,
-			))
-			requireEqualWeightsValidatorSet(require, prevDiff.expectedSubnetValidatorSet, subnetValidatorSet)
-		}
-	}
-}
-
-func copyValidatorSet(
-	input map[ids.NodeID]*validators.GetValidatorOutput,
-) map[ids.NodeID]*validators.GetValidatorOutput {
-	result := make(map[ids.NodeID]*validators.GetValidatorOutput, len(input))
-	for nodeID, vdr := range input {
-		vdrCopy := *vdr
-		result[nodeID] = &vdrCopy
-	}
-	return result
-}
-
-func requireEqualWeightsValidatorSet(
-	require *require.Assertions,
-	expected map[ids.NodeID]*validators.GetValidatorOutput,
-	actual map[ids.NodeID]*validators.GetValidatorOutput,
-) {
-	require.Len(actual, len(expected))
-	for nodeID, expectedVdr := range expected {
-		require.Contains(actual, nodeID)
-
-		actualVdr := actual[nodeID]
-		require.Equal(expectedVdr.NodeID, actualVdr.NodeID)
-		require.Equal(expectedVdr.Weight, actualVdr.Weight)
-	}
-}
-
-func requireEqualPublicKeysValidatorSet(
-	require *require.Assertions,
-	expected map[ids.NodeID]*validators.GetValidatorOutput,
-	actual map[ids.NodeID]*validators.GetValidatorOutput,
-) {
-	require.Len(actual, len(expected))
-	for nodeID, expectedVdr := range expected {
-		require.Contains(actual, nodeID)
-
-		actualVdr := actual[nodeID]
-		require.Equal(expectedVdr.NodeID, actualVdr.NodeID)
-		require.Equal(expectedVdr.PublicKey, actualVdr.PublicKey)
-	}
-}
-
-func TestParsedStateBlock(t *testing.T) {
-	var (
-		require = require.New(t)
-		blks    = makeBlocks(require)
-	)
-
-	for _, blk := range blks {
-		stBlk := stateBlk{
-			Bytes:  blk.Bytes(),
-			Status: choices.Accepted,
-		}
-
-		stBlkBytes, err := block.GenesisCodec.Marshal(block.CodecVersion, &stBlk)
-		require.NoError(err)
-
-		gotBlk, isStateBlk, err := parseStoredBlock(stBlkBytes)
-		require.NoError(err)
-		require.True(isStateBlk)
-		require.Equal(blk.ID(), gotBlk.ID())
-
-		gotBlk, isStateBlk, err = parseStoredBlock(blk.Bytes())
-		require.NoError(err)
-		require.False(isStateBlk)
-		require.Equal(blk.ID(), gotBlk.ID())
-	}
-}
-
-func TestReindexBlocks(t *testing.T) {
-	var (
-		require = require.New(t)
-		s       = newTestState(t, memdb.New())
-		blks    = makeBlocks(require)
-	)
-
-	// Populate the blocks using the legacy format.
-	for _, blk := range blks {
-		stBlk := stateBlk{
-			Bytes:  blk.Bytes(),
-			Status: choices.Accepted,
-		}
-		stBlkBytes, err := block.GenesisCodec.Marshal(block.CodecVersion, &stBlk)
-		require.NoError(err)
-
-		blkID := blk.ID()
-		require.NoError(s.blockDB.Put(blkID[:], stBlkBytes))
-	}
-
-	// Convert the indices to the new format.
-	require.NoError(s.ReindexBlocks(&sync.Mutex{}, logging.NoLog{}))
-
-	// Verify that the blocks are stored in the new format.
-	for _, blk := range blks {
-		blkID := blk.ID()
-		blkBytes, err := s.blockDB.Get(blkID[:])
-		require.NoError(err)
-
-		parsedBlk, err := block.Parse(block.GenesisCodec, blkBytes)
-		require.NoError(err)
-		require.Equal(blkID, parsedBlk.ID())
-	}
-
-	// Verify that the flag has been written to disk to allow skipping future
-	// reindexings.
-	reindexed, err := s.singletonDB.Has(BlocksReindexedKey)
-	require.NoError(err)
-	require.True(reindexed)
-}
-
-func TestStateSubnetOwner(t *testing.T) {
-	require := require.New(t)
-
-	state := newTestState(t, memdb.New())
-	ctrl := gomock.NewController(t)
-
-	var (
-		owner1 = fxmock.NewOwner(ctrl)
-		owner2 = fxmock.NewOwner(ctrl)
-
-		createSubnetTx = &txs.Tx{
-			Unsigned: &txs.CreateSubnetTx{
-				BaseTx: txs.BaseTx{},
-				Owner:  owner1,
-			},
-		}
-
-		subnetID = createSubnetTx.ID()
-	)
-
-	owner, err := state.GetSubnetOwner(subnetID)
-	require.ErrorIs(err, database.ErrNotFound)
-	require.Nil(owner)
-
-	state.AddSubnet(subnetID)
-	state.SetSubnetOwner(subnetID, owner1)
-
-	owner, err = state.GetSubnetOwner(subnetID)
-	require.NoError(err)
-	require.Equal(owner1, owner)
-
-	state.SetSubnetOwner(subnetID, owner2)
-	owner, err = state.GetSubnetOwner(subnetID)
-	require.NoError(err)
-	require.Equal(owner2, owner)
-}
-
-func TestStateSubnetManager(t *testing.T) {
-	tests := []struct {
-		name  string
-		setup func(t *testing.T, s State, subnetID ids.ID, chainID ids.ID, addr []byte)
-	}{
-		{
-			name: "in-memory",
-			setup: func(_ *testing.T, s State, subnetID ids.ID, chainID ids.ID, addr []byte) {
-				s.SetSubnetManager(subnetID, chainID, addr)
-			},
-		},
-		{
-			name: "cache",
-			setup: func(t *testing.T, s State, subnetID ids.ID, chainID ids.ID, addr []byte) {
-				subnetManagerCache := s.(*state).subnetManagerCache
-
-				require.Zero(t, subnetManagerCache.Len())
-				subnetManagerCache.Put(subnetID, chainIDAndAddr{
-					ChainID: chainID,
-					Addr:    addr,
-				})
-				require.Equal(t, 1, subnetManagerCache.Len())
-			},
-		},
-	}
-	for _, test := range tests {
-		t.Run(test.name, func(t *testing.T) {
-			require := require.New(t)
-
-			initializedState := newTestState(t, memdb.New())
-
-			subnetID := ids.GenerateTestID()
-			chainID, addr, err := initializedState.GetSubnetManager(subnetID)
-			require.ErrorIs(err, database.ErrNotFound)
-			require.Equal(ids.Empty, chainID)
-			require.Nil(addr)
-
-			expectedChainID := ids.GenerateTestID()
-			expectedAddr := []byte{'a', 'd', 'd', 'r'}
-
-			test.setup(t, initializedState, subnetID, expectedChainID, expectedAddr)
-
-			chainID, addr, err = initializedState.GetSubnetManager(subnetID)
-			require.NoError(err)
-			require.Equal(expectedChainID, chainID)
-			require.Equal(expectedAddr, addr)
-		})
-	}
-}
-
-func makeBlocks(require *require.Assertions) []block.Block {
-	var blks []block.Block
-	{
-		blk, err := block.NewApricotAbortBlock(ids.GenerateTestID(), 1000)
-		require.NoError(err)
-		blks = append(blks, blk)
-	}
-
-	{
-		blk, err := block.NewApricotAtomicBlock(ids.GenerateTestID(), 1000, &txs.Tx{
-			Unsigned: &txs.AdvanceTimeTx{
-				Time: 1000,
-			},
-		})
-		require.NoError(err)
-		blks = append(blks, blk)
-	}
-
-	{
-		blk, err := block.NewApricotCommitBlock(ids.GenerateTestID(), 1000)
-		require.NoError(err)
-		blks = append(blks, blk)
-	}
-
-	{
-		tx := &txs.Tx{
-			Unsigned: &txs.RewardValidatorTx{
-				TxID: ids.GenerateTestID(),
-			},
-		}
-		require.NoError(tx.Initialize(txs.Codec))
-		blk, err := block.NewApricotProposalBlock(ids.GenerateTestID(), 1000, tx)
-		require.NoError(err)
-		blks = append(blks, blk)
-	}
-
-	{
-		tx := &txs.Tx{
-			Unsigned: &txs.RewardValidatorTx{
-				TxID: ids.GenerateTestID(),
-			},
-		}
-		require.NoError(tx.Initialize(txs.Codec))
-		blk, err := block.NewApricotStandardBlock(ids.GenerateTestID(), 1000, []*txs.Tx{tx})
-		require.NoError(err)
-		blks = append(blks, blk)
-	}
-
-	{
-		blk, err := block.NewBanffAbortBlock(time.Now(), ids.GenerateTestID(), 1000)
-		require.NoError(err)
-		blks = append(blks, blk)
-	}
-
-	{
-		blk, err := block.NewBanffCommitBlock(time.Now(), ids.GenerateTestID(), 1000)
-		require.NoError(err)
-		blks = append(blks, blk)
-	}
-
-	{
-		tx := &txs.Tx{
-			Unsigned: &txs.RewardValidatorTx{
-				TxID: ids.GenerateTestID(),
-			},
-		}
-		require.NoError(tx.Initialize(txs.Codec))
-
-		blk, err := block.NewBanffProposalBlock(time.Now(), ids.GenerateTestID(), 1000, tx, []*txs.Tx{})
-		require.NoError(err)
-		blks = append(blks, blk)
-	}
-
-	{
-		tx := &txs.Tx{
-			Unsigned: &txs.RewardValidatorTx{
-				TxID: ids.GenerateTestID(),
-			},
-		}
-		require.NoError(tx.Initialize(txs.Codec))
-
-		blk, err := block.NewBanffStandardBlock(time.Now(), ids.GenerateTestID(), 1000, []*txs.Tx{tx})
-		require.NoError(err)
-		blks = append(blks, blk)
-	}
-	return blks
-}
-
-// Verify that committing the state writes the fee state to the database and
-// that loading the state fetches the fee state from the database.
-func TestStateFeeStateCommitAndLoad(t *testing.T) {
-	require := require.New(t)
-
-	db := memdb.New()
-	s := newTestState(t, db)
-
-	expectedFeeState := gas.State{
-		Capacity: 1,
-		Excess:   2,
-	}
-	s.SetFeeState(expectedFeeState)
-	require.NoError(s.Commit())
-
-	s = newTestState(t, db)
-	require.Equal(expectedFeeState, s.GetFeeState())
-}
-
-func TestMarkAndIsInitialized(t *testing.T) {
-	require := require.New(t)
-
-	db := memdb.New()
-	defaultIsInitialized, err := isInitialized(db)
-	require.NoError(err)
-	require.False(defaultIsInitialized)
-
-	require.NoError(markInitialized(db))
-
-	isInitializedAfterMarking, err := isInitialized(db)
-	require.NoError(err)
-	require.True(isInitializedAfterMarking)
-}
-
-// Verify that reading from the database returns the same value that was written
-// to it.
-func TestPutAndGetFeeState(t *testing.T) {
-	require := require.New(t)
-
-	db := memdb.New()
-	defaultFeeState, err := getFeeState(db)
-	require.NoError(err)
-	require.Equal(gas.State{}, defaultFeeState)
-
-	//nolint:gosec // This does not require a secure random number generator
-	expectedFeeState := gas.State{
-		Capacity: gas.Gas(rand.Uint64()),
-		Excess:   gas.Gas(rand.Uint64()),
-	}
-	require.NoError(putFeeState(db, expectedFeeState))
-
-	actualFeeState, err := getFeeState(db)
-	require.NoError(err)
-	require.Equal(expectedFeeState, actualFeeState)
-}
-
-func TestGetFeeStateErrors(t *testing.T) {
-	tests := []struct {
-		value       []byte
-		expectedErr error
-	}{
-		{
-			value: []byte{
-				// truncated codec version
-				0x00,
-			},
-			expectedErr: codec.ErrCantUnpackVersion,
-		},
-		{
-			value: []byte{
-				// codec version
-				0x00, 0x00,
-				// truncated capacity
-				0x12, 0x34, 0x56, 0x78,
-			},
-			expectedErr: wrappers.ErrInsufficientLength,
-		},
-		{
-			value: []byte{
-				// codec version
-				0x00, 0x00,
-				// capacity
-				0x12, 0x34, 0x56, 0x78, 0x12, 0x34, 0x56, 0x78,
-				// excess
-				0x12, 0x34, 0x56, 0x78, 0x12, 0x34, 0x56, 0x78,
-				// extra bytes
-				0x00,
-			},
-			expectedErr: codec.ErrExtraSpace,
-		},
-	}
-	for _, test := range tests {
-		t.Run(test.expectedErr.Error(), func(t *testing.T) {
-			var (
-				require = require.New(t)
-				db      = memdb.New()
-			)
-			require.NoError(db.Put(FeeStateKey, test.value))
-
-			actualState, err := getFeeState(db)
-			require.Equal(gas.State{}, actualState)
-			require.ErrorIs(err, test.expectedErr)
->>>>>>> d3c09eb1
-		})
-	}
-}
-
-// Tests PutCurrentValidator, DeleteCurrentValidator, GetCurrentValidator,
-// ApplyValidatorWeightDiffs, ApplyValidatorPublicKeyDiffs
-func TestStateAddRemoveValidator(t *testing.T) {
-	require := require.New(t)
-
-	state := newInitializedState(require)
-
-	var (
-		numNodes  = 3
-		subnetID  = ids.GenerateTestID()
-		startTime = time.Now()
-		endTime   = startTime.Add(24 * time.Hour)
-		stakers   = make([]Staker, numNodes)
-	)
-	for i := 0; i < numNodes; i++ {
-		stakers[i] = Staker{
-			TxID:            ids.GenerateTestID(),
-			NodeID:          ids.GenerateTestNodeID(),
-			Weight:          uint64(i + 1),
-			StartTime:       startTime.Add(time.Duration(i) * time.Second),
-			EndTime:         endTime.Add(time.Duration(i) * time.Second),
-			PotentialReward: uint64(i + 1),
-		}
-		if i%2 == 0 {
-			stakers[i].SubnetID = subnetID
-		} else {
-			sk, err := bls.NewSecretKey()
-			require.NoError(err)
-			stakers[i].PublicKey = bls.PublicFromSecretKey(sk)
-			stakers[i].SubnetID = constants.PrimaryNetworkID
-		}
-	}
-
-	type diff struct {
-		addedValidators   []Staker
-		addedDelegators   []Staker
-		removedDelegators []Staker
-		removedValidators []Staker
-
-		expectedPrimaryValidatorSet map[ids.NodeID]*validators.GetValidatorOutput
-		expectedSubnetValidatorSet  map[ids.NodeID]*validators.GetValidatorOutput
-	}
-	diffs := []diff{
-		{
-			// Do nothing
-			expectedPrimaryValidatorSet: map[ids.NodeID]*validators.GetValidatorOutput{},
-			expectedSubnetValidatorSet:  map[ids.NodeID]*validators.GetValidatorOutput{},
-		},
-		{
-			// Add a subnet validator
-			addedValidators:             []Staker{stakers[0]},
-			expectedPrimaryValidatorSet: map[ids.NodeID]*validators.GetValidatorOutput{},
-			expectedSubnetValidatorSet: map[ids.NodeID]*validators.GetValidatorOutput{
-				stakers[0].NodeID: {
-					NodeID: stakers[0].NodeID,
-					Weight: stakers[0].Weight,
-				},
-			},
-		},
-		{
-			// Remove a subnet validator
-			removedValidators:           []Staker{stakers[0]},
-			expectedPrimaryValidatorSet: map[ids.NodeID]*validators.GetValidatorOutput{},
-			expectedSubnetValidatorSet:  map[ids.NodeID]*validators.GetValidatorOutput{},
-		},
-		{ // Add a primary network validator
-			addedValidators: []Staker{stakers[1]},
-			expectedPrimaryValidatorSet: map[ids.NodeID]*validators.GetValidatorOutput{
-				stakers[1].NodeID: {
-					NodeID:    stakers[1].NodeID,
-					PublicKey: stakers[1].PublicKey,
-					Weight:    stakers[1].Weight,
-				},
-			},
-			expectedSubnetValidatorSet: map[ids.NodeID]*validators.GetValidatorOutput{},
-		},
-		{
-			// Do nothing
-			expectedPrimaryValidatorSet: map[ids.NodeID]*validators.GetValidatorOutput{
-				stakers[1].NodeID: {
-					NodeID:    stakers[1].NodeID,
-					PublicKey: stakers[1].PublicKey,
-					Weight:    stakers[1].Weight,
-				},
-			},
-			expectedSubnetValidatorSet: map[ids.NodeID]*validators.GetValidatorOutput{},
-		},
-		{ // Remove a primary network validator
-			removedValidators:           []Staker{stakers[1]},
-			expectedPrimaryValidatorSet: map[ids.NodeID]*validators.GetValidatorOutput{},
-			expectedSubnetValidatorSet:  map[ids.NodeID]*validators.GetValidatorOutput{},
-		},
-		{
-			// Add 2 subnet validators and a primary network validator
-			addedValidators: []Staker{stakers[0], stakers[1], stakers[2]},
-			expectedPrimaryValidatorSet: map[ids.NodeID]*validators.GetValidatorOutput{
-				stakers[1].NodeID: {
-					NodeID:    stakers[1].NodeID,
-					PublicKey: stakers[1].PublicKey,
-					Weight:    stakers[1].Weight,
-				},
-			},
-			expectedSubnetValidatorSet: map[ids.NodeID]*validators.GetValidatorOutput{
-				stakers[0].NodeID: {
-					NodeID: stakers[0].NodeID,
-					Weight: stakers[0].Weight,
-				},
-				stakers[2].NodeID: {
-					NodeID: stakers[2].NodeID,
-					Weight: stakers[2].Weight,
-				},
-			},
-		},
-		{
-			// Remove 2 subnet validators and a primary network validator.
-			removedValidators:           []Staker{stakers[0], stakers[1], stakers[2]},
-			expectedPrimaryValidatorSet: map[ids.NodeID]*validators.GetValidatorOutput{},
-			expectedSubnetValidatorSet:  map[ids.NodeID]*validators.GetValidatorOutput{},
-		},
-	}
-	for currentIndex, diff := range diffs {
-		for _, added := range diff.addedValidators {
-			added := added
 			state.PutCurrentValidator(&added)
 		}
 		for _, added := range diff.addedDelegators {
