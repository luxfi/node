<<<<<<< HEAD
// Copyright (C) 2019-2024, Lux Partners Limited. All rights reserved.
=======
// Copyright (C) 2019-2024, Ava Labs, Inc. All rights reserved.
>>>>>>> d3c09eb1
// See the file LICENSE for licensing terms.

package state

import (
	"errors"
	"testing"
	"time"

	"github.com/stretchr/testify/require"
	"go.uber.org/mock/gomock"

<<<<<<< HEAD
	"github.com/luxfi/node/ids"
	"github.com/luxfi/node/utils/crypto/bls"
	"github.com/luxfi/node/vms/platformvm/txs"
=======
	"github.com/ava-labs/avalanchego/ids"
	"github.com/ava-labs/avalanchego/utils/crypto/bls"
	"github.com/ava-labs/avalanchego/vms/platformvm/signer"
	"github.com/ava-labs/avalanchego/vms/platformvm/signer/signermock"
	"github.com/ava-labs/avalanchego/vms/platformvm/txs"
>>>>>>> d3c09eb1
)

var errCustom = errors.New("custom")

func TestStakerLess(t *testing.T) {
	tests := []struct {
		name  string
		left  *Staker
		right *Staker
		less  bool
	}{
		{
			name: "left time < right time",
			left: &Staker{
				TxID:     ids.ID([32]byte{}),
				NextTime: time.Unix(0, 0),
				Priority: txs.PrimaryNetworkValidatorCurrentPriority,
			},
			right: &Staker{
				TxID:     ids.ID([32]byte{}),
				NextTime: time.Unix(1, 0),
				Priority: txs.PrimaryNetworkValidatorCurrentPriority,
			},
			less: true,
		},
		{
			name: "left time > right time",
			left: &Staker{
				TxID:     ids.ID([32]byte{}),
				NextTime: time.Unix(1, 0),
				Priority: txs.PrimaryNetworkValidatorCurrentPriority,
			},
			right: &Staker{
				TxID:     ids.ID([32]byte{}),
				NextTime: time.Unix(0, 0),
				Priority: txs.PrimaryNetworkValidatorCurrentPriority,
			},
			less: false,
		},
		{
			name: "left priority < right priority",
			left: &Staker{
				TxID:     ids.ID([32]byte{}),
				NextTime: time.Unix(0, 0),
				Priority: txs.PrimaryNetworkDelegatorApricotPendingPriority,
			},
			right: &Staker{
				TxID:     ids.ID([32]byte{}),
				NextTime: time.Unix(0, 0),
				Priority: txs.PrimaryNetworkValidatorPendingPriority,
			},
			less: true,
		},
		{
			name: "left priority > right priority",
			left: &Staker{
				TxID:     ids.ID([32]byte{}),
				NextTime: time.Unix(0, 0),
				Priority: txs.PrimaryNetworkValidatorPendingPriority,
			},
			right: &Staker{
				TxID:     ids.ID([32]byte{}),
				NextTime: time.Unix(0, 0),
				Priority: txs.PrimaryNetworkDelegatorApricotPendingPriority,
			},
			less: false,
		},
		{
			name: "left txID < right txID",
			left: &Staker{
				TxID:     ids.ID([32]byte{0}),
				NextTime: time.Unix(0, 0),
				Priority: txs.PrimaryNetworkValidatorPendingPriority,
			},
			right: &Staker{
				TxID:     ids.ID([32]byte{1}),
				NextTime: time.Unix(0, 0),
				Priority: txs.PrimaryNetworkValidatorPendingPriority,
			},
			less: true,
		},
		{
			name: "left txID > right txID",
			left: &Staker{
				TxID:     ids.ID([32]byte{1}),
				NextTime: time.Unix(0, 0),
				Priority: txs.PrimaryNetworkValidatorPendingPriority,
			},
			right: &Staker{
				TxID:     ids.ID([32]byte{0}),
				NextTime: time.Unix(0, 0),
				Priority: txs.PrimaryNetworkValidatorPendingPriority,
			},
			less: false,
		},
		{
			name: "equal",
			left: &Staker{
				TxID:     ids.ID([32]byte{}),
				NextTime: time.Unix(0, 0),
				Priority: txs.PrimaryNetworkValidatorCurrentPriority,
			},
			right: &Staker{
				TxID:     ids.ID([32]byte{}),
				NextTime: time.Unix(0, 0),
				Priority: txs.PrimaryNetworkValidatorCurrentPriority,
			},
			less: false,
		},
	}
	for _, test := range tests {
		t.Run(test.name, func(t *testing.T) {
			require.Equal(t, test.less, test.left.Less(test.right))
		})
	}
}

func TestNewCurrentStaker(t *testing.T) {
	require := require.New(t)
<<<<<<< HEAD
	ctrl := gomock.NewController(t)

	txID := ids.GenerateTestID()
	nodeID := ids.GenerateTestNodeID()
	sk, err := bls.NewSecretKey()
	require.NoError(err)
	publicKey := bls.PublicFromSecretKey(sk)
	subnetID := ids.GenerateTestID()
	weight := uint64(12345)
	startTime := time.Now()
	endTime := startTime.Add(time.Hour)
	potentialReward := uint64(54321)
	currentPriority := txs.SubnetPermissionedValidatorCurrentPriority

	stakerTx := txs.NewMockStaker(ctrl)
	stakerTx.EXPECT().EndTime().Return(endTime)
	stakerTx.EXPECT().NodeID().Return(nodeID)
	stakerTx.EXPECT().PublicKey().Return(publicKey, true, nil)
	stakerTx.EXPECT().SubnetID().Return(subnetID)
	stakerTx.EXPECT().Weight().Return(weight)
	stakerTx.EXPECT().CurrentPriority().Return(currentPriority)

	staker, err := NewCurrentStaker(txID, stakerTx, startTime, potentialReward)
	require.NotNil(staker)
	require.NoError(err)
	require.Equal(txID, staker.TxID)
	require.Equal(nodeID, staker.NodeID)
	require.Equal(publicKey, staker.PublicKey)
	require.Equal(subnetID, staker.SubnetID)
	require.Equal(weight, staker.Weight)
	require.Equal(startTime, staker.StartTime)
	require.Equal(endTime, staker.EndTime)
	require.Equal(potentialReward, staker.PotentialReward)
	require.Equal(endTime, staker.NextTime)
	require.Equal(currentPriority, staker.Priority)

	stakerTx.EXPECT().PublicKey().Return(nil, false, errCustom)
=======
	stakerTx := generateStakerTx(require)

	txID := ids.GenerateTestID()
	startTime := stakerTx.StartTime().Add(2 * time.Hour)
	potentialReward := uint64(12345)

	staker, err := NewCurrentStaker(txID, stakerTx, startTime, potentialReward)
	require.NoError(err)
	publicKey, isNil, err := stakerTx.PublicKey()
	require.NoError(err)
	require.True(isNil)
	require.Equal(&Staker{
		TxID:            txID,
		NodeID:          stakerTx.NodeID(),
		PublicKey:       publicKey,
		SubnetID:        stakerTx.SubnetID(),
		Weight:          stakerTx.Weight(),
		StartTime:       startTime,
		EndTime:         stakerTx.EndTime(),
		PotentialReward: potentialReward,
		NextTime:        stakerTx.EndTime(),
		Priority:        stakerTx.CurrentPriority(),
	}, staker)

	ctrl := gomock.NewController(t)
	signer := signermock.NewSigner(ctrl)
	signer.EXPECT().Verify().Return(errCustom)
	stakerTx.Signer = signer
>>>>>>> d3c09eb1

	_, err = NewCurrentStaker(txID, stakerTx, startTime, potentialReward)
	require.ErrorIs(err, errCustom)
}

func TestNewPendingStaker(t *testing.T) {
	require := require.New(t)
<<<<<<< HEAD
	ctrl := gomock.NewController(t)
=======

	stakerTx := generateStakerTx(require)
>>>>>>> d3c09eb1

	txID := ids.GenerateTestID()
	staker, err := NewPendingStaker(txID, stakerTx)
	require.NoError(err)
	publicKey, isNil, err := stakerTx.PublicKey()
	require.NoError(err)
	require.True(isNil)
	require.Equal(&Staker{
		TxID:      txID,
		NodeID:    stakerTx.NodeID(),
		PublicKey: publicKey,
		SubnetID:  stakerTx.SubnetID(),
		Weight:    stakerTx.Weight(),
		StartTime: stakerTx.StartTime(),
		EndTime:   stakerTx.EndTime(),
		NextTime:  stakerTx.StartTime(),
		Priority:  stakerTx.PendingPriority(),
	}, staker)

	ctrl := gomock.NewController(t)
	signer := signermock.NewSigner(ctrl)
	signer.EXPECT().Verify().Return(errCustom)
	stakerTx.Signer = signer

	_, err = NewPendingStaker(txID, stakerTx)
	require.ErrorIs(err, errCustom)
}

func generateStakerTx(require *require.Assertions) *txs.AddPermissionlessValidatorTx {
	nodeID := ids.GenerateTestNodeID()
	sk, err := bls.NewSecretKey()
	require.NoError(err)
<<<<<<< HEAD
	publicKey := bls.PublicFromSecretKey(sk)
	subnetID := ids.GenerateTestID()
	weight := uint64(12345)
	startTime := time.Now()
	endTime := time.Now()
	pendingPriority := txs.SubnetPermissionedValidatorPendingPriority

	stakerTx := txs.NewMockScheduledStaker(ctrl)
	stakerTx.EXPECT().NodeID().Return(nodeID)
	stakerTx.EXPECT().PublicKey().Return(publicKey, true, nil)
	stakerTx.EXPECT().SubnetID().Return(subnetID)
	stakerTx.EXPECT().Weight().Return(weight)
	stakerTx.EXPECT().StartTime().Return(startTime)
	stakerTx.EXPECT().EndTime().Return(endTime)
	stakerTx.EXPECT().PendingPriority().Return(pendingPriority)

	staker, err := NewPendingStaker(txID, stakerTx)
	require.NotNil(staker)
	require.NoError(err)
	require.Equal(txID, staker.TxID)
	require.Equal(nodeID, staker.NodeID)
	require.Equal(publicKey, staker.PublicKey)
	require.Equal(subnetID, staker.SubnetID)
	require.Equal(weight, staker.Weight)
	require.Equal(startTime, staker.StartTime)
	require.Equal(endTime, staker.EndTime)
	require.Zero(staker.PotentialReward)
	require.Equal(startTime, staker.NextTime)
	require.Equal(pendingPriority, staker.Priority)

	stakerTx.EXPECT().PublicKey().Return(nil, false, errCustom)

	_, err = NewPendingStaker(txID, stakerTx)
	require.ErrorIs(err, errCustom)
=======
	pop := signer.NewProofOfPossession(sk)
	subnetID := ids.GenerateTestID()
	weight := uint64(12345)
	startTime := time.Now().Truncate(time.Second)
	endTime := startTime.Add(time.Hour)

	return &txs.AddPermissionlessValidatorTx{
		Validator: txs.Validator{
			NodeID: nodeID,
			Start:  uint64(startTime.Unix()),
			End:    uint64(endTime.Unix()),
			Wght:   weight,
		},
		Signer: pop,
		Subnet: subnetID,
	}
>>>>>>> d3c09eb1
}<|MERGE_RESOLUTION|>--- conflicted
+++ resolved
@@ -1,8 +1,4 @@
-<<<<<<< HEAD
 // Copyright (C) 2019-2024, Lux Partners Limited. All rights reserved.
-=======
-// Copyright (C) 2019-2024, Ava Labs, Inc. All rights reserved.
->>>>>>> d3c09eb1
 // See the file LICENSE for licensing terms.
 
 package state
@@ -15,17 +11,9 @@
 	"github.com/stretchr/testify/require"
 	"go.uber.org/mock/gomock"
 
-<<<<<<< HEAD
 	"github.com/luxfi/node/ids"
 	"github.com/luxfi/node/utils/crypto/bls"
 	"github.com/luxfi/node/vms/platformvm/txs"
-=======
-	"github.com/ava-labs/avalanchego/ids"
-	"github.com/ava-labs/avalanchego/utils/crypto/bls"
-	"github.com/ava-labs/avalanchego/vms/platformvm/signer"
-	"github.com/ava-labs/avalanchego/vms/platformvm/signer/signermock"
-	"github.com/ava-labs/avalanchego/vms/platformvm/txs"
->>>>>>> d3c09eb1
 )
 
 var errCustom = errors.New("custom")
@@ -145,7 +133,6 @@
 
 func TestNewCurrentStaker(t *testing.T) {
 	require := require.New(t)
-<<<<<<< HEAD
 	ctrl := gomock.NewController(t)
 
 	txID := ids.GenerateTestID()
@@ -183,36 +170,6 @@
 	require.Equal(currentPriority, staker.Priority)
 
 	stakerTx.EXPECT().PublicKey().Return(nil, false, errCustom)
-=======
-	stakerTx := generateStakerTx(require)
-
-	txID := ids.GenerateTestID()
-	startTime := stakerTx.StartTime().Add(2 * time.Hour)
-	potentialReward := uint64(12345)
-
-	staker, err := NewCurrentStaker(txID, stakerTx, startTime, potentialReward)
-	require.NoError(err)
-	publicKey, isNil, err := stakerTx.PublicKey()
-	require.NoError(err)
-	require.True(isNil)
-	require.Equal(&Staker{
-		TxID:            txID,
-		NodeID:          stakerTx.NodeID(),
-		PublicKey:       publicKey,
-		SubnetID:        stakerTx.SubnetID(),
-		Weight:          stakerTx.Weight(),
-		StartTime:       startTime,
-		EndTime:         stakerTx.EndTime(),
-		PotentialReward: potentialReward,
-		NextTime:        stakerTx.EndTime(),
-		Priority:        stakerTx.CurrentPriority(),
-	}, staker)
-
-	ctrl := gomock.NewController(t)
-	signer := signermock.NewSigner(ctrl)
-	signer.EXPECT().Verify().Return(errCustom)
-	stakerTx.Signer = signer
->>>>>>> d3c09eb1
 
 	_, err = NewCurrentStaker(txID, stakerTx, startTime, potentialReward)
 	require.ErrorIs(err, errCustom)
@@ -220,12 +177,7 @@
 
 func TestNewPendingStaker(t *testing.T) {
 	require := require.New(t)
-<<<<<<< HEAD
 	ctrl := gomock.NewController(t)
-=======
-
-	stakerTx := generateStakerTx(require)
->>>>>>> d3c09eb1
 
 	txID := ids.GenerateTestID()
 	staker, err := NewPendingStaker(txID, stakerTx)
@@ -258,13 +210,11 @@
 	nodeID := ids.GenerateTestNodeID()
 	sk, err := bls.NewSecretKey()
 	require.NoError(err)
-<<<<<<< HEAD
 	publicKey := bls.PublicFromSecretKey(sk)
 	subnetID := ids.GenerateTestID()
 	weight := uint64(12345)
-	startTime := time.Now()
-	endTime := time.Now()
-	pendingPriority := txs.SubnetPermissionedValidatorPendingPriority
+	startTime := time.Now().Truncate(time.Second)
+	endTime := startTime.Add(time.Hour)
 
 	stakerTx := txs.NewMockScheduledStaker(ctrl)
 	stakerTx.EXPECT().NodeID().Return(nodeID)
@@ -293,22 +243,4 @@
 
 	_, err = NewPendingStaker(txID, stakerTx)
 	require.ErrorIs(err, errCustom)
-=======
-	pop := signer.NewProofOfPossession(sk)
-	subnetID := ids.GenerateTestID()
-	weight := uint64(12345)
-	startTime := time.Now().Truncate(time.Second)
-	endTime := startTime.Add(time.Hour)
-
-	return &txs.AddPermissionlessValidatorTx{
-		Validator: txs.Validator{
-			NodeID: nodeID,
-			Start:  uint64(startTime.Unix()),
-			End:    uint64(endTime.Unix()),
-			Wght:   weight,
-		},
-		Signer: pop,
-		Subnet: subnetID,
-	}
->>>>>>> d3c09eb1
 }