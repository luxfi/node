--- conflicted
+++ resolved
@@ -1849,8 +1849,6 @@
 	return err
 }
 
-<<<<<<< HEAD
-=======
 // GetFeeConfig returns the dynamic fee config of the chain.
 func (s *Service) GetFeeConfig(_ *http.Request, _ *struct{}, reply *gas.Config) error {
 	s.vm.ctx.Log.Debug("API called",
@@ -1894,23 +1892,6 @@
 	return nil
 }
 
-func (s *Service) getAPIUptime(staker *state.Staker) (*avajson.Float32, error) {
-	// Only report uptimes that we have been actively tracking.
-	if constants.PrimaryNetworkID != staker.SubnetID && !s.vm.TrackedSubnets.Contains(staker.SubnetID) {
-		return nil, nil
-	}
-
-	rawUptime, err := s.vm.uptimeManager.CalculateUptimePercentFrom(staker.NodeID, staker.SubnetID, staker.StartTime)
-	if err != nil {
-		return nil, err
-	}
-	// Transform this to a percentage (0-100) to make it consistent
-	// with observedUptime in info.peers API
-	uptime := avajson.Float32(rawUptime * 100)
-	return &uptime, nil
-}
-
->>>>>>> 6e1a9055
 func (s *Service) getAPIOwner(owner *secp256k1fx.OutputOwners) (*platformapi.Owner, error) {
 	apiOwner := &platformapi.Owner{
 		Locktime:  avajson.Uint64(owner.Locktime),
