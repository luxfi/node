// Copyright (C) 2019-2021, Ava Labs, Inc. All rights reserved.
// See the file LICENSE for licensing terms.

package builder

import (
	"errors"
	"fmt"
	"time"

	"go.uber.org/zap"

	"github.com/ava-labs/avalanchego/ids"
	"github.com/ava-labs/avalanchego/snow/consensus/snowman"
	"github.com/ava-labs/avalanchego/snow/engine/common"
	"github.com/ava-labs/avalanchego/utils/timer"
	"github.com/ava-labs/avalanchego/utils/timer/mockable"
	"github.com/ava-labs/avalanchego/utils/units"
	"github.com/ava-labs/avalanchego/vms/platformvm/state"
	"github.com/ava-labs/avalanchego/vms/platformvm/txs"
	"github.com/ava-labs/avalanchego/vms/platformvm/txs/mempool"

	blockexecutor "github.com/ava-labs/avalanchego/vms/platformvm/blocks/executor"
	txbuilder "github.com/ava-labs/avalanchego/vms/platformvm/txs/builder"
	txexecutor "github.com/ava-labs/avalanchego/vms/platformvm/txs/executor"
)

// targetBlockSize is maximum number of transaction bytes to place into a
// StandardBlock
const targetBlockSize = 128 * units.KiB

var (
	_ Builder = &builder{}

	errEndOfTime       = errors.New("program time is suspiciously far in the future")
	errNoPendingBlocks = errors.New("no pending blocks")
)

type Builder interface {
	mempool.Mempool
	mempool.BlockTimer
	Network

	// set preferred block on top of which we'll build next
	SetPreference(blockID ids.ID)

	// get preferred block on top of which we'll build next
	Preferred() (snowman.Block, error)

	// AddUnverifiedTx verifier the tx before adding it to mempool
	AddUnverifiedTx(tx *txs.Tx) error

	// BuildBlock is called on timer clock to attempt to create
	// next block
	BuildBlock() (snowman.Block, error)

	// Shutdown cleanly shuts Builder down
	Shutdown()
}

// builder implements a simple builder to convert txs into valid blocks
type builder struct {
	mempool.Mempool
	Network

	txBuilder         txbuilder.Builder
	txExecutorBackend *txexecutor.Backend
	blkManager        blockexecutor.Manager

	// ID of the preferred block to build on top of
	preferredBlockID ids.ID

	// channel to send messages to the consensus engine
	toEngine chan<- common.Message

	// This timer goes off when it is time for the next validator to add/leave
	// the validator set. When it goes off ResetTimer() is called, potentially
	// triggering creation of a new block.
	timer *timer.Timer
}

func New(
	mempool mempool.Mempool,
	txBuilder txbuilder.Builder,
	txExecutorBackend *txexecutor.Backend,
	blkManager blockexecutor.Manager,
	toEngine chan<- common.Message,
	appSender common.AppSender,
) Builder {
	builder := &builder{
		Mempool:           mempool,
		txBuilder:         txBuilder,
		txExecutorBackend: txExecutorBackend,
		blkManager:        blkManager,
		toEngine:          toEngine,
	}

	builder.timer = timer.NewTimer(builder.setNextBuildBlockTime)

	builder.Network = NewNetwork(
		txExecutorBackend.Ctx,
		builder,
		appSender,
	)

	go txExecutorBackend.Ctx.Log.RecoverAndPanic(builder.timer.Dispatch)
	return builder
}

func (b *builder) SetPreference(blockID ids.ID) {
	if blockID == b.preferredBlockID {
		// If the preference didn't change, then this is a noop
		return
	}
	b.preferredBlockID = blockID
	b.ResetBlockTimer()
}

func (b *builder) Preferred() (snowman.Block, error) {
	return b.blkManager.GetBlock(b.preferredBlockID)
}

// AddUnverifiedTx verifies a transaction and attempts to add it to the mempool
func (b *builder) AddUnverifiedTx(tx *txs.Tx) error {
	txID := tx.ID()
	if b.Mempool.Has(txID) {
		// If the transaction is already in the mempool - then it looks the same
		// as if it was successfully added
		return nil
	}

	verifier := txexecutor.MempoolTxVerifier{
		Backend:       b.txExecutorBackend,
		ParentID:      b.preferredBlockID, // We want to build off of the preferred block
		StateVersions: b.blkManager,
		Tx:            tx,
	}
	if err := tx.Unsigned.Visit(&verifier); err != nil {
		b.MarkDropped(txID, err.Error())
		return err
	}

	if err := b.Mempool.Add(tx); err != nil {
		return err
	}
	return b.GossipTx(tx)
}

// BuildBlock builds a block to be added to consensus
func (b *builder) BuildBlock() (snowman.Block, error) {
	b.Mempool.DisableAdding()
	defer func() {
		b.Mempool.EnableAdding()
		b.ResetBlockTimer()
	}()

	ctx := b.txExecutorBackend.Ctx
	ctx.Log.Debug("starting to attempt to build a block")
	blkBuildingStrategy, err := b.getBuildingStrategy()
	if err != nil {
		return nil, err
	}

	return blkBuildingStrategy.buildBlock()
}

func (b *builder) Shutdown() {
	// There is a potential deadlock if the timer is about to execute a timeout.
	// So, the lock must be released before stopping the timer.
	ctx := b.txExecutorBackend.Ctx
	ctx.Lock.Unlock()
	b.timer.Stop()
	ctx.Lock.Lock()
}

func (b *builder) ResetBlockTimer() {
<<<<<<< HEAD
	var (
		ctx = b.txExecutorBackend.Ctx
		now = b.txExecutorBackend.Clk.Time()
	)

	if !b.txExecutorBackend.Bootstrapped.GetValue() {
		ctx.Log.Verbo("skipping block timer reset",
			zap.String("reason", "not bootstrapped"),
		)
		return
	}

	blkBuildStrategy, err := b.getBuildingStrategy()
	if err != nil {
		return
	}

	// check if there are txs to be included in the block
	// or if chain time can be moved ahead via block timestamp
	hasContent, err := blkBuildStrategy.hasContent()
	if err != nil {
		return
	}
	if hasContent {
		b.notifyBlockReady()
		return
	}

	// Wake up when it's time to add/remove the next validator/delegator
	preferredState, ok := b.blkManager.GetState(b.preferredBlockID)
	if !ok {
		// The preferred block should always be a decision block
		ctx.Log.Error("couldn't get preferred block state",
			zap.Stringer("blkID", b.preferredBlockID),
		)
		return
	}
	nextStakerChangeTime, err := txexecutor.GetNextStakerChangeTime(preferredState)
	if err != nil {
		ctx.Log.Error("couldn't get next staker change time",
			zap.Error(err),
		)
		return
	}
	waitTime := nextStakerChangeTime.Sub(now)
	ctx.Log.Debug("setting next scheduled event",
		zap.Time("nextEventTime", nextStakerChangeTime),
		zap.Duration("timeUntil", waitTime),
	)

	// Wake up when it's time to add/remove the next validator
	b.timer.SetTimeoutIn(waitTime)
=======
	// Next time the context lock is released, we can attempt to reset the block
	// timer.
	b.timer.SetTimeoutIn(0)
>>>>>>> 1e32a196
}

// getNextStakerToReward returns the next staker txID to remove from the staking
// set with a RewardValidatorTx rather than an AdvanceTimeTx.
// Returns:
// - [txID] of the next staker to reward
// - [shouldReward] if the txID exists and is ready to be rewarded
// - [err] if something bad happened
func (b *builder) getNextStakerToReward(preferredState state.Chain) (ids.ID, bool, error) {
	currentChainTimestamp := preferredState.GetTimestamp()
	if !currentChainTimestamp.Before(mockable.MaxTime) {
		return ids.Empty, false, errEndOfTime
	}

	currentStakerIterator, err := preferredState.GetCurrentStakerIterator()
	if err != nil {
		return ids.Empty, false, err
	}
	defer currentStakerIterator.Release()

	for currentStakerIterator.Next() {
		currentStaker := currentStakerIterator.Value()
		priority := currentStaker.Priority
		// If the staker is a primary network staker (not a subnet validator),
		// it's the next staker we will want to remove with a RewardValidatorTx
		// rather than an AdvanceTimeTx.
		if priority == state.PrimaryNetworkDelegatorCurrentPriority ||
			priority == state.PrimaryNetworkValidatorCurrentPriority {
			return currentStaker.TxID, currentChainTimestamp.Equal(currentStaker.EndTime), nil
		}
	}
	return ids.Empty, false, nil
}

// getNextChainTime returns the timestamp for the next chain time and if the
// local time is >= time of the next staker set change.
func (b *builder) getNextChainTime(preferredState state.Chain) (time.Time, bool, error) {
	nextStakerChangeTime, err := txexecutor.GetNextStakerChangeTime(preferredState)
	if err != nil {
		return time.Time{}, false, err
	}

	now := b.txExecutorBackend.Clk.Time()
	return nextStakerChangeTime, !now.Before(nextStakerChangeTime), nil
}

// dropExpiredProposalTxs drops add validator transactions in the mempool
// whose start time is not sufficiently far in the future
// (i.e. within local time plus [MaxFutureStartFrom]).
// Guarantees that [PeekProposalTx] will return a valid tx after calling.
// May not remove all expired txs since txs aren't necessarily popped
// ordered by start time.
func (b *builder) dropExpiredProposalTxs() {
	var (
		ctx      = b.txExecutorBackend.Ctx
		now      = b.txExecutorBackend.Clk.Time()
		syncTime = now.Add(txexecutor.SyncBound)
	)
	for b.Mempool.HasProposalTx() {
		tx := b.Mempool.PeekProposalTx()
		startTime := tx.Unsigned.(txs.StakerTx).StartTime()
		if !startTime.Before(syncTime) {
			// The next proposal tx in the mempool starts
			// sufficiently far in the future.
			return
		}

		txID := tx.ID()
		errMsg := fmt.Sprintf(
			"synchrony bound (%s) is later than staker start time (%s)",
			syncTime,
			startTime,
		)

		b.Mempool.MarkDropped(txID, errMsg) // cache tx as dropped
		ctx.Log.Debug("dropping tx",
			zap.String("reason", errMsg),
			zap.Stringer("txID", txID),
		)
	}
}

func (b *builder) setNextBuildBlockTime() {
	ctx := b.txExecutorBackend.Ctx

	// Grabbing the lock here enforces that this function is not called mid-way
	// through modifying of the state.
	ctx.Lock.Lock()
	defer ctx.Lock.Unlock()

	if !b.txExecutorBackend.Bootstrapped.GetValue() {
		ctx.Log.Verbo("skipping block timer reset",
			zap.String("reason", "not bootstrapped"),
		)
		return
	}

	// If there is a pending transaction trigger building of a block with that transaction
	if b.Mempool.HasDecisionTxs() {
		b.notifyBlockReady()
		return
	}

	preferredState, ok := b.blkManager.GetState(b.preferredBlockID)
	if !ok {
		// The preferred block should always be a decision block
		ctx.Log.Error("couldn't get preferred block state",
			zap.Stringer("preferredID", b.preferredBlockID),
			zap.Stringer("lastAcceptedID", b.blkManager.LastAccepted()),
		)
		return
	}

	_, shouldReward, err := b.getNextStakerToReward(preferredState)
	if err != nil {
		ctx.Log.Error("failed to fetch next staker to reward",
			zap.Stringer("preferredID", b.preferredBlockID),
			zap.Stringer("lastAcceptedID", b.blkManager.LastAccepted()),
			zap.Error(err),
		)
		return
	}
	if shouldReward {
		b.notifyBlockReady()
		return
	}

	_, shouldAdvanceTime, err := b.getNextChainTime(preferredState)
	if err != nil {
		ctx.Log.Error("failed to fetch next chain time",
			zap.Stringer("preferredID", b.preferredBlockID),
			zap.Stringer("lastAcceptedID", b.blkManager.LastAccepted()),
			zap.Error(err),
		)
		return
	}
	if shouldAdvanceTime {
		// time is at or after the time for the next validator to join/leave
		b.notifyBlockReady() // Should issue a proposal to advance timestamp
		return
	}

	if hasProposalTxs := b.dropTooEarlyMempoolProposalTxs(); hasProposalTxs {
		b.notifyBlockReady() // Should issue a ProposeAddValidator
		return
	}

	now := b.txExecutorBackend.Clk.Time()
	nextStakerChangeTime, err := txexecutor.GetNextStakerChangeTime(preferredState)
	if err != nil {
		ctx.Log.Error("couldn't get next staker change time",
			zap.Stringer("preferredID", b.preferredBlockID),
			zap.Stringer("lastAcceptedID", b.blkManager.LastAccepted()),
			zap.Error(err),
		)
		return
	}
	waitTime := nextStakerChangeTime.Sub(now)
	ctx.Log.Debug("setting next scheduled event",
		zap.Time("nextEventTime", nextStakerChangeTime),
		zap.Duration("timeUntil", waitTime),
	)

	// Wake up when it's time to add/remove the next validator
	b.timer.SetTimeoutIn(waitTime)
}

// notifyBlockReady tells the consensus engine that a new block is ready to be
// created
func (b *builder) notifyBlockReady() {
	select {
	case b.toEngine <- common.PendingTxs:
	default:
		ctx := b.txExecutorBackend.Ctx
		ctx.Log.Debug("dropping message to consensus engine")
	}
}<|MERGE_RESOLUTION|>--- conflicted
+++ resolved
@@ -174,64 +174,9 @@
 }
 
 func (b *builder) ResetBlockTimer() {
-<<<<<<< HEAD
-	var (
-		ctx = b.txExecutorBackend.Ctx
-		now = b.txExecutorBackend.Clk.Time()
-	)
-
-	if !b.txExecutorBackend.Bootstrapped.GetValue() {
-		ctx.Log.Verbo("skipping block timer reset",
-			zap.String("reason", "not bootstrapped"),
-		)
-		return
-	}
-
-	blkBuildStrategy, err := b.getBuildingStrategy()
-	if err != nil {
-		return
-	}
-
-	// check if there are txs to be included in the block
-	// or if chain time can be moved ahead via block timestamp
-	hasContent, err := blkBuildStrategy.hasContent()
-	if err != nil {
-		return
-	}
-	if hasContent {
-		b.notifyBlockReady()
-		return
-	}
-
-	// Wake up when it's time to add/remove the next validator/delegator
-	preferredState, ok := b.blkManager.GetState(b.preferredBlockID)
-	if !ok {
-		// The preferred block should always be a decision block
-		ctx.Log.Error("couldn't get preferred block state",
-			zap.Stringer("blkID", b.preferredBlockID),
-		)
-		return
-	}
-	nextStakerChangeTime, err := txexecutor.GetNextStakerChangeTime(preferredState)
-	if err != nil {
-		ctx.Log.Error("couldn't get next staker change time",
-			zap.Error(err),
-		)
-		return
-	}
-	waitTime := nextStakerChangeTime.Sub(now)
-	ctx.Log.Debug("setting next scheduled event",
-		zap.Time("nextEventTime", nextStakerChangeTime),
-		zap.Duration("timeUntil", waitTime),
-	)
-
-	// Wake up when it's time to add/remove the next validator
-	b.timer.SetTimeoutIn(waitTime)
-=======
 	// Next time the context lock is released, we can attempt to reset the block
 	// timer.
 	b.timer.SetTimeoutIn(0)
->>>>>>> 1e32a196
 }
 
 // getNextStakerToReward returns the next staker txID to remove from the staking
@@ -328,68 +273,42 @@
 		)
 		return
 	}
-
-	// If there is a pending transaction trigger building of a block with that transaction
-	if b.Mempool.HasDecisionTxs() {
+	blkBuildStrategy, err := b.getBuildingStrategy()
+	if err != nil {
+		return
+	}
+
+	// check if there are txs to be included in the block
+	// or if chain time can be moved ahead via block timestamp
+	hasContent, err := blkBuildStrategy.hasContent()
+	if err != nil {
+		return
+	}
+	if hasContent {
 		b.notifyBlockReady()
 		return
 	}
 
+	// Wake up when it's time to add/remove the next validator/delegator
 	preferredState, ok := b.blkManager.GetState(b.preferredBlockID)
 	if !ok {
 		// The preferred block should always be a decision block
 		ctx.Log.Error("couldn't get preferred block state",
-			zap.Stringer("preferredID", b.preferredBlockID),
-			zap.Stringer("lastAcceptedID", b.blkManager.LastAccepted()),
-		)
-		return
-	}
-
-	_, shouldReward, err := b.getNextStakerToReward(preferredState)
-	if err != nil {
-		ctx.Log.Error("failed to fetch next staker to reward",
-			zap.Stringer("preferredID", b.preferredBlockID),
-			zap.Stringer("lastAcceptedID", b.blkManager.LastAccepted()),
+			zap.Stringer("blkID", b.preferredBlockID),
+		)
+		return
+	}
+	nextStakerChangeTime, err := txexecutor.GetNextStakerChangeTime(preferredState)
+	if err != nil {
+		ctx.Log.Error("couldn't get next staker change time",
 			zap.Error(err),
 		)
 		return
 	}
-	if shouldReward {
-		b.notifyBlockReady()
-		return
-	}
-
-	_, shouldAdvanceTime, err := b.getNextChainTime(preferredState)
-	if err != nil {
-		ctx.Log.Error("failed to fetch next chain time",
-			zap.Stringer("preferredID", b.preferredBlockID),
-			zap.Stringer("lastAcceptedID", b.blkManager.LastAccepted()),
-			zap.Error(err),
-		)
-		return
-	}
-	if shouldAdvanceTime {
-		// time is at or after the time for the next validator to join/leave
-		b.notifyBlockReady() // Should issue a proposal to advance timestamp
-		return
-	}
-
-	if hasProposalTxs := b.dropTooEarlyMempoolProposalTxs(); hasProposalTxs {
-		b.notifyBlockReady() // Should issue a ProposeAddValidator
-		return
-	}
-
-	now := b.txExecutorBackend.Clk.Time()
-	nextStakerChangeTime, err := txexecutor.GetNextStakerChangeTime(preferredState)
-	if err != nil {
-		ctx.Log.Error("couldn't get next staker change time",
-			zap.Stringer("preferredID", b.preferredBlockID),
-			zap.Stringer("lastAcceptedID", b.blkManager.LastAccepted()),
-			zap.Error(err),
-		)
-		return
-	}
-	waitTime := nextStakerChangeTime.Sub(now)
+	var (
+		now      = b.txExecutorBackend.Clk.Time()
+		waitTime = nextStakerChangeTime.Sub(now)
+	)
 	ctx.Log.Debug("setting next scheduled event",
 		zap.Time("nextEventTime", nextStakerChangeTime),
 		zap.Duration("timeUntil", waitTime),
