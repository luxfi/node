--- conflicted
+++ resolved
@@ -14,11 +14,7 @@
 	"github.com/ava-labs/avalanchego/utils/timer"
 	"github.com/ava-labs/avalanchego/utils/timer/mockable"
 	"github.com/ava-labs/avalanchego/utils/units"
-<<<<<<< HEAD
-	"github.com/ava-labs/avalanchego/vms/platformvm/blocks/stateful"
 	"github.com/ava-labs/avalanchego/vms/platformvm/blocks/stateless"
-=======
->>>>>>> f0398251
 	"github.com/ava-labs/avalanchego/vms/platformvm/state"
 	"github.com/ava-labs/avalanchego/vms/platformvm/txs"
 	"github.com/ava-labs/avalanchego/vms/platformvm/txs/executor"
@@ -192,16 +188,11 @@
 	// Try building a standard block.
 	if b.Mempool.HasDecisionTxs() {
 		txs := b.Mempool.PopDecisionTxs(TargetBlockSize)
-<<<<<<< HEAD
-		return stateful.NewStandardBlock(
+		return p_block.NewStandardBlock(
 			stateless.PreForkVersion,
 			0, // preFork timestamp is not serialized
 			b.blkVerifier,
-=======
-		return p_block.NewStandardBlock(
-			b.blkVerifier,
 			b.txExecutorBackend,
->>>>>>> f0398251
 			preferredID,
 			nextHeight,
 			txs,
@@ -218,16 +209,11 @@
 		if err != nil {
 			return nil, err
 		}
-<<<<<<< HEAD
-		return stateful.NewProposalBlock(
+		return p_block.NewProposalBlock(
 			stateless.PreForkVersion,
 			0, // preFork timestamp is not serialized
 			b.blkVerifier,
-=======
-		return p_block.NewProposalBlock(
-			b.blkVerifier,
 			b.txExecutorBackend,
->>>>>>> f0398251
 			preferredID,
 			nextHeight,
 			*rewardValidatorTx,
@@ -244,16 +230,11 @@
 		if err != nil {
 			return nil, err
 		}
-<<<<<<< HEAD
-		return stateful.NewProposalBlock(
+		return p_block.NewProposalBlock(
 			stateless.PreForkVersion,
 			0, // preFork timestamp is not serialized
 			b.blkVerifier,
-=======
-		return p_block.NewProposalBlock(
-			b.blkVerifier,
 			b.txExecutorBackend,
->>>>>>> f0398251
 			preferredID,
 			nextHeight,
 			*advanceTimeTx,
@@ -281,32 +262,22 @@
 		if err != nil {
 			return nil, err
 		}
-<<<<<<< HEAD
-		return stateful.NewProposalBlock(
+		return p_block.NewProposalBlock(
 			stateless.PreForkVersion,
 			0, // preFork timestamp is not serialized
 			b.blkVerifier,
-=======
-		return p_block.NewProposalBlock(
-			b.blkVerifier,
 			b.txExecutorBackend,
->>>>>>> f0398251
 			preferredID,
 			nextHeight,
 			*advanceTimeTx,
 		)
 	}
 
-<<<<<<< HEAD
-	return stateful.NewProposalBlock(
+	return p_block.NewProposalBlock(
 		stateless.PreForkVersion,
 		0, // preFork timestamp is not serialized
 		b.blkVerifier,
-=======
-	return p_block.NewProposalBlock(
-		b.blkVerifier,
 		b.txExecutorBackend,
->>>>>>> f0398251
 		preferredID,
 		nextHeight,
 		*tx,
