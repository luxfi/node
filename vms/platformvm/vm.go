// Copyright (C) 2019-2024, Lux Industries Inc. All rights reserved.
// See the file LICENSE for licensing terms.

package platformvm

import (
	"bytes"
	"context"
	"errors"
	"fmt"
	"math"
	"net/http"
	"os"
	"path/filepath"
	"sync"
	"time"

	"github.com/gorilla/rpc/v2"
	"github.com/prometheus/client_golang/prometheus"
	"go.uber.org/zap"

	"github.com/luxfi/consensus"
	"github.com/luxfi/consensus/core"
	"github.com/luxfi/consensus/uptime"
	"github.com/luxfi/consensus/utils/set"
	"github.com/luxfi/consensus/validators"
	"github.com/luxfi/database"
	"github.com/luxfi/ids"
	"github.com/luxfi/log"
	"github.com/luxfi/node/cache"
	"github.com/luxfi/node/codec"
	"github.com/luxfi/node/codec/linearcodec"
	consensusutils "github.com/luxfi/consensus/utils"
	consensusset "github.com/luxfi/consensus/utils/set"
	"github.com/luxfi/node/utils"
	"github.com/luxfi/node/utils/constants"
	"github.com/luxfi/node/utils/json"
	consensusclock "github.com/luxfi/consensus/utils/timer/mockable"
	consensusversion "github.com/luxfi/consensus/version"
	"github.com/luxfi/node/utils/timer/mockable"
	"github.com/luxfi/node/version"
	"github.com/luxfi/node/vms/components/lux"
	"github.com/luxfi/node/vms/platformvm/block"
	"github.com/luxfi/node/vms/platformvm/config"
	"github.com/luxfi/node/vms/platformvm/fx"
	"github.com/luxfi/node/vms/platformvm/network"
	"github.com/luxfi/node/vms/platformvm/reward"
	"github.com/luxfi/node/vms/platformvm/state"
	"github.com/luxfi/node/vms/platformvm/txs"
	"github.com/luxfi/node/vms/platformvm/utxo"
	"github.com/luxfi/node/vms/secp256k1fx"
	"github.com/luxfi/node/vms/txs/mempool"

	linearblock "github.com/luxfi/consensus/engine/chain/block"
	blockbuilder "github.com/luxfi/node/vms/platformvm/block/builder"
	blockexecutor "github.com/luxfi/node/vms/platformvm/block/executor"
	platformvmmetrics "github.com/luxfi/node/vms/platformvm/metrics"
	txexecutor "github.com/luxfi/node/vms/platformvm/txs/executor"
	pmempool "github.com/luxfi/node/vms/platformvm/txs/mempool"
	pvalidators "github.com/luxfi/node/vms/platformvm/validators"
)

var (
	_ linearblock.ChainVM = (*VM)(nil)
	_ secp256k1fx.VM      = (*VM)(nil)
	_ validators.State    = (*VM)(nil)
	// _ validators.SubnetConnector = (*VM)(nil) // Type no longer exists
)

// appSenderAdapter adapts linearblock.AppSender to core.AppSender
type appSenderAdapter struct {
	linearblock.AppSender
}

<<<<<<< HEAD
func (a *appSenderAdapter) SendAppGossip(ctx context.Context, nodeIDs set.Set[ids.NodeID], appGossipBytes []byte) error {
	// linearblock.AppSender.SendAppGossip doesn't take nodeIDs, just broadcast to all
	return a.AppSender.SendAppGossip(ctx, appGossipBytes)
}

func (a *appSenderAdapter) SendAppGossipSpecific(ctx context.Context, nodeIDs set.Set[ids.NodeID], appGossipBytes []byte) error {
	// linearblock.AppSender doesn't support specific gossip, fall back to general gossip
	return a.AppSender.SendAppGossip(ctx, appGossipBytes)
}

func (a *appSenderAdapter) SendAppRequest(ctx context.Context, nodeIDs set.Set[ids.NodeID], requestID uint32, appRequestBytes []byte) error {
	// Send to each node in the set
	for nodeID := range nodeIDs {
		if err := a.AppSender.SendAppRequest(ctx, nodeID, requestID, appRequestBytes); err != nil {
			return err
		}
=======
func (a *appSenderAdapter) SendAppRequest(ctx context.Context, nodeIDs consensusset.Set[ids.NodeID], requestID uint32, appRequestBytes []byte) error {
	// Send to the first node in the set for compatibility
	for nodeID := range nodeIDs {
		return a.AppSender.SendAppRequest(ctx, nodeID, requestID, appRequestBytes)
>>>>>>> 5d385f6d
	}
	return nil
}

func (a *appSenderAdapter) SendAppResponse(ctx context.Context, nodeID ids.NodeID, requestID uint32, appResponseBytes []byte) error {
	return a.AppSender.SendAppResponse(ctx, nodeID, requestID, appResponseBytes)
}

<<<<<<< HEAD
=======
func (a *appSenderAdapter) SendAppGossip(ctx context.Context, _ consensusset.Set[ids.NodeID], appGossipBytes []byte) error {
	// Ignore the nodeIDs set and broadcast to all
	return a.AppSender.SendAppGossip(ctx, appGossipBytes)
}

>>>>>>> 5d385f6d
func (a *appSenderAdapter) SendAppError(ctx context.Context, nodeID ids.NodeID, requestID uint32, errorCode int32, errorMessage string) error {
	// Not implemented in linearblock.AppSender, return nil
	return nil
}

func (a *appSenderAdapter) SendCrossChainAppRequest(ctx context.Context, chainID ids.ID, requestID uint32, appRequestBytes []byte) error {
	// Not implemented in linearblock.AppSender, return nil
	return nil
}

func (a *appSenderAdapter) SendCrossChainAppResponse(ctx context.Context, chainID ids.ID, requestID uint32, appResponseBytes []byte) error {
	// Not implemented in linearblock.AppSender, return nil
	return nil
}

func (a *appSenderAdapter) SendCrossChainAppError(ctx context.Context, chainID ids.ID, requestID uint32, errorCode int32, errorMessage string) error {
	// Not implemented in linearblock.AppSender, return nil
	return nil
}

func (a *appSenderAdapter) SendAppGossipSpecific(ctx context.Context, nodeIDs consensusset.Set[ids.NodeID], appGossipBytes []byte) error {
	// Send to first node as a workaround
	for nodeID := range nodeIDs {
		return a.AppSender.SendAppRequest(ctx, nodeID, 0, appGossipBytes)
	}
	return nil
}

type VM struct {
	config.Config
	blockbuilder.Builder
	*network.Network
	validators.State

	metrics platformvmmetrics.Metrics

	// Used to get time. Useful for faking time during tests.
	consensusClock consensusclock.Clock
	nodeClock      mockable.Clock

	uptimeManager uptime.Manager

	// The context of this vm
	ctx context.Context
	db  database.Database
	
	// Additional fields needed for platformvm
	log          log.Logger
	nodeID       ids.NodeID
	lock         sync.RWMutex
	luxAssetID   ids.ID
	chainID      ids.ID
	bcLookup     consensus.AliasLookup
	sharedMemory consensus.SharedMemory
	chainDataDir string

	state state.State

	fx            fx.Fx
	codecRegistry codec.Registry

	// Bootstrapped remembers if this chain has finished bootstrapping or not
	bootstrappedConsensus consensusutils.Atomic[bool]
	bootstrapped          utils.Atomic[bool]

	manager blockexecutor.Manager

	// Cancelled on shutdown
	onShutdownCtx context.Context
	// Call [onShutdownCtxCancel] to cancel [onShutdownCtx] during Shutdown()
	onShutdownCtxCancel context.CancelFunc
}

// Initialize this blockchain.
// [vm.ChainManager] and [vm.vdrMgr] must be set before this function is called.
func (vm *VM) Initialize(
	ctx context.Context,
	chainCtx *linearblock.ChainContext,
	dbManager linearblock.DBManager,
	genesisBytes []byte,
	upgradeBytes []byte,
	configBytes []byte,
	toEngine chan<- linearblock.Message,
	fxs []*linearblock.Fx,
	appSender linearblock.AppSender,
) error {
	// Initialize logger
	vm.log = log.NoLog{}
	vm.log.Debug("initializing platform chain")

	execConfig, err := config.GetExecutionConfig(configBytes)
	if err != nil {
		return err
	}
	vm.log.Info("using VM execution config", zap.Reflect("config", execConfig))

	// Use a prometheus registry for metrics
	registerer := prometheus.NewRegistry()
	if err != nil {
		return err
	}

	// Initialize metrics as soon as possible
	vm.metrics, err = platformvmmetrics.New(registerer)
	if err != nil {
		return fmt.Errorf("failed to initialize metrics: %w", err)
	}

	// ChainContext is compatible with context.Context
	if chainCtx != nil {
		vm.ctx = context.Background() // Use the runtime context
	}
	// Get the current database from the DBManager
	if dbManager != nil {
		vm.db = dbManager.Current()
	}

	// Note: this codec is never used to serialize anything
	vm.codecRegistry = linearcodec.NewDefault()
	vm.fx = &secp256k1fx.Fx{}
	if err := vm.fx.Initialize(vm); err != nil {
		return err
	}

	rewards := reward.NewCalculator(vm.RewardConfig)

	vm.state, err = state.New(
		vm.db,
		genesisBytes,
		registerer,
		&vm.Config,
		execConfig,
		vm.ctx,
		vm.metrics,
		rewards,
	)
	if err != nil {
		return err
	}

	validatorManager := pvalidators.NewManager(vm.log, vm.Config, vm.state, vm.metrics, &vm.nodeClock)
	vm.State = validatorManager
	utxoHandler := utxo.NewHandler(vm.ctx, &vm.nodeClock, vm.fx)
	vm.uptimeManager = uptime.NewManager(vm.state, &vm.consensusClock)
	vm.UptimeLockedCalculator.SetCalculator(&vm.bootstrappedConsensus, &vm.lock, vm.uptimeManager)

	txExecutorBackend := &txexecutor.Backend{
		Config:       &vm.Config,
		Ctx:          vm.ctx,
		Clk:          &vm.nodeClock,
		Fx:           vm.fx,
		FlowChecker:  utxoHandler,
		Uptimes:      vm.uptimeManager,
		Rewards:      rewards,
		Bootstrapped: &vm.bootstrapped,
	}

	// Create a channel for mempool to engine communication
	// Convert the linearblock.Message channel to core.MessageType channel
	mempoolToEngine := make(chan core.MessageType, 1)
	mempool, err := pmempool.New("mempool", registerer, mempoolToEngine)
	if err != nil {
		return fmt.Errorf("failed to create mempool: %w", err)
	}

	vm.manager = blockexecutor.NewManager(
		mempool,
		vm.metrics,
		vm.state,
		txExecutorBackend,
		validatorManager,
	)

	txVerifier := network.NewLockedTxVerifier(&vm.lock, vm.manager)
	// Create wrapper for AppSender to adapt linearblock.AppSender to core.AppSender
	appSenderWrapper := &appSenderAdapter{appSender}
	// Create network config with default values
	networkConfig := network.DefaultConfig
	vm.Network, err = network.New(
		vm.log,
		vm.nodeID,
		constants.PrimaryNetworkID,
		validators.NewLockedState(
			&vm.lock,
			validatorManager,
		),
		txVerifier,
		mempool,
		txExecutorBackend.Config.PartialSyncPrimaryNetwork,
		appSenderWrapper,
		registerer,
		networkConfig,
	)
	if err != nil {
		return fmt.Errorf("failed to initialize network: %w", err)
	}

	vm.onShutdownCtx, vm.onShutdownCtxCancel = context.WithCancel(context.Background())
	// has better control of the context lock.
	go vm.Network.PushGossip(vm.onShutdownCtx)
	go vm.Network.PullGossip(vm.onShutdownCtx)

	vm.Builder = blockbuilder.New(
		mempool,
		txExecutorBackend,
		vm.manager,
	)

	// Create all of the chains that the database says exist
	vm.log.Info("about to call initBlockchains")
	if err := vm.initBlockchains(); err != nil {
		return fmt.Errorf(
			"failed to initialize blockchains: %w",
			err,
		)
	}

	lastAcceptedID := vm.state.GetLastAccepted()
	vm.log.Info("initializing last accepted",
		zap.Stringer("blkID", lastAcceptedID),
	)
	if err := vm.SetPreference(ctx, lastAcceptedID); err != nil {
		return err
	}

	// Incrementing [awaitShutdown] would cause a deadlock since
	// [periodicallyPruneMempool] grabs the context lock.
	go vm.periodicallyPruneMempool(execConfig.MempoolPruneFrequency)

	go func() {
		// Check if shutdown has been called before starting the reindex
		select {
		case <-vm.onShutdownCtx.Done():
			return
		default:
		}

		err := vm.state.ReindexBlocks(&vm.lock, vm.log)
		if err != nil {
			vm.log.Warn("reindexing blocks failed",
				zap.Error(err),
			)
		}
	}()

	return nil
}

func (vm *VM) periodicallyPruneMempool(frequency time.Duration) {
	ticker := time.NewTicker(frequency)
	defer ticker.Stop()

	for {
		select {
		case <-vm.onShutdownCtx.Done():
			return
		case <-ticker.C:
			if err := vm.pruneMempool(); err != nil {
				vm.log.Debug("pruning mempool failed",
					zap.Error(err),
				)
			}
		}
	}
}

func (vm *VM) pruneMempool() error {
	vm.lock.Lock()
	defer vm.lock.Unlock()

	// Packing all of the transactions in order performs additional checks that
	// the MempoolTxVerifier doesn't include. So, evicting transactions from
	// here is expected to happen occasionally.
	blockTxs, err := vm.Builder.PackBlockTxs(math.MaxInt)
	if err != nil {
		return err
	}

	for _, tx := range blockTxs {
		if err := vm.Builder.Add(tx); err != nil {
			vm.log.Debug(
				"failed to reissue tx",
				zap.Stringer("txID", tx.ID()),
				zap.Error(err),
			)
		}
	}

	return nil
}

// checkExistingChains looks for existing blockchain data and registers them
func (vm *VM) checkExistingChains() error {
	// Scan chainData directory for existing chains
	// We need the parent chainData directory, not the P-Chain specific one
	chainDataDir := filepath.Dir(vm.chainDataDir)
	vm.log.Info("checking for existing chains in chainData directory",
		zap.String("chainDataDir", chainDataDir),
	)

	entries, err := os.ReadDir(chainDataDir)
	if err != nil {
		vm.log.Info("chainData directory read error",
			zap.Error(err),
		)
		// Directory might not exist yet, that's ok
		return nil
	}

	vm.log.Info("found chainData entries",
		zap.Int("count", len(entries)),
	)

	for _, entry := range entries {
		if !entry.IsDir() {
			continue
		}

		vm.log.Info("checking chainData entry",
			zap.String("name", entry.Name()),
		)

		// Try to parse as chain ID
		chainID, err := ids.FromString(entry.Name())
		if err != nil {
			vm.log.Debug("failed to parse chain ID",
				zap.String("name", entry.Name()),
				zap.Error(err),
			)
			continue
		}

		// Check if this chain has a config.json indicating it's an EVM chain
		configPath := filepath.Join(chainDataDir, entry.Name(), "config.json")
		configData, err := os.ReadFile(configPath)
		if err != nil {
			continue
		}

		// Determine VM type based on directory contents
		var vmID ids.ID
		var subnetID ids.ID = constants.PrimaryNetworkID // Default to primary network

		// Check for EVM chain (C-Chain)
		if bytes.Contains(configData, []byte("chain-id")) || bytes.Contains(configData, []byte("chainId")) {
			vmID = constants.EVMID
			vm.log.Info("detected EVM chain from config",
				zap.String("chainID", chainID.String()),
			)
		} else {
			// Check for other VM types by looking at other files
			// For now, we'll skip non-EVM chains
			vm.log.Debug("skipping non-EVM chain",
				zap.String("chainID", chainID.String()),
			)
			continue
		}

		// Check if we need to determine subnet ID from somewhere
		// For now, assume primary network for orphaned chains

		// Check if this chain is already known
		chains, err := vm.state.GetChains(subnetID)
		if err != nil {
			vm.log.Warn("failed to get chains for subnet",
				zap.String("subnetID", subnetID.String()),
				zap.Error(err),
			)
			continue
		}

		chainExists := false
		for _, chain := range chains {
			if chain.ID() == chainID {
				chainExists = true
				break
			}
		}

		if !chainExists {
			// This is an orphaned chain, queue it for creation
			vm.log.Info("found orphaned chain, queuing for creation",
				zap.String("chainID", chainID.String()),
				zap.String("vmID", vmID.String()),
				zap.String("subnetID", subnetID.String()),
				zap.String("path", filepath.Join(chainDataDir, entry.Name())),
			)

			// For existing chains, we need to provide a minimal but valid genesis
			// The EVM will match this against the existing chain data
			// Extract chainId from config if possible
			var chainIDNum uint64 = 96369 // default
			if bytes.Contains(configData, []byte(`"chainId": 96369`)) || bytes.Contains(configData, []byte(`"chainId":96369`)) {
				chainIDNum = 96369
			}

			minimalGenesis := fmt.Sprintf(`{
				"config": {
					"chainId": %d,
					"homesteadBlock": 0,
					"eip150Block": 0,
					"eip155Block": 0,
					"eip158Block": 0,
					"byzantiumBlock": 0,
					"constantinopleBlock": 0,
					"petersburgBlock": 0,
					"istanbulBlock": 0,
					"muirGlacierBlock": 0,
					"subnetEVMTimestamp": 0,
					"feeConfig": {
						"gasLimit": 8000000,
						"targetBlockRate": 2,
						"minBaseFee": 25000000000,
						"targetGas": 15000000,
						"baseFeeChangeDenominator": 36,
						"minBlockGasCost": 0,
						"maxBlockGasCost": 1000000,
						"blockGasCostStep": 200000
					}
				},
				"gasLimit": "0x7a1200",
				"difficulty": "0x0",
				"alloc": {}
			}`, chainIDNum)

			vm.Config.QueueExistingChainWithGenesis(chainID, subnetID, vmID, []byte(minimalGenesis))
		} else {
			vm.log.Debug("chain already registered",
				zap.String("chainID", chainID.String()),
			)
		}
	}
	return nil
}

// Create all chains that exist that this node validates.
func (vm *VM) initBlockchains() error {
	vm.log.Info("initBlockchains called")

	// Check for existing chains in chainData directory
	if err := vm.checkExistingChains(); err != nil {
		vm.log.Warn("failed to check existing chains", zap.Error(err))
	}

	if vm.Config.PartialSyncPrimaryNetwork {
		vm.log.Info("skipping primary network chain creation")
	} else if err := vm.createSubnet(constants.PrimaryNetworkID); err != nil {
		return err
	}

	if vm.SybilProtectionEnabled {
		for subnetID := range vm.TrackedSubnets {
			if err := vm.createSubnet(subnetID); err != nil {
				return err
			}
		}
	} else {
		subnetIDs, err := vm.state.GetSubnetIDs()
		if err != nil {
			return err
		}
		for _, subnetID := range subnetIDs {
			if err := vm.createSubnet(subnetID); err != nil {
				return err
			}
		}
	}
	return nil
}

// Create the subnet with ID [subnetID]
func (vm *VM) createSubnet(subnetID ids.ID) error {
	chains, err := vm.state.GetChains(subnetID)
	if err != nil {
		return err
	}
	for _, chain := range chains {
		tx, ok := chain.Unsigned.(*txs.CreateChainTx)
		if !ok {
			return fmt.Errorf("expected tx type *txs.CreateChainTx but got %T", chain.Unsigned)
		}

		chainID := chain.ID()

		// Check for chain ID mapping override
		// Support mapping for C-Chain to use existing blockchain ID
		vm.log.Info("Checking chain ID mapping",
			zap.String("vmID", tx.VMID.String()),
			zap.String("EVMID", constants.EVMID.String()),
			zap.String("originalChainID", chainID.String()),
			zap.String("envVar", os.Getenv("LUX_CHAIN_ID_MAPPING_C")),
		)

		if tx.VMID == constants.EVMID && os.Getenv("LUX_CHAIN_ID_MAPPING_C") != "" {
			mappedID := os.Getenv("LUX_CHAIN_ID_MAPPING_C")
			parsedID, err := ids.FromString(mappedID)
			if err == nil {
				vm.log.Info("Using mapped blockchain ID for C-Chain",
					zap.String("original", chainID.String()),
					zap.String("mapped", parsedID.String()),
				)
				chainID = parsedID
			} else {
				vm.log.Warn("Invalid chain ID mapping",
					zap.String("mapping", mappedID),
					zap.Error(err),
				)
			}
		}

		vm.Config.CreateChain(chainID, tx)
	}
	return nil
}

// onBootstrapStarted marks this VM as bootstrapping
func (vm *VM) onBootstrapStarted() error {
	vm.bootstrapped.Set(false)
	vm.bootstrappedConsensus.Set(false)
	return vm.fx.Bootstrapping()
}

// onNormalOperationsStarted marks this VM as bootstrapped
func (vm *VM) onNormalOperationsStarted() error {
	if vm.bootstrapped.Get() {
		return nil
	}
	vm.bootstrapped.Set(true)
	vm.bootstrappedConsensus.Set(true)

	if err := vm.fx.Bootstrapped(); err != nil {
		return err
	}

	primaryVdrIDs := vm.Validators.GetValidatorIDs(constants.PrimaryNetworkID)
	if err := vm.uptimeManager.StartTracking(primaryVdrIDs); err != nil {
		return err
	}

	vl := validators.NewLogger(vm.log, constants.PrimaryNetworkID, vm.nodeID)
	vm.Validators.RegisterSetCallbackListener(constants.PrimaryNetworkID, vl)

	for subnetID := range vm.TrackedSubnets {
		vdrIDs := vm.Validators.GetValidatorIDs(subnetID)
		// if err := vm.uptimeManager.StartTracking(vdrIDs); err != nil {
		//	return err
		// }
		_ = vdrIDs // avoid unused variable

		vl := validators.NewLogger(vm.log, subnetID, vm.nodeID)
		vm.Validators.RegisterSetCallbackListener(subnetID, vl)
	}

	if err := vm.state.Commit(); err != nil {
		return err
	}

	// Start the block builder
	vm.Builder.StartBlockTimer()
	return nil
}

func (vm *VM) SetState(_ context.Context, state consensus.State) error {
	switch state {
	case consensus.Bootstrapping:
		return vm.onBootstrapStarted()
	case consensus.NormalOp:
		return vm.onNormalOperationsStarted()
	default:
		return fmt.Errorf("unknown state: %v", state)
	}
}

// Shutdown this blockchain
func (vm *VM) Shutdown(context.Context) error {
	if vm.db == nil {
		return nil
	}

	// Check if already shutdown by seeing if cancel function exists
	if vm.onShutdownCtxCancel != nil {
		vm.onShutdownCtxCancel()
		vm.onShutdownCtxCancel = nil // Prevent multiple calls
	}

	// Builder might be nil if Initialize failed or wasn't fully completed
	if vm.Builder != nil {
		vm.Builder.ShutdownBlockTimer()
	}

	if vm.bootstrapped.Get() {
		primaryVdrIDs := vm.Validators.GetValidatorIDs(constants.PrimaryNetworkID)
		if err := vm.uptimeManager.StopTracking(primaryVdrIDs); err != nil {
			return err
		}

		for subnetID := range vm.TrackedSubnets {
			vdrIDs := vm.Validators.GetValidatorIDs(subnetID)
			// if err := vm.uptimeManager.StopTracking(vdrIDs); err != nil {
			// 	return err
			// }
			_ = vdrIDs // avoid unused variable
		}

		if vm.state != nil {
			if err := vm.state.Commit(); err != nil {
				return err
			}
		}
	}

	var errs []error
	if vm.state != nil {
		errs = append(errs, vm.state.Close())
		vm.state = nil
	}
	// Don't close vm.db as it was provided externally and the caller
	// is responsible for managing its lifecycle
	vm.db = nil
	return errors.Join(errs...)
}

func (vm *VM) BuildBlock(ctx context.Context) (linearblock.Block, error) {
	// Use the embedded Builder to build a block
	blk, err := vm.Builder.BuildBlock(ctx)
	if err != nil {
		return nil, err
	}
	// The Builder returns chain.Block which is compatible with linearblock.Block
	// since linearblock.Block extends chain.Block
	return blk, nil
}

func (vm *VM) ParseBlock(_ context.Context, b []byte) (linearblock.Block, error) {
	// Note: blocks to be parsed are not verified, so we must used blocks.Codec
	// rather than blocks.GenesisCodec
	statelessBlk, err := block.Parse(block.Codec, b)
	if err != nil {
		return nil, err
	}
	return vm.manager.NewBlock(statelessBlk), nil
}

func (vm *VM) GetBlock(_ context.Context, blkID ids.ID) (linearblock.Block, error) {
	return vm.manager.GetBlock(blkID)
}

// LastAccepted returns the block most recently accepted
func (vm *VM) LastAccepted(context.Context) (ids.ID, error) {
	return vm.manager.LastAccepted(), nil
}

// SetPreference sets the preferred block to be the one with ID [blkID]
func (vm *VM) SetPreference(_ context.Context, blkID ids.ID) error {
	if vm.manager.SetPreference(blkID) {
		vm.Builder.ResetBlockTimer()
	}
	return nil
}

func (*VM) Version(context.Context) (string, error) {
	return version.Current.String(), nil
}

// CreateHandlers returns a map where:
// * keys are API endpoint extensions
// * values are API handlers
func (vm *VM) CreateHandlers(context.Context) (map[string]http.Handler, error) {
	server := rpc.NewServer()
	server.RegisterCodec(json.NewCodec(), "application/json")
	server.RegisterCodec(json.NewCodec(), "application/json;charset=UTF-8")
	server.RegisterInterceptFunc(vm.metrics.InterceptRequest)
	server.RegisterAfterFunc(vm.metrics.AfterRequest)
	service := &Service{
		vm:          vm,
		addrManager: lux.NewAddressManager(vm.ctx),
		stakerAttributesCache: &cache.LRU[ids.ID, *stakerAttributes]{
			Size: stakerAttributesCacheSize,
		},
	}
	err := server.RegisterService(service, "platform")
	return map[string]http.Handler{
		"": server,
	}, err
}

func (vm *VM) Connected(ctx context.Context, nodeID ids.NodeID, nodeVersion *version.Application) error {
	if err := vm.uptimeManager.Connect(nodeID); err != nil {
		return err
	}
	// Convert node version to consensus version
	consensusVer := &consensusversion.Application{
		Name:  nodeVersion.Name,
		Major: nodeVersion.Major,
		Minor: nodeVersion.Minor,
		Patch: nodeVersion.Patch,
	}
	return vm.Network.Connected(ctx, nodeID, consensusVer)
}

func (vm *VM) ConnectedSubnet(_ context.Context, nodeID ids.NodeID, subnetID ids.ID) error {
	// For uptime tracking, only track primary network connections
	if subnetID == constants.PrimaryNetworkID {
		return vm.uptimeManager.Connect(nodeID)
	}
	return nil
}

func (vm *VM) Disconnected(ctx context.Context, nodeID ids.NodeID) error {
	if err := vm.uptimeManager.Disconnect(nodeID); err != nil {
		return err
	}
	if err := vm.state.Commit(); err != nil {
		return err
	}
	return vm.Network.Disconnected(ctx, nodeID)
}

func (vm *VM) CodecRegistry() codec.Registry {
	return vm.codecRegistry
}

func (vm *VM) Clock() *mockable.Clock {
	return &vm.nodeClock
}

func (vm *VM) Logger() log.Logger {
	return vm.log
}

func (vm *VM) GetBlockIDAtHeight(_ context.Context, height uint64) (ids.ID, error) {
	return vm.state.GetBlockIDAtHeight(height)
}

func (vm *VM) issueTxFromRPC(tx *txs.Tx) error {
	err := vm.Network.IssueTxFromRPC(tx)
	if err != nil && !errors.Is(err, mempool.ErrDuplicateTx) {
		vm.log.Debug("failed to add tx to mempool",
			zap.Stringer("txID", tx.ID()),
			zap.Error(err),
		)
		return err
	}

	return nil
}

// NewHTTPHandler returns a new HTTP handler that can handle API calls
// This is required by the linearblock.ChainVM interface
func (vm *VM) NewHTTPHandler(context.Context) (http.Handler, error) {
	return nil, nil
}

// WaitForEvent blocks until either the given context is cancelled, or a message is returned
// This is required by the linearblock.ChainVM interface
func (vm *VM) WaitForEvent(ctx context.Context) (core.MessageType, error) {
	// For now, just block until context is cancelled
	<-ctx.Done()
	return core.MessageType(0), ctx.Err()
}<|MERGE_RESOLUTION|>--- conflicted
+++ resolved
@@ -22,7 +22,6 @@
 	"github.com/luxfi/consensus"
 	"github.com/luxfi/consensus/core"
 	"github.com/luxfi/consensus/uptime"
-	"github.com/luxfi/consensus/utils/set"
 	"github.com/luxfi/consensus/validators"
 	"github.com/luxfi/database"
 	"github.com/luxfi/ids"
@@ -72,29 +71,10 @@
 	linearblock.AppSender
 }
 
-<<<<<<< HEAD
-func (a *appSenderAdapter) SendAppGossip(ctx context.Context, nodeIDs set.Set[ids.NodeID], appGossipBytes []byte) error {
-	// linearblock.AppSender.SendAppGossip doesn't take nodeIDs, just broadcast to all
-	return a.AppSender.SendAppGossip(ctx, appGossipBytes)
-}
-
-func (a *appSenderAdapter) SendAppGossipSpecific(ctx context.Context, nodeIDs set.Set[ids.NodeID], appGossipBytes []byte) error {
-	// linearblock.AppSender doesn't support specific gossip, fall back to general gossip
-	return a.AppSender.SendAppGossip(ctx, appGossipBytes)
-}
-
-func (a *appSenderAdapter) SendAppRequest(ctx context.Context, nodeIDs set.Set[ids.NodeID], requestID uint32, appRequestBytes []byte) error {
-	// Send to each node in the set
-	for nodeID := range nodeIDs {
-		if err := a.AppSender.SendAppRequest(ctx, nodeID, requestID, appRequestBytes); err != nil {
-			return err
-		}
-=======
 func (a *appSenderAdapter) SendAppRequest(ctx context.Context, nodeIDs consensusset.Set[ids.NodeID], requestID uint32, appRequestBytes []byte) error {
 	// Send to the first node in the set for compatibility
 	for nodeID := range nodeIDs {
 		return a.AppSender.SendAppRequest(ctx, nodeID, requestID, appRequestBytes)
->>>>>>> 5d385f6d
 	}
 	return nil
 }
@@ -103,14 +83,11 @@
 	return a.AppSender.SendAppResponse(ctx, nodeID, requestID, appResponseBytes)
 }
 
-<<<<<<< HEAD
-=======
 func (a *appSenderAdapter) SendAppGossip(ctx context.Context, _ consensusset.Set[ids.NodeID], appGossipBytes []byte) error {
 	// Ignore the nodeIDs set and broadcast to all
 	return a.AppSender.SendAppGossip(ctx, appGossipBytes)
 }
 
->>>>>>> 5d385f6d
 func (a *appSenderAdapter) SendAppError(ctx context.Context, nodeID ids.NodeID, requestID uint32, errorCode int32, errorMessage string) error {
 	// Not implemented in linearblock.AppSender, return nil
 	return nil
