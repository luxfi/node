--- conflicted
+++ resolved
@@ -123,12 +123,8 @@
 	// sliding window of blocks that were recently accepted
 	recentlyAccepted *window.Window
 
-<<<<<<< HEAD
 	txBuilder  builder.TxBuilder
 	txVerifier stateful.TxVerifier
-=======
-	txBuilder builder.TxBuilder
->>>>>>> 3947f882
 }
 
 // Initialize this blockchain.
@@ -229,7 +225,6 @@
 		vm.rewards,
 	)
 
-<<<<<<< HEAD
 	vm.txVerifier = stateful.NewVerifier(
 		vm.ctx,
 		&vm.bootstrapped,
@@ -242,8 +237,6 @@
 		vm.rewards,
 	)
 
-=======
->>>>>>> 3947f882
 	vm.lastAcceptedID = is.GetLastAccepted()
 	ctx.Log.Info("initializing last accepted block as %s", vm.lastAcceptedID)
 
