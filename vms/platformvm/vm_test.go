--- conflicted
+++ resolved
@@ -2037,16 +2037,9 @@
 				requestID, ok := requestIDIntf.(uint32)
 				require.True(ok)
 
-<<<<<<< HEAD
-	frontier := []ids.ID{advanceTimeBlkID}
-	if err := bootstrapper.AcceptedFrontier(context.Background(), peerID, reqID, frontier); err != nil {
-		t.Fatal(err)
-	}
-=======
 				reqID = requestID
 				return nodeIDs
 			}
->>>>>>> 75ca54f9
 
 			isBootstrapped := false
 			subnet := &common.SubnetTest{
@@ -2085,15 +2078,9 @@
 				VM:            vm,
 			}
 
-<<<<<<< HEAD
-	if err := bootstrapper.Accepted(context.Background(), peerID, reqID, frontier); err != nil {
-		t.Fatal(err)
-	}
-=======
 			// Asynchronously passes messages from the network to the consensus engine
 			cpuTracker, err := timetracker.NewResourceTracker(prometheus.NewRegistry(), resource.NoUsage, meter.ContinuousFactory{}, time.Second)
 			require.NoError(err)
->>>>>>> 75ca54f9
 
 			handler, err := handler.New(
 				mc,
@@ -2106,11 +2093,6 @@
 			)
 			require.NoError(err)
 
-<<<<<<< HEAD
-	if err := bootstrapper.Ancestors(context.Background(), peerID, reqID, [][]byte{advanceTimeBlkBytes}); err != nil {
-		t.Fatal(err)
-	}
-=======
 			engineConfig := smeng.Config{
 				Ctx:           bootstrapConfig.Ctx,
 				AllGetsServer: snowGetHandler,
@@ -2131,7 +2113,6 @@
 			}
 			engine, err := smeng.New(engineConfig)
 			require.NoError(err)
->>>>>>> 75ca54f9
 
 			handler.SetConsensus(engine)
 
@@ -2170,7 +2151,7 @@
 			}
 
 			frontier := []ids.ID{advanceTimeBlkID}
-			if err := bootstrapper.AcceptedFrontier(peerID, reqID, frontier); err != nil {
+			if err := bootstrapper.AcceptedFrontier(context.Background(), peerID, reqID, frontier); err != nil {
 				t.Fatal(err)
 			}
 
@@ -2204,12 +2185,12 @@
 				return nodeIDs
 			}
 
-			require.NoError(bootstrapper.Accepted(peerID, reqID, frontier))
+			require.NoError(bootstrapper.Accepted(context.Background(), peerID, reqID, frontier))
 
 			externalSender.SendF = nil
 			externalSender.CantSend = false
 
-			require.NoError(bootstrapper.Ancestors(peerID, reqID, [][]byte{advanceTimeBlkBytes}))
+			require.NoError(bootstrapper.Ancestors(context.Background(), peerID, reqID, [][]byte{advanceTimeBlkBytes}))
 
 			preferred, err = vm.Builder.Preferred()
 			require.NoError(err)
