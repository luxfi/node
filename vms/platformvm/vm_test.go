// (c) 2019-2020, Ava Labs, Inc. All rights reserved.
// See the file LICENSE for licensing terms.

package platformvm

import (
	"bytes"
	"errors"
	"fmt"
	"testing"
	"time"

	"github.com/stretchr/testify/assert"

	"github.com/prometheus/client_golang/prometheus"

	"github.com/ava-labs/avalanchego/chains"
	"github.com/ava-labs/avalanchego/chains/atomic"
	"github.com/ava-labs/avalanchego/database"
	"github.com/ava-labs/avalanchego/database/manager"
	"github.com/ava-labs/avalanchego/database/memdb"
	"github.com/ava-labs/avalanchego/database/prefixdb"
	"github.com/ava-labs/avalanchego/ids"
	"github.com/ava-labs/avalanchego/snow"
	"github.com/ava-labs/avalanchego/snow/choices"
	"github.com/ava-labs/avalanchego/snow/consensus/snowball"
	"github.com/ava-labs/avalanchego/snow/engine/common"
	"github.com/ava-labs/avalanchego/snow/engine/common/queue"
	"github.com/ava-labs/avalanchego/snow/engine/snowman/bootstrap"
	"github.com/ava-labs/avalanchego/snow/networking/benchlist"
	"github.com/ava-labs/avalanchego/snow/networking/router"
	"github.com/ava-labs/avalanchego/snow/networking/sender"
	"github.com/ava-labs/avalanchego/snow/networking/timeout"
	"github.com/ava-labs/avalanchego/snow/validators"
	"github.com/ava-labs/avalanchego/utils/constants"
	"github.com/ava-labs/avalanchego/utils/crypto"
	"github.com/ava-labs/avalanchego/utils/formatting"
	"github.com/ava-labs/avalanchego/utils/json"
	"github.com/ava-labs/avalanchego/utils/logging"
	"github.com/ava-labs/avalanchego/utils/timer"
	"github.com/ava-labs/avalanchego/utils/units"
	"github.com/ava-labs/avalanchego/utils/wrappers"
	"github.com/ava-labs/avalanchego/version"
	"github.com/ava-labs/avalanchego/vms/components/avax"
	"github.com/ava-labs/avalanchego/vms/components/core"
	"github.com/ava-labs/avalanchego/vms/secp256k1fx"
	"github.com/ava-labs/avalanchego/vms/timestampvm"

	smcon "github.com/ava-labs/avalanchego/snow/consensus/snowman"
	smeng "github.com/ava-labs/avalanchego/snow/engine/snowman"
)

var (
	defaultMinStakingDuration        = 24 * time.Hour
	defaultMaxStakingDuration        = 365 * 24 * time.Hour
	defaultMinDelegationFee   uint32 = 0

	// AVAX asset ID in tests
	avaxAssetID = ids.ID{'y', 'e', 'e', 't'}

	defaultTxFee = uint64(100)

	// chain timestamp at genesis
	defaultGenesisTime = time.Date(1997, 1, 1, 0, 0, 0, 0, time.UTC)

	// time that genesis validators start validating
	defaultValidateStartTime = defaultGenesisTime

	// time that genesis validators stop validating
	defaultValidateEndTime = defaultValidateStartTime.Add(10 * defaultMinStakingDuration)

	// each key controls an address that has [defaultBalance] AVAX at genesis
	keys []*crypto.PrivateKeySECP256K1R

	defaultMinValidatorStake = 5 * units.MilliAvax
	defaultMaxValidatorStake = SupplyCap
	defaultMinDelegatorStake = 1 * units.MilliAvax

	// amount all genesis validators have in defaultVM
	defaultBalance uint64 = 100 * defaultMinValidatorStake

	// subnet that exists at genesis in defaultVM
	// Its controlKeys are keys[0], keys[1], keys[2]
	// Its threshold is 2
	testSubnet1            *UnsignedCreateSubnetTx
	testSubnet1ControlKeys []*crypto.PrivateKeySECP256K1R

	avmID = ids.Empty.Prefix(0)
)

var (
	errShouldPrefCommit = errors.New("should prefer to commit proposal")
	errShouldPrefAbort  = errors.New("should prefer to abort proposal")
)

const (
	testNetworkID = 10 // To be used in tests
	defaultWeight = 10000
)

func init() {
	ctx := defaultContext()
	factory := crypto.FactorySECP256K1R{}
	for _, key := range []string{
		"24jUJ9vZexUM6expyMcT48LBx27k1m7xpraoV62oSQAHdziao5",
		"2MMvUMsxx6zsHSNXJdFD8yc5XkancvwyKPwpw4xUK3TCGDuNBY",
		"cxb7KpGWhDMALTjNNSJ7UQkkomPesyWAPUaWRGdyeBNzR6f35",
		"ewoqjP7PxY4yr3iLTpLisriqt94hdyDFNgchSxGGztUrTXtNN",
		"2RWLv6YVEXDiWLpaCbXhhqxtLbnFaKQsWPSSMSPhpWo47uJAeV",
	} {

		privKeyBytes, err := formatting.Decode(formatting.CB58, key)
		ctx.Log.AssertNoError(err)
		pk, err := factory.ToPrivateKey(privKeyBytes)
		ctx.Log.AssertNoError(err)
		keys = append(keys, pk.(*crypto.PrivateKeySECP256K1R))
	}
	testSubnet1ControlKeys = keys[0:3]
}

func defaultContext() *snow.Context {
	ctx := snow.DefaultContextTest()
	ctx.NetworkID = testNetworkID
	ctx.XChainID = avmID
	ctx.AVAXAssetID = avaxAssetID
	aliaser := &ids.Aliaser{}
	aliaser.Initialize()

	errs := wrappers.Errs{}
	errs.Add(
		aliaser.Alias(constants.PlatformChainID, "P"),
		aliaser.Alias(constants.PlatformChainID, constants.PlatformChainID.String()),
		aliaser.Alias(avmID, "X"),
		aliaser.Alias(avmID, avmID.String()),
	)
	if errs.Errored() {
		panic(errs.Err)
	}
	ctx.BCLookup = aliaser
	return ctx
}

// Returns:
// 1) The genesis state
// 2) The byte representation of the default genesis for tests
func defaultGenesis() (*BuildGenesisArgs, []byte) {
	genesisUTXOs := make([]APIUTXO, len(keys))
	hrp := constants.NetworkIDToHRP[testNetworkID]
	for i, key := range keys {
		id := key.PublicKey().Address()
		addr, err := formatting.FormatBech32(hrp, id.Bytes())
		if err != nil {
			panic(err)
		}
		genesisUTXOs[i] = APIUTXO{
			Amount:  json.Uint64(defaultBalance),
			Address: addr,
		}
	}

	genesisValidators := make([]APIPrimaryValidator, len(keys))
	for i, key := range keys {
		id := key.PublicKey().Address()
		addr, err := formatting.FormatBech32(hrp, id.Bytes())
		if err != nil {
			panic(err)
		}
		genesisValidators[i] = APIPrimaryValidator{
			APIStaker: APIStaker{
				StartTime: json.Uint64(defaultValidateStartTime.Unix()),
				EndTime:   json.Uint64(defaultValidateEndTime.Unix()),
				NodeID:    id.PrefixedString(constants.NodeIDPrefix),
			},
			RewardOwner: &APIOwner{
				Threshold: 1,
				Addresses: []string{addr},
			},
			Staked: []APIUTXO{{
				Amount:  json.Uint64(defaultWeight),
				Address: addr,
			}},
			DelegationFee: PercentDenominator,
		}
	}

	buildGenesisArgs := BuildGenesisArgs{
		Encoding:      formatting.Hex,
		NetworkID:     json.Uint32(testNetworkID),
		AvaxAssetID:   avaxAssetID,
		UTXOs:         genesisUTXOs,
		Validators:    genesisValidators,
		Chains:        nil,
		Time:          json.Uint64(defaultGenesisTime.Unix()),
		InitialSupply: json.Uint64(360 * units.MegaAvax),
	}

	buildGenesisResponse := BuildGenesisReply{}
	platformvmSS := CreateStaticService()
	if err := platformvmSS.BuildGenesis(nil, &buildGenesisArgs, &buildGenesisResponse); err != nil {
		panic(fmt.Errorf("problem while building platform chain's genesis state: %w", err))
	}

	genesisBytes, err := formatting.Decode(buildGenesisResponse.Encoding, buildGenesisResponse.Bytes)
	if err != nil {
		panic(err)
	}

	return &buildGenesisArgs, genesisBytes
}

// Returns:
// 1) The genesis state
// 2) The byte representation of the default genesis for tests
func BuildGenesisTest(t *testing.T) (*BuildGenesisArgs, []byte) {
	return BuildGenesisTestWithArgs(t, nil)
}

// Returns:
// 1) The genesis state
// 2) The byte representation of the default genesis for tests
func BuildGenesisTestWithArgs(t *testing.T, args *BuildGenesisArgs) (*BuildGenesisArgs, []byte) {
	genesisUTXOs := make([]APIUTXO, len(keys))
	hrp := constants.NetworkIDToHRP[testNetworkID]
	for i, key := range keys {
		id := key.PublicKey().Address()
		addr, err := formatting.FormatBech32(hrp, id.Bytes())
		if err != nil {
			t.Fatal(err)
		}
		genesisUTXOs[i] = APIUTXO{
			Amount:  json.Uint64(defaultBalance),
			Address: addr,
		}
	}

	genesisValidators := make([]APIPrimaryValidator, len(keys))
	for i, key := range keys {
		id := key.PublicKey().Address()
		addr, err := formatting.FormatBech32(hrp, id.Bytes())
		if err != nil {
			panic(err)
		}
		genesisValidators[i] = APIPrimaryValidator{
			APIStaker: APIStaker{
				StartTime: json.Uint64(defaultValidateStartTime.Unix()),
				EndTime:   json.Uint64(defaultValidateEndTime.Unix()),
				NodeID:    id.PrefixedString(constants.NodeIDPrefix),
			},
			RewardOwner: &APIOwner{
				Threshold: 1,
				Addresses: []string{addr},
			},
			Staked: []APIUTXO{{
				Amount:  json.Uint64(defaultWeight),
				Address: addr,
			}},
			DelegationFee: PercentDenominator,
		}
	}

	buildGenesisArgs := BuildGenesisArgs{
		NetworkID:     json.Uint32(testNetworkID),
		AvaxAssetID:   avaxAssetID,
		UTXOs:         genesisUTXOs,
		Validators:    genesisValidators,
		Chains:        nil,
		Time:          json.Uint64(defaultGenesisTime.Unix()),
		InitialSupply: json.Uint64(360 * units.MegaAvax),
		Encoding:      formatting.CB58,
	}

	if args != nil {
		buildGenesisArgs = *args
	}

	buildGenesisResponse := BuildGenesisReply{}
	platformvmSS := CreateStaticService()
	if err := platformvmSS.BuildGenesis(nil, &buildGenesisArgs, &buildGenesisResponse); err != nil {
		t.Fatalf("problem while building platform chain's genesis state: %v", err)
	}

	genesisBytes, err := formatting.Decode(buildGenesisResponse.Encoding, buildGenesisResponse.Bytes)
	if err != nil {
		t.Fatal(err)
	}

	return &buildGenesisArgs, genesisBytes
}

func defaultVM() (*VM, database.Database) {
	vm := &VM{
		SnowmanVM:          &core.SnowmanVM{},
		chainManager:       chains.MockManager{},
		txFee:              defaultTxFee,
		minValidatorStake:  defaultMinValidatorStake,
		maxValidatorStake:  defaultMaxValidatorStake,
		minDelegatorStake:  defaultMinDelegatorStake,
		minStakeDuration:   defaultMinStakingDuration,
		maxStakeDuration:   defaultMaxStakingDuration,
		stakeMintingPeriod: defaultMaxStakingDuration,
	}

	baseDBManager := manager.NewDefaultMemDBManager()
	chainDBManager := baseDBManager.NewPrefixDBManager([]byte{0})
	atomicDB := prefixdb.New([]byte{1}, baseDBManager.Current())

	vm.vdrMgr = validators.NewManager()

	vm.clock.Set(defaultGenesisTime)
	msgChan := make(chan common.Message, 1)
	ctx := defaultContext()

	m := &atomic.Memory{}
	err := m.Initialize(logging.NoLog{}, atomicDB)
	if err != nil {
		panic(err)
	}

	ctx.SharedMemory = m.NewSharedMemory(ctx.ChainID)

	ctx.Lock.Lock()
	defer ctx.Lock.Unlock()
	_, genesisBytes := defaultGenesis()
	if err := vm.Initialize(ctx, chainDBManager, genesisBytes, nil, nil, msgChan, nil); err != nil {
		panic(err)
	}
	if err := vm.Bootstrapped(); err != nil {
		panic(err)
	}

	// Create a subnet and store it in testSubnet1
	if tx, err := vm.newCreateSubnetTx(
		2, // threshold; 2 sigs from keys[0], keys[1], keys[2] needed to add validator to this subnet
		// control keys are keys[0], keys[1], keys[2]
		[]ids.ShortID{keys[0].PublicKey().Address(), keys[1].PublicKey().Address(), keys[2].PublicKey().Address()},
		[]*crypto.PrivateKeySECP256K1R{keys[0]}, // pays tx fee
		keys[0].PublicKey().Address(),           // change addr
	); err != nil {
		panic(err)
	} else if err := vm.mempool.IssueTx(tx); err != nil {
		panic(err)
	} else if blk, err := vm.BuildBlock(); err != nil {
		panic(err)
	} else if err := blk.Verify(); err != nil {
		panic(err)
	} else if err := blk.Accept(); err != nil {
		panic(err)
	} else {
		testSubnet1 = tx.UnsignedTx.(*UnsignedCreateSubnetTx)
	}

	return vm, baseDBManager.Current()
}

func GenesisVM(t *testing.T) ([]byte, chan common.Message, *VM, *atomic.Memory) {
	return GenesisVMWithArgs(t, nil)
}

func GenesisVMWithArgs(t *testing.T, args *BuildGenesisArgs) ([]byte, chan common.Message, *VM, *atomic.Memory) {
	var genesisBytes []byte

	if args != nil {
		_, genesisBytes = BuildGenesisTestWithArgs(t, args)
	} else {
		_, genesisBytes = BuildGenesisTest(t)
	}

	vm := &VM{
		SnowmanVM:          &core.SnowmanVM{},
		chainManager:       chains.MockManager{},
		txFee:              defaultTxFee,
		minValidatorStake:  defaultMinValidatorStake,
		maxValidatorStake:  defaultMaxValidatorStake,
		minDelegatorStake:  defaultMinDelegatorStake,
		minStakeDuration:   defaultMinStakingDuration,
		maxStakeDuration:   defaultMaxStakingDuration,
		stakeMintingPeriod: defaultMaxStakingDuration,
	}

	baseDBManager := manager.NewDefaultMemDBManager()
	chainDBManager := baseDBManager.NewPrefixDBManager([]byte{0})
	atomicDB := prefixdb.New([]byte{1}, baseDBManager.Current())

	vm.vdrMgr = validators.NewManager()

	vm.clock.Set(defaultGenesisTime)
	msgChan := make(chan common.Message, 1)
	ctx := defaultContext()

	m := &atomic.Memory{}
	err := m.Initialize(logging.NoLog{}, atomicDB)
	if err != nil {
		panic(err)
	}

	ctx.SharedMemory = m.NewSharedMemory(ctx.ChainID)

	ctx.Lock.Lock()
	defer ctx.Lock.Unlock()
	if err := vm.Initialize(ctx, chainDBManager, genesisBytes, nil, nil, msgChan, nil); err != nil {
		t.Fatal(err)
	}
	if err := vm.Bootstrapped(); err != nil {
		panic(err)
	}

	// Create a subnet and store it in testSubnet1
	if tx, err := vm.newCreateSubnetTx(
		2, // threshold; 2 sigs from keys[0], keys[1], keys[2] needed to add validator to this subnet
		// control keys are keys[0], keys[1], keys[2]
		[]ids.ShortID{keys[0].PublicKey().Address(), keys[1].PublicKey().Address(), keys[2].PublicKey().Address()},
		[]*crypto.PrivateKeySECP256K1R{keys[0]}, // pays tx fee
		keys[0].PublicKey().Address(),           // change addr
	); err != nil {
		panic(err)
	} else if err := vm.mempool.IssueTx(tx); err != nil {
		panic(err)
	} else if blk, err := vm.BuildBlock(); err != nil {
		panic(err)
	} else if err := blk.Verify(); err != nil {
		panic(err)
	} else if err := blk.Accept(); err != nil {
		panic(err)
	} else {
		testSubnet1 = tx.UnsignedTx.(*UnsignedCreateSubnetTx)
	}

	return genesisBytes, msgChan, vm, m
}

// Ensure genesis state is parsed from bytes and stored correctly
func TestGenesis(t *testing.T) {
	vm, _ := defaultVM()
	vm.Ctx.Lock.Lock()
	defer func() {
		if err := vm.Shutdown(); err != nil {
			t.Fatal(err)
		}
		vm.Ctx.Lock.Unlock()
	}()

	// Ensure the genesis block has been accepted and stored
	genesisBlockID, err := vm.LastAccepted() // lastAccepted should be ID of genesis block
	if err != nil {
		t.Fatal(err)
	}
	if genesisBlock, err := vm.getBlock(genesisBlockID); err != nil {
		t.Fatalf("couldn't get genesis block: %v", err)
	} else if genesisBlock.Status() != choices.Accepted {
		t.Fatal("genesis block should be accepted")
	}

	genesisState, _ := defaultGenesis()
	// Ensure all the genesis UTXOs are there
	for _, utxo := range genesisState.UTXOs {
		_, addrBytes, err := formatting.ParseBech32(utxo.Address)
		if err != nil {
			t.Fatal(err)
		}
		addr, err := ids.ToShortID(addrBytes)
		if err != nil {
			t.Fatal(err)
		}
		addrs := ids.ShortSet{}
		addrs.Add(addr)
		utxos, _, _, err := vm.GetUTXOs(vm.DB, addrs, ids.ShortEmpty, ids.Empty, -1, false)
		if err != nil {
			t.Fatal("couldn't find UTXO")
		} else if len(utxos) != 1 {
			t.Fatal("expected each address to have one UTXO")
		} else if out, ok := utxos[0].Out.(*secp256k1fx.TransferOutput); !ok {
			t.Fatal("expected utxo output to be type *secp256k1fx.TransferOutput")
		} else if out.Amount() != uint64(utxo.Amount) {
			id := keys[0].PublicKey().Address()
			hrp := constants.NetworkIDToHRP[testNetworkID]
			addr, err := formatting.FormatBech32(hrp, id.Bytes())
			if err != nil {
				t.Fatal(err)
			}
			if utxo.Address == addr { // Address that paid tx fee to create testSubnet1 has less tokens
				if out.Amount() != uint64(utxo.Amount)-vm.txFee {
					t.Fatalf("expected UTXO to have value %d but has value %d", uint64(utxo.Amount)-vm.txFee, out.Amount())
				}
			} else {
				t.Fatalf("expected UTXO to have value %d but has value %d", uint64(utxo.Amount), out.Amount())
			}
		}
	}

	// Ensure current validator set of primary network is correct
	vdrSet, ok := vm.vdrMgr.GetValidators(constants.PrimaryNetworkID)
	if !ok {
		t.Fatalf("Missing the primary network validator set")
	}
	currentValidators := vdrSet.List()
	if len(currentValidators) != len(genesisState.Validators) {
		t.Fatal("vm's current validator set is wrong")
	}
	for _, key := range keys {
		if addr := key.PublicKey().Address(); !vdrSet.Contains(addr) {
			t.Fatalf("should have had validator with NodeID %s", addr)
		}
	}

	// Ensure genesis timestamp is correct
	if timestamp, err := vm.getTimestamp(vm.DB); err != nil {
		t.Fatal(err)
	} else if timestamp.Unix() != int64(genesisState.Time) {
		t.Fatalf("vm's time is incorrect. Expected %v got %v", genesisState.Time, timestamp)
	}

	// Ensure the new subnet we created exists
	if _, err := vm.getSubnet(vm.DB, testSubnet1.ID()); err != nil {
		t.Fatalf("expected subnet %s to exist", testSubnet1.ID())
	}
}

func TestGenesisGetUTXOs(t *testing.T) {
	addr0 := keys[0].PublicKey().Address()
	addr1 := keys[1].PublicKey().Address()
	addr2 := keys[2].PublicKey().Address()
	hrp := constants.NetworkIDToHRP[testNetworkID]

	addr0Str, _ := formatting.FormatBech32(hrp, addr0.Bytes())
	addr1Str, _ := formatting.FormatBech32(hrp, addr1.Bytes())
	addr2Str, _ := formatting.FormatBech32(hrp, addr2.Bytes())

	// Create a starting point of 2000 UTXOs on different addresses
	utxoCount := 2345
	var genesisUTXOs []APIUTXO
	for i := 0; i < utxoCount; i++ {
		genesisUTXOs = append(genesisUTXOs,
			APIUTXO{
				Amount:  json.Uint64(defaultBalance),
				Address: addr0Str,
			},
			APIUTXO{
				Amount:  json.Uint64(defaultBalance),
				Address: addr1Str,
			},
			APIUTXO{
				Amount:  json.Uint64(defaultBalance),
				Address: addr2Str,
			})
	}

	// Inject them in the Genesis build
	buildGenesisArgs := BuildGenesisArgs{
		NetworkID:     json.Uint32(testNetworkID),
		AvaxAssetID:   avaxAssetID,
		UTXOs:         genesisUTXOs,
		Validators:    []APIPrimaryValidator{},
		Chains:        nil,
		Time:          json.Uint64(defaultGenesisTime.Unix()),
		InitialSupply: json.Uint64(360 * units.MegaAvax),
		Encoding:      formatting.Hex,
	}

	_, _, vm, _ := GenesisVMWithArgs(t, &buildGenesisArgs)

	addrsSet := ids.ShortSet{}
	addrsSet.Add(addr0, addr1)

	var (
		fetchedUTXOs []*avax.UTXO
		err          error
	)

	lastAddr := ids.ShortEmpty
	lastIdx := ids.Empty

	var totalUTXOs []*avax.UTXO
	for i := 0; i <= 3; i++ {
		fetchedUTXOs, lastAddr, lastIdx, err = vm.GetUTXOs(vm.DB, addrsSet, lastAddr, lastIdx, -1, true)
		if err != nil {
			t.Fatal(err)
		}

		if len(fetchedUTXOs) == utxoCount {
			t.Fatalf("Wrong number of utxos. Should be Paginated. Expected (%d) returned (%d)", maxUTXOsToFetch, len(fetchedUTXOs))
		}
		totalUTXOs = append(totalUTXOs, fetchedUTXOs...)
	}

	if len(totalUTXOs) != 4*maxUTXOsToFetch {
		t.Fatalf("Wrong number of utxos. Should have paginated through all. Expected (%d) returned (%d)", 4*maxUTXOsToFetch, len(totalUTXOs))
	}

	// Fetch all UTXOs
	notPaginatedUTXOs, _, _, err := vm.GetUTXOs(vm.DB, addrsSet, ids.ShortEmpty, ids.Empty, -1, false)
	if err != nil {
		t.Fatal(err)
	}

	if len(notPaginatedUTXOs) != 2*utxoCount {
		t.Fatalf("Wrong number of utxos. Expected (%d) returned (%d)", 2*utxoCount, len(notPaginatedUTXOs))
	}
}

// accept proposal to add validator to primary network
func TestAddValidatorCommit(t *testing.T) {
	vm, _ := defaultVM()
	vm.Ctx.Lock.Lock()
	defer func() {
		if err := vm.Shutdown(); err != nil {
			t.Fatal(err)
		}
		vm.Ctx.Lock.Unlock()
	}()

	startTime := defaultGenesisTime.Add(syncBound).Add(1 * time.Second)
	endTime := startTime.Add(defaultMinStakingDuration)
	key, err := vm.factory.NewPrivateKey()
	if err != nil {
		t.Fatal(err)
	}
	ID := key.PublicKey().Address()

	// create valid tx
	tx, err := vm.newAddValidatorTx(
		vm.minValidatorStake,
		uint64(startTime.Unix()),
		uint64(endTime.Unix()),
		ID,
		ID,
		PercentDenominator,
		[]*crypto.PrivateKeySECP256K1R{keys[0]},
		ids.ShortEmpty, // change addr
	)
	if err != nil {
		t.Fatal(err)
	}

	// trigger block creation
	if err := vm.mempool.IssueTx(tx); err != nil {
		t.Fatal(err)
	}
	blk, err := vm.BuildBlock()
	if err != nil {
		t.Fatal(err)
	}

	if err := blk.Verify(); err != nil {
		t.Fatal(err)
	}

	// Assert preferences are correct
	block := blk.(*ProposalBlock)
	options, err := block.Options()
	if err != nil {
		t.Fatal(err)
	}
	commit, ok := options[0].(*Commit)
	if !ok {
		t.Fatal(errShouldPrefCommit)
	}
	_, ok = options[1].(*Abort)
	if !ok {
		t.Fatal(errShouldPrefCommit)
	} else if err := block.Accept(); err != nil {
		t.Fatal(err)
	} else if err := commit.Verify(); err != nil {
		t.Fatal(err)
	} else if err := commit.Accept(); err != nil { // commit the proposal
		t.Fatal(err)
	} else if status, err := vm.getStatus(vm.DB, tx.ID()); err != nil {
		t.Fatal(err)
	} else if status != Committed {
		t.Fatalf("status of tx should be Committed but is %s", status)
	}

	// Verify that new validator now in pending validator set
	_, willBeValidator, err := vm.willBeValidator(vm.DB, constants.PrimaryNetworkID, ID)
	if err != nil {
		t.Fatal(err)
	}
	if !willBeValidator {
		t.Fatalf("Should have added validator to the pending queue")
	}
}

// verify invalid proposal to add validator to primary network
func TestInvalidAddValidatorCommit(t *testing.T) {
	vm, _ := defaultVM()
	vm.Ctx.Lock.Lock()
	defer func() {
		if err := vm.Shutdown(); err != nil {
			t.Fatal(err)
		}
		vm.Ctx.Lock.Unlock()
	}()

	startTime := defaultGenesisTime.Add(-syncBound).Add(-1 * time.Second)
	endTime := startTime.Add(defaultMinStakingDuration)
	key, _ := vm.factory.NewPrivateKey()
	ID := key.PublicKey().Address()

	// create invalid tx
	tx, err := vm.newAddValidatorTx(
		vm.minValidatorStake,
		uint64(startTime.Unix()),
		uint64(endTime.Unix()),
		ID,
		ID,
		PercentDenominator,
		[]*crypto.PrivateKeySECP256K1R{keys[0]},
		ids.ShortEmpty, // change addr
	)

	if err != nil {
		t.Fatal(err)
	}
	preferredHeight, err := vm.preferredHeight()
	if err != nil {
		t.Fatal(err)
	}
	lastAcceptedID, err := vm.LastAccepted()
	if err != nil {
		t.Fatal(err)
	}
	blk, err := vm.newProposalBlock(lastAcceptedID, preferredHeight+1, *tx)
	if err != nil {
		t.Fatal(err)
	}
	if err := vm.State.PutBlock(vm.DB, blk); err != nil {
		t.Fatal(err)
	}
	if err := vm.DB.Commit(); err != nil {
		t.Fatal(err)
	}
	if err := blk.Verify(); err == nil {
		t.Fatalf("Should have errored during verification")
	}
	if status := blk.Status(); status != choices.Rejected {
		t.Fatalf("Should have marked the block as rejected")
	}
	if _, ok := vm.droppedTxCache.Get(blk.Tx.ID()); !ok {
		t.Fatal("tx should be in dropped tx cache")
	}
	parsedBlk, err := vm.GetBlock(blk.ID())
	if err != nil {
		t.Fatal(err)
	}
	if status := parsedBlk.Status(); status != choices.Rejected {
		t.Fatalf("Should have marked the block as rejected")
	}
}

// Reject proposal to add validator to primary network
func TestAddValidatorReject(t *testing.T) {
	vm, _ := defaultVM()
	vm.Ctx.Lock.Lock()
	defer func() {
		if err := vm.Shutdown(); err != nil {
			t.Fatal(err)
		}
		vm.Ctx.Lock.Unlock()
	}()

	startTime := defaultGenesisTime.Add(syncBound).Add(1 * time.Second)
	endTime := startTime.Add(defaultMinStakingDuration)
	key, _ := vm.factory.NewPrivateKey()
	ID := key.PublicKey().Address()

	// create valid tx
	tx, err := vm.newAddValidatorTx(
		vm.minValidatorStake,
		uint64(startTime.Unix()),
		uint64(endTime.Unix()),
		ID,
		ID,
		PercentDenominator,
		[]*crypto.PrivateKeySECP256K1R{keys[0]},
		ids.ShortEmpty, // change addr
	)
	if err != nil {
		t.Fatal(err)
	}

	// trigger block creation
	if err := vm.mempool.IssueTx(tx); err != nil {
		t.Fatal(err)
	}
	blk, err := vm.BuildBlock()
	if err != nil {
		t.Fatal(err)
	}

	if err := blk.Verify(); err != nil {
		t.Fatal(err)
	}

	// Assert preferences are correct
	block := blk.(*ProposalBlock)
	options, err := block.Options()
	if err != nil {
		t.Fatal(err)
	} else if commit, ok := options[0].(*Commit); !ok {
		t.Fatal(errShouldPrefCommit)
	} else if abort, ok := options[1].(*Abort); !ok {
		t.Fatal(errShouldPrefCommit)
	} else if err := block.Accept(); err != nil {
		t.Fatal(err)
	} else if err := commit.Verify(); err != nil { // should pass verification
		t.Fatal(err)
	} else if status, err := vm.getStatus(commit.onAccept(), tx.ID()); err != nil {
		t.Fatal(err)
	} else if status != Committed {
		t.Fatalf("status should be Committed but is %s", status)
	} else if err := abort.Verify(); err != nil { // should pass verification
		t.Fatal(err)
	} else if err := abort.Accept(); err != nil { // reject the proposal
		t.Fatal(err)
	} else if status, err := vm.getStatus(vm.DB, tx.ID()); err != nil {
		t.Fatal(err)
	} else if status != Aborted {
		t.Fatalf("status should be Aborted but is %s", status)
	}

	// Verify that new validator NOT in pending validator set
	_, willBeValidator, err := vm.willBeValidator(vm.DB, constants.PrimaryNetworkID, ID)
	if err != nil {
		t.Fatal(err)
	}
	if willBeValidator {
		t.Fatalf("Shouldn't have added validator to the pending queue")
	}
}

// Accept proposal to add validator to subnet
func TestAddSubnetValidatorAccept(t *testing.T) {
	vm, _ := defaultVM()
	vm.Ctx.Lock.Lock()
	defer func() {
		if err := vm.Shutdown(); err != nil {
			t.Fatal(err)
		}
		vm.Ctx.Lock.Unlock()
	}()

	startTime := defaultValidateStartTime.Add(syncBound).Add(1 * time.Second)
	endTime := startTime.Add(defaultMinStakingDuration)

	// create valid tx
	// note that [startTime, endTime] is a subset of time that keys[0]
	// validates primary network ([defaultValidateStartTime, defaultValidateEndTime])
	tx, err := vm.newAddSubnetValidatorTx(
		defaultWeight,
		uint64(startTime.Unix()),
		uint64(endTime.Unix()),
		keys[0].PublicKey().Address(),
		testSubnet1.ID(),
		[]*crypto.PrivateKeySECP256K1R{testSubnet1ControlKeys[0], testSubnet1ControlKeys[1]},
		ids.ShortEmpty, // change addr
	)
	if err != nil {
		t.Fatal(err)
	}

	// trigger block creation
	if err := vm.mempool.IssueTx(tx); err != nil {
		t.Fatal(err)
	}
	blk, err := vm.BuildBlock()
	if err != nil {
		t.Fatal(err)
	}

	if err := blk.Verify(); err != nil {
		t.Fatal(err)
	}

	// Assert preferences are correct
	block := blk.(*ProposalBlock)
	options, err := block.Options()
	if err != nil {
		t.Fatal(err)
	}
	commit, ok := options[0].(*Commit)
	if !ok {
		t.Fatal(errShouldPrefCommit)
	} else if abort, ok := options[1].(*Abort); !ok {
		t.Fatal(errShouldPrefCommit)
	} else if err := block.Accept(); err != nil {
		t.Fatal(err)
	} else if err := commit.Verify(); err != nil {
		t.Fatal(err)
	} else if err := abort.Verify(); err != nil {
		t.Fatal(err)
	} else if status, err := vm.getStatus(abort.onAccept(), tx.ID()); err != nil {
		t.Fatal(err)
	} else if status != Aborted {
		t.Fatalf("status should be Aborted but is %s", status)
	} else if err := commit.Accept(); err != nil { // accept the proposal
		t.Fatal(err)
	} else if status, err := vm.getStatus(vm.DB, tx.ID()); err != nil {
		t.Fatal(err)
	} else if status != Committed {
		t.Fatalf("status should be Committed but is %s", status)
	}

	// Verify that new validator is in pending validator set
	_, willBeValidator, err := vm.willBeValidator(vm.DB, testSubnet1.ID(), keys[0].PublicKey().Address())
	if err != nil {
		t.Fatal(err)
	}
	if !willBeValidator {
		t.Fatalf("Should have added validator to the pending queue")
	}
}

// Reject proposal to add validator to subnet
func TestAddSubnetValidatorReject(t *testing.T) {
	vm, _ := defaultVM()
	vm.Ctx.Lock.Lock()
	defer func() {
		if err := vm.Shutdown(); err != nil {
			t.Fatal(err)
		}
		vm.Ctx.Lock.Unlock()
	}()

	startTime := defaultValidateStartTime.Add(syncBound).Add(1 * time.Second)
	endTime := startTime.Add(defaultMinStakingDuration)
	nodeID := keys[0].PublicKey().Address()

	// create valid tx
	// note that [startTime, endTime] is a subset of time that keys[0]
	// validates primary network ([defaultValidateStartTime, defaultValidateEndTime])
	tx, err := vm.newAddSubnetValidatorTx(
		defaultWeight,
		uint64(startTime.Unix()),
		uint64(endTime.Unix()),
		nodeID,
		testSubnet1.ID(),
		[]*crypto.PrivateKeySECP256K1R{testSubnet1ControlKeys[1], testSubnet1ControlKeys[2]},
		ids.ShortEmpty, // change addr
	)
	if err != nil {
		t.Fatal(err)
	}

	// trigger block creation
	if err := vm.mempool.IssueTx(tx); err != nil {
		t.Fatal(err)
	}
	blk, err := vm.BuildBlock()
	if err != nil {
		t.Fatal(err)
	}

	if err := blk.Verify(); err != nil {
		t.Fatal(err)
	}

	// Assert preferences are correct
	block := blk.(*ProposalBlock)
	options, err := block.Options()
	if err != nil {
		t.Fatal(err)
	}
	commit, ok := options[0].(*Commit)
	if !ok {
		t.Fatal(errShouldPrefCommit)
	} else if abort, ok := options[1].(*Abort); !ok {
		t.Fatal(errShouldPrefCommit)
	} else if err := block.Accept(); err != nil {
		t.Fatal(err)
	} else if err := commit.Verify(); err != nil {
		t.Fatal(err)
	} else if status, err := vm.getStatus(commit.onAccept(), tx.ID()); err != nil {
		t.Fatal(err)
	} else if status != Committed {
		t.Fatalf("status should be Committed but is %s", status)
	} else if err := abort.Verify(); err != nil {
		t.Fatal(err)
	} else if err := abort.Accept(); err != nil { // reject the proposal
		t.Fatal(err)
	} else if status, err := vm.getStatus(vm.DB, tx.ID()); err != nil {
		t.Fatal(err)
	} else if status != Aborted {
		t.Fatalf("status should be Aborted but is %s", status)
	}

	// Verify that new validator NOT in pending validator set
	_, willBeValidator, err := vm.willBeValidator(vm.DB, testSubnet1.ID(), nodeID)
	if err != nil {
		t.Fatal(err)
	}
	if willBeValidator {
		t.Fatalf("Shouldn't have added validator to the pending queue")
	}
}

// Test case where primary network validator rewarded
func TestRewardValidatorAccept(t *testing.T) {
	vm, _ := defaultVM()
	vm.Ctx.Lock.Lock()
	defer func() {
		if err := vm.Shutdown(); err != nil {
			t.Fatal(err)
		}
		vm.Ctx.Lock.Unlock()
	}()

	// Fast forward clock to time for genesis validators to leave
	vm.clock.Set(defaultValidateEndTime)

	blk, err := vm.BuildBlock() // should contain proposal to advance time
	if err != nil {
		t.Fatal(err)
	}

	if err := blk.Verify(); err != nil {
		t.Fatal(err)
	}

	// Assert preferences are correct
	block := blk.(*ProposalBlock)
	options, err := block.Options()
	if err != nil {
		t.Fatal(err)
	}
	commit, ok := options[0].(*Commit)
	if !ok {
		t.Fatal(errShouldPrefCommit)
	} else if abort, ok := options[1].(*Abort); !ok {
		t.Fatal(errShouldPrefCommit)
	} else if err := block.Accept(); err != nil {
		t.Fatal(err)
	} else if err := commit.Verify(); err != nil {
		t.Fatal(err)
	} else if err := abort.Verify(); err != nil {
		t.Fatal(err)
	} else if status, err := vm.getStatus(abort.onAccept(), block.Tx.ID()); err != nil {
		t.Fatal(err)
	} else if status != Aborted {
		t.Fatalf("status should be Aborted but is %s", status)
	} else if err := commit.Accept(); err != nil { // advance the timestamp
		t.Fatal(err)
	} else if status, err := vm.getStatus(vm.DB, block.Tx.ID()); err != nil {
		t.Fatal(err)
	} else if status != Committed {
		t.Fatalf("status should be Committed but is %s", status)
	}

	// Verify that chain's timestamp has advanced
	if timestamp, err := vm.getTimestamp(vm.DB); err != nil {
		t.Fatal(err)
	} else if !timestamp.Equal(defaultValidateEndTime) {
		t.Fatal("expected timestamp to have advanced")
	}

	blk, err = vm.BuildBlock() // should contain proposal to reward genesis validator
	if err != nil {
		t.Fatal(err)
	} else if err := blk.Verify(); err != nil {
		t.Fatal(err)
	}

	// Assert preferences are correct
	block = blk.(*ProposalBlock)
	options, err = block.Options()
	if err != nil {
		t.Fatal(err)
	}
	commit, ok = options[0].(*Commit)
	if !ok {
		t.Fatal(errShouldPrefCommit)
	} else if abort, ok := options[1].(*Abort); !ok {
		t.Fatal(errShouldPrefCommit)
	} else if err := block.Accept(); err != nil {
		t.Fatal(err)
	} else if err := commit.Verify(); err != nil {
		t.Fatal(err)
	} else if err := abort.Verify(); err != nil {
		t.Fatal(err)
	} else if status, err := vm.getStatus(abort.onAccept(), block.Tx.ID()); err != nil {
		t.Fatal(err)
	} else if status != Aborted {
		t.Fatalf("status should be Aborted but is %s", status)
	} else if err := commit.Accept(); err != nil { // reward the genesis validator
		t.Fatal(err)
	} else if status, err := vm.getStatus(vm.DB, block.Tx.ID()); err != nil {
		t.Fatal(err)
	} else if status != Committed {
		t.Fatalf("status should be Committed but is %s", status)
	} else if _, isValidator, err := vm.isValidator(vm.DB, constants.PrimaryNetworkID, keys[1].PublicKey().Address()); err != nil {
		// Verify that genesis validator was rewarded and removed from current validator set
		t.Fatal(err)
	} else if isValidator {
		t.Fatal("should have removed a genesis validator")
	}
}

// Test case where primary network validator not rewarded
func TestRewardValidatorReject(t *testing.T) {
	vm, _ := defaultVM()
	vm.Ctx.Lock.Lock()
	defer func() {
		if err := vm.Shutdown(); err != nil {
			t.Fatal(err)
		}
		vm.Ctx.Lock.Unlock()
	}()

	// Fast forward clock to time for genesis validators to leave
	vm.clock.Set(defaultValidateEndTime)

	blk, err := vm.BuildBlock() // should contain proposal to advance time
	if err != nil {
		t.Fatal(err)
	}

	if err := blk.Verify(); err != nil {
		t.Fatal(err)
	}

	// Assert preferences are correct
	block := blk.(*ProposalBlock)
	if options, err := block.Options(); err != nil {
		t.Fatal(err)
	} else if commit, ok := options[0].(*Commit); !ok {
		t.Fatal(errShouldPrefCommit)
	} else if abort, ok := options[1].(*Abort); !ok {
		t.Fatal(errShouldPrefCommit)
	} else if err := block.Accept(); err != nil {
		t.Fatal(err)
	} else if err := commit.Verify(); err != nil {
		t.Fatal(err)
	} else if err := abort.Verify(); err != nil {
		t.Fatal(err)
	} else if status, err := vm.getStatus(abort.onAccept(), block.Tx.ID()); err != nil {
		t.Fatal(err)
	} else if status != Aborted {
		t.Fatalf("status should be Aborted but is %s", status)
	} else if err := commit.Accept(); err != nil { // advance the timestamp
		t.Fatal(err)
	} else if status, err := vm.getStatus(vm.DB, block.Tx.ID()); err != nil {
		t.Fatal(err)
	} else if status != Committed {
		t.Fatalf("status should be Committed but is %s", status)
	} else if timestamp, err := vm.getTimestamp(vm.DB); err != nil { // Verify that chain's timestamp has advanced
		t.Fatal(err)
	} else if !timestamp.Equal(defaultValidateEndTime) {
		t.Fatal("expected timestamp to have advanced")
	}
	if blk, err = vm.BuildBlock(); err != nil { // should contain proposal to reward genesis validator
		t.Fatal(err)
	} else if err := blk.Verify(); err != nil {
		t.Fatal(err)
	}
	block = blk.(*ProposalBlock)
	if options, err := block.Options(); err != nil { // Assert preferences are correct
		t.Fatal(err)
	} else if commit, ok := options[0].(*Commit); !ok {
		t.Fatal(errShouldPrefCommit)
	} else if abort, ok := options[1].(*Abort); !ok {
		t.Fatal(errShouldPrefCommit)
	} else if err := blk.Accept(); err != nil {
		t.Fatal(err)
	} else if err := commit.Verify(); err != nil {
		t.Fatal(err)
	} else if status, err := vm.getStatus(commit.onAccept(), block.Tx.ID()); err != nil {
		t.Fatal(err)
	} else if status != Committed {
		t.Fatalf("status should be Committed but is %s", status)
	} else if err := abort.Verify(); err != nil {
		t.Fatal(err)
	} else if err := abort.Accept(); err != nil { // do not reward the genesis validator
		t.Fatal(err)
	} else if status, err := vm.getStatus(vm.DB, block.Tx.ID()); err != nil {
		t.Fatal(err)
	} else if status != Aborted {
		t.Fatalf("status should be Aborted but is %s", status)
	} else if _, isValidator, err := vm.isValidator(vm.DB, constants.PrimaryNetworkID, keys[1].PublicKey().Address()); err != nil {
		// Verify that genesis validator was removed from current validator set
		t.Fatal(err)
	} else if isValidator {
		t.Fatal("should have removed a genesis validator")
	}
}

// Test case where primary network validator is preferred to be rewarded
func TestRewardValidatorPreferred(t *testing.T) {
	vm, _ := defaultVM()
	vm.Ctx.Lock.Lock()
	defer func() {
		if err := vm.Shutdown(); err != nil {
			t.Fatal(err)
		}
		vm.Ctx.Lock.Unlock()
	}()

	// Fast forward clock to time for genesis validators to leave
	vm.clock.Set(defaultValidateEndTime)

	blk, err := vm.BuildBlock() // should contain proposal to advance time
	if err != nil {
		t.Fatal(err)
	} else if err := blk.Verify(); err != nil {
		t.Fatal(err)
	}

	// Assert preferences are correct
	block := blk.(*ProposalBlock)
	if options, err := block.Options(); err != nil {
		t.Fatal(err)
	} else if commit, ok := options[0].(*Commit); !ok {
		t.Fatal(errShouldPrefCommit)
	} else if abort, ok := options[1].(*Abort); !ok {
		t.Fatal(errShouldPrefCommit)
	} else if err := block.Accept(); err != nil {
		t.Fatal(err)
	} else if err := commit.Verify(); err != nil {
		t.Fatal(err)
	} else if err := abort.Verify(); err != nil {
		t.Fatal(err)
	} else if status, err := vm.getStatus(abort.onAccept(), block.Tx.ID()); err != nil {
		t.Fatal(err)
	} else if status != Aborted {
		t.Fatalf("status should be Aborted but is %s", status)
	} else if err := commit.Accept(); err != nil { // advance the timestamp
		t.Fatal(err)
	} else if status, err := vm.getStatus(vm.DB, block.Tx.ID()); err != nil {
		t.Fatal(err)
	} else if status != Committed {
		t.Fatalf("status should be Committed but is %s", status)
	} else if timestamp, err := vm.getTimestamp(vm.DB); err != nil { // Verify that chain's timestamp has advanced
		t.Fatal(err)
	} else if !timestamp.Equal(defaultValidateEndTime) {
		t.Fatal("expected timestamp to have advanced")
	}

	if blk, err = vm.BuildBlock(); err != nil { // should contain proposal to reward genesis validator
		t.Fatal(err)
	} else if err := blk.Verify(); err != nil {
		t.Fatal(err)
	}
	block = blk.(*ProposalBlock)
	if options, err := blk.(*ProposalBlock).Options(); err != nil { // Assert preferences are correct
		t.Fatal(err)
	} else if commit, ok := options[0].(*Commit); !ok {
		t.Fatal(errShouldPrefCommit)
	} else if abort, ok := options[1].(*Abort); !ok {
		t.Fatal(errShouldPrefCommit)
	} else if err := blk.Accept(); err != nil {
		t.Fatal(err)
	} else if err := commit.Verify(); err != nil {
		t.Fatal(err)
	} else if status, err := vm.getStatus(commit.onAccept(), block.Tx.ID()); err != nil {
		t.Fatal(err)
	} else if status != Committed {
		t.Fatalf("status should be Committed but is %s", status)
	} else if err := abort.Verify(); err != nil {
		t.Fatal(err)
	} else if err := abort.Accept(); err != nil { // do not reward the genesis validator
		t.Fatal(err)
	} else if status, err := vm.getStatus(vm.DB, block.Tx.ID()); err != nil {
		t.Fatal(err)
	} else if status != Aborted {
		t.Fatalf("status should be Aborted but is %s", status)
	} else if _, isValidator, err := vm.isValidator(vm.DB, constants.PrimaryNetworkID, keys[1].PublicKey().Address()); err != nil {
		// Verify that genesis validator was removed from current validator set
		t.Fatal(err)
	} else if isValidator {
		t.Fatal("should have removed a genesis validator")
	}
}

// Ensure BuildBlock errors when there is no block to build
func TestUnneededBuildBlock(t *testing.T) {
	vm, _ := defaultVM()
	vm.Ctx.Lock.Lock()
	defer func() {
		if err := vm.Shutdown(); err != nil {
			t.Fatal(err)
		}
		vm.Ctx.Lock.Unlock()
	}()
	if _, err := vm.BuildBlock(); err == nil {
		t.Fatalf("Should have errored on BuildBlock")
	}
}

// test acceptance of proposal to create a new chain
func TestCreateChain(t *testing.T) {
	vm, _ := defaultVM()
	vm.Ctx.Lock.Lock()
	defer func() {
		if err := vm.Shutdown(); err != nil {
			t.Fatal(err)
		}
		vm.Ctx.Lock.Unlock()
	}()

	tx, err := vm.newCreateChainTx(
		testSubnet1.ID(),
		nil,
		timestampvm.ID,
		nil,
		"name",
		[]*crypto.PrivateKeySECP256K1R{testSubnet1ControlKeys[0], testSubnet1ControlKeys[1]},
		ids.ShortEmpty, // change addr
	)
	if err != nil {
		t.Fatal(err)
	} else if err := vm.mempool.IssueTx(tx); err != nil {
		t.Fatal(err)
	} else if blk, err := vm.BuildBlock(); err != nil { // should contain proposal to create chain
		t.Fatal(err)
	} else if err := blk.Verify(); err != nil {
		t.Fatal(err)
	} else if err := blk.Accept(); err != nil {
		t.Fatal(err)
	} else if status, err := vm.getStatus(vm.DB, tx.ID()); err != nil {
		t.Fatal(err)
	} else if status != Committed {
		t.Fatalf("status should be Committed but is %s", status)
	}

	// Verify chain was created
	chains, err := vm.getChains(vm.DB)
	if err != nil {
		t.Fatal(err)
	}
	foundNewChain := false
	for _, chain := range chains {
		if bytes.Equal(chain.Bytes(), tx.Bytes()) {
			foundNewChain = true
		}
	}
	if !foundNewChain {
		t.Fatal("should've created new chain but didn't")
	}
}

// test where we:
// 1) Create a subnet
// 2) Add a validator to the subnet's pending validator set
// 3) Advance timestamp to validator's start time (moving the validator from pending to current)
// 4) Advance timestamp to validator's end time (removing validator from current)
func TestCreateSubnet(t *testing.T) {
	vm, _ := defaultVM()
	vm.Ctx.Lock.Lock()
	defer func() {
		if err := vm.Shutdown(); err != nil {
			t.Fatal(err)
		}
		vm.Ctx.Lock.Unlock()
	}()

	nodeID := keys[0].PublicKey().Address()

	createSubnetTx, err := vm.newCreateSubnetTx(
		1, // threshold
		[]ids.ShortID{ // control keys
			keys[0].PublicKey().Address(),
			keys[1].PublicKey().Address(),
		},
		[]*crypto.PrivateKeySECP256K1R{keys[0]}, // payer
		keys[0].PublicKey().Address(),           // change addr
	)
	if err != nil {
		t.Fatal(err)
	} else if err := vm.mempool.IssueTx(createSubnetTx); err != nil {
		t.Fatal(err)
	} else if blk, err := vm.BuildBlock(); err != nil { // should contain proposal to create subnet
		t.Fatal(err)
	} else if err := blk.Verify(); err != nil {
		t.Fatal(err)
	} else if err := blk.Accept(); err != nil {
		t.Fatal(err)
	} else if status, err := vm.getStatus(vm.DB, createSubnetTx.ID()); err != nil {
		t.Fatal(err)
	} else if status != Committed {
		t.Fatalf("status should be Committed but is %s", status)
	} else if _, err := vm.getSubnet(vm.DB, createSubnetTx.ID()); err != nil {
		t.Fatal("should've created new subnet but didn't")
	}

	// Now that we've created a new subnet, add a validator to that subnet
	startTime := defaultValidateStartTime.Add(syncBound).Add(1 * time.Second)
	endTime := startTime.Add(defaultMinStakingDuration)
	// [startTime, endTime] is subset of time keys[0] validates default subent so tx is valid
	if addValidatorTx, err := vm.newAddSubnetValidatorTx(
		defaultWeight,
		uint64(startTime.Unix()),
		uint64(endTime.Unix()),
		nodeID,
		createSubnetTx.ID(),
		[]*crypto.PrivateKeySECP256K1R{keys[0]},
		ids.ShortEmpty, // change addr
	); err != nil {
		t.Fatal(err)
	} else if err := vm.mempool.IssueTx(addValidatorTx); err != nil {
		t.Fatal(err)
	}

	blk, err := vm.BuildBlock() // should add validator to the new subnet
	if err != nil {
		t.Fatal(err)
	} else if err := blk.Verify(); err != nil {
		t.Fatal(err)
	}

	// Assert preferences are correct
	// and accept the proposal/commit
	block := blk.(*ProposalBlock)
	options, err := block.Options()
	if err != nil {
		t.Fatal(err)
	}
	commit, ok := options[0].(*Commit)
	if !ok {
		t.Fatal(errShouldPrefCommit)
	} else if abort, ok := options[1].(*Abort); !ok {
		t.Fatal(errShouldPrefCommit)
	} else if err := block.Accept(); err != nil { // Accept the block
		t.Fatal(err)
	} else if err := commit.Verify(); err != nil {
		t.Fatal(err)
	} else if err := abort.Verify(); err != nil {
		t.Fatal(err)
	} else if status, err := vm.getStatus(abort.onAccept(), block.Tx.ID()); err != nil {
		t.Fatal(err)
	} else if status != Aborted {
		t.Fatalf("status should be Aborted but is %s", status)
	} else if err := commit.Accept(); err != nil { // add the validator to pending validator set
		t.Fatal(err)
	} else if status, err := vm.getStatus(vm.DB, block.Tx.ID()); err != nil {
		t.Fatal(err)
	} else if status != Committed {
		t.Fatalf("status should be Committed but is %s", status)
	} else if _, willBeValidator, err := vm.willBeValidator(vm.DB, createSubnetTx.ID(), nodeID); err != nil {
		// Verify that validator was added to the pending validator set
		t.Fatal(err)
	} else if !willBeValidator {
		t.Fatal("should have added a pending validator")
	}

	// Advance time to when new validator should start validating
	// Create a block with an advance time tx that moves validator
	// from pending to current validator set
	vm.clock.Set(startTime)
	blk, err = vm.BuildBlock() // should be advance time tx
	if err != nil {
		t.Fatal(err)
	} else if err := blk.Verify(); err != nil {
		t.Fatal(err)
	}

	// Assert preferences are correct
	// and accept the proposal/commit
	block = blk.(*ProposalBlock)
	options, err = block.Options()
	if err != nil {
		t.Fatal(err)
	}
	commit, ok = options[0].(*Commit)
	if !ok {
		t.Fatal(errShouldPrefCommit)
	} else if abort, ok := options[1].(*Abort); !ok {
		t.Fatal(errShouldPrefCommit)
	} else if err := block.Accept(); err != nil {
		t.Fatal(err)
	} else if err := commit.Verify(); err != nil {
		t.Fatal(err)
	} else if err := abort.Verify(); err != nil {
		t.Fatal(err)
	} else if status, err := vm.getStatus(abort.onAccept(), block.Tx.ID()); err != nil {
		t.Fatal(err)
	} else if status != Aborted {
		t.Fatalf("status should be Aborted but is %s", status)
	} else if err := commit.Accept(); err != nil { // move validator addValidatorTx from pending to current
		t.Fatal(err)
	} else if status, err := vm.getStatus(vm.DB, block.Tx.ID()); err != nil {
		t.Fatal(err)
	} else if status != Committed {
		t.Fatalf("status should be Committed but is %s", status)
	} else if _, willBeValidator, err := vm.willBeValidator(vm.DB, createSubnetTx.ID(), nodeID); err != nil {
		// Verify that validator was removed from the pending validator set
		t.Fatal(err)
	} else if willBeValidator {
		t.Fatal("should have removed the pending validator")
	} else if _, isValidator, err := vm.isValidator(vm.DB, createSubnetTx.ID(), nodeID); err != nil {
		// Verify that validator was added to the validator set
		t.Fatal(err)
	} else if !isValidator {
		t.Fatal("should have been added to the validator set")
	}

	// fast forward clock to time validator should stop validating
	vm.clock.Set(endTime)
	blk, err = vm.BuildBlock() // should be advance time tx
	if err != nil {
		t.Fatal(err)
	} else if err := blk.Verify(); err != nil {
		t.Fatal(err)
	}

	// Assert preferences are correct
	// and accept the proposal/commit
	block = blk.(*ProposalBlock)
	options, err = block.Options()
	if err != nil {
		t.Fatal(err)
	}
	commit, ok = options[0].(*Commit)
	if !ok {
		t.Fatal(errShouldPrefCommit)
	} else if abort, ok := options[1].(*Abort); !ok {
		t.Fatal(errShouldPrefCommit)
	} else if err := block.Accept(); err != nil {
		t.Fatal(err)
	} else if err := commit.Verify(); err != nil {
		t.Fatal(err)
	} else if err := abort.Verify(); err != nil {
		t.Fatal(err)
	} else if status, err := vm.getStatus(abort.onAccept(), block.Tx.ID()); err != nil {
		t.Fatal(err)
	} else if status != Aborted {
		t.Fatalf("status should be Aborted but is %s", status)
	} else if err := commit.Accept(); err != nil { // remove validator from current validator set
		t.Fatal(err)
	} else if status, err := vm.getStatus(vm.DB, block.Tx.ID()); err != nil {
		t.Fatal(err)
	} else if status != Committed {
		t.Fatalf("status should be Committed but is %s", status)
	} else if _, willBeValidator, err := vm.willBeValidator(vm.DB, createSubnetTx.ID(), nodeID); err != nil {
		// Verify that validator was removed from the pending validator set
		t.Fatal(err)
	} else if willBeValidator {
		t.Fatal("should have removed the pending validator")
	} else if _, isValidator, err := vm.isValidator(vm.DB, createSubnetTx.ID(), nodeID); err != nil {
		// Verify that validator was added to the validator set
		t.Fatal(err)
	} else if isValidator {
		t.Fatal("should have removed from the validator set")
	}
}

// test asset import
func TestAtomicImport(t *testing.T) {
	vm, baseDB := defaultVM()
	vm.Ctx.Lock.Lock()
	defer func() {
		if err := vm.Shutdown(); err != nil {
			t.Fatal(err)
		}
		vm.Ctx.Lock.Unlock()
	}()

	utxoID := avax.UTXOID{
		TxID:        ids.Empty.Prefix(1),
		OutputIndex: 1,
	}
	amount := uint64(50000)
	recipientKey := keys[1]

	m := &atomic.Memory{}
	err := m.Initialize(logging.NoLog{}, prefixdb.New([]byte{5}, baseDB))
	if err != nil {
		t.Fatal(err)
	}
	vm.Ctx.SharedMemory = m.NewSharedMemory(vm.Ctx.ChainID)
	peerSharedMemory := m.NewSharedMemory(vm.Ctx.XChainID)

	if _, err := vm.newImportTx(
		vm.Ctx.XChainID,
		recipientKey.PublicKey().Address(),
		[]*crypto.PrivateKeySECP256K1R{keys[0]},
		ids.ShortEmpty, // change addr
	); err == nil {
		t.Fatalf("should have errored due to missing utxos")
	}

	// Provide the avm UTXO

	utxo := &avax.UTXO{
		UTXOID: utxoID,
		Asset:  avax.Asset{ID: avaxAssetID},
		Out: &secp256k1fx.TransferOutput{
			Amt: amount,
			OutputOwners: secp256k1fx.OutputOwners{
				Threshold: 1,
				Addrs:     []ids.ShortID{recipientKey.PublicKey().Address()},
			},
		},
	}
	utxoBytes, err := vm.codec.Marshal(codecVersion, utxo)
	if err != nil {
		t.Fatal(err)
	}
	inputID := utxo.InputID()
	if err := peerSharedMemory.Put(vm.Ctx.ChainID, []*atomic.Element{{
		Key:   inputID[:],
		Value: utxoBytes,
		Traits: [][]byte{
			recipientKey.PublicKey().Address().Bytes(),
		},
	}}); err != nil {
		t.Fatal(err)
	}

	tx, err := vm.newImportTx(
		vm.Ctx.XChainID,
		recipientKey.PublicKey().Address(),
		[]*crypto.PrivateKeySECP256K1R{recipientKey},
		ids.ShortEmpty, // change addr
	)
	if err != nil {
		t.Fatal(err)
	}

	if err := vm.mempool.IssueTx(tx); err != nil {
		t.Fatal(err)
	} else if blk, err := vm.BuildBlock(); err != nil {
		t.Fatal(err)
	} else if err := blk.Verify(); err != nil {
		t.Fatal(err)
	} else if err := blk.Accept(); err != nil {
		t.Fatal(err)
	} else if status, err := vm.getStatus(vm.DB, tx.ID()); err != nil {
		t.Fatal(err)
	} else if status != Committed {
		t.Fatalf("status should be Committed but is %s", status)
	}
	inputID = utxoID.InputID()
	if _, err := vm.Ctx.SharedMemory.Get(vm.Ctx.XChainID, [][]byte{inputID[:]}); err == nil {
		t.Fatalf("shouldn't have been able to read the utxo")
	}
}

// test optimistic asset import
func TestOptimisticAtomicImport(t *testing.T) {
	vm, _ := defaultVM()
	vm.Ctx.Lock.Lock()
	defer func() {
		if err := vm.Shutdown(); err != nil {
			t.Fatal(err)
		}
		vm.Ctx.Lock.Unlock()
	}()

	tx := Tx{UnsignedTx: &UnsignedImportTx{
		BaseTx: BaseTx{BaseTx: avax.BaseTx{
			NetworkID:    vm.Ctx.NetworkID,
			BlockchainID: vm.Ctx.ChainID,
		}},
		SourceChain: vm.Ctx.XChainID,
		ImportedInputs: []*avax.TransferableInput{{
			UTXOID: avax.UTXOID{
				TxID:        ids.Empty.Prefix(1),
				OutputIndex: 1,
			},
			Asset: avax.Asset{ID: vm.Ctx.AVAXAssetID},
			In: &secp256k1fx.TransferInput{
				Amt: 50000,
			},
		}},
	}}
	if err := tx.Sign(vm.codec, [][]*crypto.PrivateKeySECP256K1R{{}}); err != nil {
		t.Fatal(err)
	}

	preferredHeight, err := vm.preferredHeight()
	if err != nil {
		t.Fatal(err)
	}

	blk, err := vm.newAtomicBlock(vm.Preferred(), preferredHeight+1, tx)
	if err != nil {
		t.Fatal(err)
	}

	if err := blk.Verify(); err == nil {
		t.Fatalf("Block should have failed verification due to missing UTXOs")
	}

	if err := vm.Bootstrapping(); err != nil {
		t.Fatal(err)
	}

	if err := blk.Verify(); err != nil {
		t.Fatal(err)
	}

	if err := blk.Accept(); err != nil {
		t.Fatal(err)
	}

	if err := vm.Bootstrapped(); err != nil {
		t.Fatal(err)
	}

	status, err := vm.getStatus(vm.DB, tx.ID())
	if err != nil {
		t.Fatal(err)
	}

	if status != Committed {
		t.Fatalf("Wrong status returned. Expected %s; Got %s", Committed, status)
	}
}

// test restarting the node
func TestRestartPartiallyAccepted(t *testing.T) {
	_, genesisBytes := defaultGenesis()
	db := manager.NewDefaultMemDBManager()

	firstVM := &VM{
		SnowmanVM:          &core.SnowmanVM{},
		chainManager:       chains.MockManager{},
		minStakeDuration:   defaultMinStakingDuration,
		maxStakeDuration:   defaultMaxStakingDuration,
		stakeMintingPeriod: defaultMaxStakingDuration,
	}
	firstVM.vdrMgr = validators.NewManager()
	firstVM.clock.Set(defaultGenesisTime)
	firstCtx := defaultContext()
	firstCtx.Lock.Lock()

	firstMsgChan := make(chan common.Message, 1)
	if err := firstVM.Initialize(firstCtx, db, genesisBytes, nil, nil, firstMsgChan, nil); err != nil {
		t.Fatal(err)
	}

	genesisID, err := firstVM.LastAccepted()
	if err != nil {
		t.Fatal(err)
	}

	firstAdvanceTimeTx, err := firstVM.newAdvanceTimeTx(defaultGenesisTime.Add(time.Second))
	if err != nil {
		t.Fatal(err)
	}
	preferredHeight, err := firstVM.preferredHeight()
	if err != nil {
		t.Fatal(err)
	}
	firstAdvanceTimeBlk, err := firstVM.newProposalBlock(firstVM.Preferred(), preferredHeight+1, *firstAdvanceTimeTx)
	if err != nil {
		t.Fatal(err)
	}

	firstVM.clock.Set(defaultGenesisTime.Add(3 * time.Second))
	if err := firstAdvanceTimeBlk.Verify(); err != nil {
		t.Fatal(err)
	}

	options, err := firstAdvanceTimeBlk.Options()
	if err != nil {
		t.Fatal(err)
	}
	firstOption := options[0]
	secondOption := options[1]

	if err := firstOption.Verify(); err != nil {
		t.Fatal(err)
	} else if err := secondOption.Verify(); err != nil {
		t.Fatal(err)
	} else if err := firstAdvanceTimeBlk.Accept(); err != nil { // time advances to defaultGenesisTime.Add(time.Second)
		t.Fatal(err)
	}

	// Byte representation of block that proposes advancing time to defaultGenesisTime + 2 seconds
	secondAdvanceTimeBlkBytes := []byte{
		0, 0,
		0, 0, 0, 0,
		6, 150, 225, 43, 97, 69, 215, 238,
		150, 164, 249, 184, 2, 197, 216, 49,
		6, 78, 81, 50, 190, 8, 44, 165,
		219, 127, 96, 39, 235, 155, 17, 108,
		0, 0, 0, 0,
		0, 0, 0, 1,
		0, 0, 0, 19,
		0, 0, 0, 0, 95, 34, 234, 149,
		0, 0, 0, 0,
	}
	if _, err := firstVM.ParseBlock(secondAdvanceTimeBlkBytes); err != nil {
		t.Fatal(err)
	}

	if err := firstVM.Shutdown(); err != nil {
		t.Fatal(err)
	}
	firstCtx.Lock.Unlock()

	secondVM := &VM{
		SnowmanVM:          &core.SnowmanVM{},
		chainManager:       chains.MockManager{},
		minStakeDuration:   defaultMinStakingDuration,
		maxStakeDuration:   defaultMaxStakingDuration,
		stakeMintingPeriod: defaultMaxStakingDuration,
	}

	secondVM.vdrMgr = validators.NewManager()

	secondVM.clock.Set(defaultGenesisTime)
	secondCtx := defaultContext()
	secondCtx.Lock.Lock()
	defer func() {
		if err := secondVM.Shutdown(); err != nil {
			t.Fatal(err)
		}
		secondCtx.Lock.Unlock()
	}()

	secondMsgChan := make(chan common.Message, 1)
	if err := secondVM.Initialize(secondCtx, db, genesisBytes, nil, nil, secondMsgChan, nil); err != nil {
		t.Fatal(err)
	}

	lastAccepted, err := secondVM.LastAccepted()
	if err != nil {
		t.Fatal(err)
	}
	if genesisID != lastAccepted {
		t.Fatalf("Shouldn't have changed the genesis")
	}
}

// test restarting the node
func TestRestartFullyAccepted(t *testing.T) {
	_, genesisBytes := defaultGenesis()

	db := manager.NewDefaultMemDBManager()

	firstVM := &VM{
		SnowmanVM:          &core.SnowmanVM{},
		chainManager:       chains.MockManager{},
		minStakeDuration:   defaultMinStakingDuration,
		maxStakeDuration:   defaultMaxStakingDuration,
		stakeMintingPeriod: defaultMaxStakingDuration,
	}

	firstVM.vdrMgr = validators.NewManager()

	firstVM.clock.Set(defaultGenesisTime)
	firstCtx := defaultContext()
	firstCtx.Lock.Lock()

	firstMsgChan := make(chan common.Message, 1)
	if err := firstVM.Initialize(firstCtx, db, genesisBytes, nil, nil, firstMsgChan, nil); err != nil {
		t.Fatal(err)
	}

	firstAdvanceTimeTx, err := firstVM.newAdvanceTimeTx(defaultGenesisTime.Add(time.Second))
	if err != nil {
		t.Fatal(err)
	}
	preferredHeight, err := firstVM.preferredHeight()
	if err != nil {
		t.Fatal(err)
	}
	firstAdvanceTimeBlk, err := firstVM.newProposalBlock(firstVM.Preferred(), preferredHeight+1, *firstAdvanceTimeTx)
	if err != nil {
		t.Fatal(err)
	}
	firstVM.clock.Set(defaultGenesisTime.Add(3 * time.Second))
	if err := firstAdvanceTimeBlk.Verify(); err != nil {
		t.Fatal(err)
	}

	options, err := firstAdvanceTimeBlk.Options()
	if err != nil {
		t.Fatal(err)
	} else if err := options[0].Verify(); err != nil {
		t.Fatal(err)
	} else if err := options[1].Verify(); err != nil {
		t.Fatal(err)
	} else if err := firstAdvanceTimeBlk.Accept(); err != nil {
		t.Fatal(err)
	} else if err := options[0].Accept(); err != nil {
		t.Fatal(err)
	} else if err := options[1].Reject(); err != nil {
		t.Fatal(err)
	}

	/*
		//This code, when uncommented, prints [secondAdvanceTimeBlkBytes]
		secondAdvanceTimeTx, err := firstVM.newAdvanceTimeTx(defaultGenesisTime.Add(2 * time.Second))
		if err != nil {
			t.Fatal(err)
		}
		preferredHeight, err = firstVM.preferredHeight()
		if err != nil {
			t.Fatal(err)
		}
		secondAdvanceTimeBlk, err := firstVM.newProposalBlock(firstVM.Preferred(), preferredHeight+1, *secondAdvanceTimeTx)
		if err != nil {
			t.Fatal(err)
		}
		t.Fatal(secondAdvanceTimeBlk.Bytes())
	*/

	// Byte representation of block that proposes advancing time to defaultGenesisTime + 2 seconds
	secondAdvanceTimeBlkBytes := []byte{
		0, 0,
		0, 0, 0, 0,
		6, 150, 225, 43, 97, 69, 215, 238,
		150, 164, 249, 184, 2, 197, 216, 49,
		6, 78, 81, 50, 190, 8, 44, 165,
		219, 127, 96, 39, 235, 155, 17, 108,
		0, 0, 0, 0,
		0, 0, 0, 1,
		0, 0, 0, 19,
		0, 0, 0, 0, 95, 34, 234, 149,
		0, 0, 0, 0,
	}
	if _, err := firstVM.ParseBlock(secondAdvanceTimeBlkBytes); err != nil {
		t.Fatal(err)
	}

	if err := firstVM.Shutdown(); err != nil {
		t.Fatal(err)
	}
	firstCtx.Lock.Unlock()

	secondVM := &VM{
		SnowmanVM:          &core.SnowmanVM{},
		chainManager:       chains.MockManager{},
		minStakeDuration:   defaultMinStakingDuration,
		maxStakeDuration:   defaultMaxStakingDuration,
		stakeMintingPeriod: defaultMaxStakingDuration,
	}

	secondVM.vdrMgr = validators.NewManager()

	secondVM.clock.Set(defaultGenesisTime)
	secondCtx := defaultContext()
	secondCtx.Lock.Lock()
	defer func() {
		if err := secondVM.Shutdown(); err != nil {
			t.Fatal(err)
		}
		secondCtx.Lock.Unlock()
	}()

	secondMsgChan := make(chan common.Message, 1)
	if err := secondVM.Initialize(secondCtx, db, genesisBytes, nil, nil, secondMsgChan, nil); err != nil {
		t.Fatal(err)
	}
	lastAccepted, err := secondVM.LastAccepted()
	if err != nil {
		t.Fatal(err)
	}
	if options[0].ID() != lastAccepted {
		t.Fatalf("Should have changed the genesis")
	}
}

// test bootstrapping the node
func TestBootstrapPartiallyAccepted(t *testing.T) {
	_, genesisBytes := defaultGenesis()

	baseDBManager := manager.NewDefaultMemDBManager()

	vmDBManager := baseDBManager.NewPrefixDBManager([]byte("vm"))
	bootstrappingDB := prefixdb.New([]byte("bootstrapping"), baseDBManager.Current())

	blocked, err := queue.New(bootstrappingDB)
	if err != nil {
		t.Fatal(err)
	}

	vm := &VM{
		SnowmanVM:          &core.SnowmanVM{},
		chainManager:       chains.MockManager{},
		minStakeDuration:   defaultMinStakingDuration,
		maxStakeDuration:   defaultMaxStakingDuration,
		stakeMintingPeriod: defaultMaxStakingDuration,
	}

	vm.vdrMgr = validators.NewManager()

	vm.clock.Set(defaultGenesisTime)
	ctx := defaultContext()
	ctx.Lock.Lock()

	msgChan := make(chan common.Message, 1)
	if err := vm.Initialize(ctx, vmDBManager, genesisBytes, nil, nil, msgChan, nil); err != nil {
		t.Fatal(err)
	}

	genesisID := vm.Preferred()

	advanceTimeTx, err := vm.newAdvanceTimeTx(defaultGenesisTime.Add(time.Second))
	if err != nil {
		t.Fatal(err)
	}
	preferredHeight, err := vm.preferredHeight()
	if err != nil {
		t.Fatal(err)
	}
	advanceTimeBlk, err := vm.newProposalBlock(vm.Preferred(), preferredHeight+1, *advanceTimeTx)
	if err != nil {
		t.Fatal(err)
	}
	advanceTimeBlkID := advanceTimeBlk.ID()
	advanceTimeBlkBytes := advanceTimeBlk.Bytes()

	options, err := advanceTimeBlk.Options()
	if err != nil {
		t.Fatal(err)
	}
	advanceTimePreference := options[0]

	peerID := ids.ShortID{1, 2, 3, 4, 5, 4, 3, 2, 1}
	vdrs := validators.NewSet()
	if err := vdrs.AddWeight(peerID, 1); err != nil {
		t.Fatal(err)
	}
	beacons := vdrs

	timeoutManager := timeout.Manager{}
	benchlist := benchlist.NewNoBenchlist()
	err = timeoutManager.Initialize(&timer.AdaptiveTimeoutConfig{
		InitialTimeout:     time.Millisecond,
		MinimumTimeout:     time.Millisecond,
		MaximumTimeout:     10 * time.Second,
		TimeoutHalflife:    5 * time.Minute,
		TimeoutCoefficient: 1.25,
		MetricsNamespace:   "",
		Registerer:         prometheus.NewRegistry(),
	}, benchlist)
	if err != nil {
		t.Fatal(err)
	}
	go timeoutManager.Dispatch()

	chainRouter := &router.ChainRouter{}
	err = chainRouter.Initialize(ids.ShortEmpty, logging.NoLog{}, &timeoutManager, time.Hour, time.Second, ids.Set{}, nil, router.HealthConfig{}, "", prometheus.NewRegistry())
	assert.NoError(t, err)

	externalSender := &sender.ExternalSenderTest{T: t}
	externalSender.Default(true)

	// Passes messages from the consensus engine to the network
	sender := sender.Sender{}
	err = sender.Initialize(ctx, externalSender, chainRouter, &timeoutManager, "", prometheus.NewRegistry())
	assert.NoError(t, err)

	reqID := new(uint32)
	externalSender.GetAcceptedFrontierF = func(ids ids.ShortSet, _ ids.ID, requestID uint32, _ time.Duration) []ids.ShortID {
		*reqID = requestID
		return ids.List()
	}

	isBootstrapped := false
	subnet := &common.SubnetTest{
		T:               t,
		IsBootstrappedF: func() bool { return isBootstrapped },
		BootstrappedF:   func(ids.ID) { isBootstrapped = true },
	}

	// The engine handles consensus
	engine := smeng.Transitive{}
	err = engine.Initialize(smeng.Config{
		Config: bootstrap.Config{
			Config: common.Config{
				Ctx:        ctx,
				Validators: vdrs,
				Beacons:    beacons,
				SampleK:    int(beacons.Weight()),
				Alpha:      uint64(beacons.Len()/2 + 1),
				Sender:     &sender,
				Subnet:     subnet,
			},
			Blocked: blocked,
			VM:      vm,
		},
		Params: snowball.Parameters{
			Metrics:               prometheus.NewRegistry(),
			K:                     1,
			Alpha:                 1,
			BetaVirtuous:          20,
			BetaRogue:             20,
			ConcurrentRepolls:     1,
			OptimalProcessing:     1,
			MaxOutstandingItems:   1,
			MaxItemProcessingTime: 1,
		},
		Consensus: &smcon.Topological{},
	})
	if err != nil {
		t.Fatal(err)
	}

	// Asynchronously passes messages from the network to the consensus engine
	handler := &router.Handler{}
	handler.Initialize(
		&engine,
		vdrs,
		msgChan,
		1024,
		router.DefaultMaxNonStakerPendingMsgs,
		router.DefaultStakerPortion,
		router.DefaultStakerPortion,
		"",
		prometheus.NewRegistry(),
		&router.Delay{},
	)

	// Allow incoming messages to be routed to the new chain
	chainRouter.AddChain(handler)
	go ctx.Log.RecoverAndPanic(handler.Dispatch)

	externalSender.GetAcceptedFrontierF = nil
	externalSender.GetAcceptedF = func(ids ids.ShortSet, _ ids.ID, requestID uint32, _ time.Duration, _ []ids.ID) []ids.ShortID {
		*reqID = requestID
		return ids.List()
	}

	frontier := []ids.ID{advanceTimeBlkID}
	if err := engine.AcceptedFrontier(peerID, *reqID, frontier); err != nil {
		t.Fatal(err)
	}

	externalSender.GetAcceptedF = nil
	externalSender.GetAncestorsF = func(_ ids.ShortID, _ ids.ID, requestID uint32, _ time.Duration, containerID ids.ID) bool {
		*reqID = requestID
		if containerID != advanceTimeBlkID {
			t.Fatalf("wrong block requested")
		}
		return true
	}

	if err := engine.Accepted(peerID, *reqID, frontier); err != nil {
		t.Fatal(err)
	}

	externalSender.GetF = nil
	externalSender.CantPushQuery = false
	externalSender.CantPullQuery = false

	if err := engine.MultiPut(peerID, *reqID, [][]byte{advanceTimeBlkBytes}); err != nil {
		t.Fatal(err)
	}

	externalSender.CantPushQuery = true

	if pref := vm.Preferred(); pref != advanceTimePreference.ID() {
		t.Fatalf("wrong preference reported after bootstrapping to proposal block\nPreferred: %s\nExpected: %s\nGenesis: %s",
			pref,
			advanceTimePreference.ID(),
			genesisID)
	}
	ctx.Lock.Unlock()

	chainRouter.Shutdown()
}

func TestUnverifiedParent(t *testing.T) {
	_, genesisBytes := defaultGenesis()

	dbManager := manager.NewDefaultMemDBManager()

	vm := &VM{
		SnowmanVM:          &core.SnowmanVM{},
		chainManager:       chains.MockManager{},
		minStakeDuration:   defaultMinStakingDuration,
		maxStakeDuration:   defaultMaxStakingDuration,
		stakeMintingPeriod: defaultMaxStakingDuration,
	}

	vm.vdrMgr = validators.NewManager()

	vm.clock.Set(defaultGenesisTime)
	ctx := defaultContext()
	ctx.Lock.Lock()
	defer func() {
		if err := vm.Shutdown(); err != nil {
			t.Fatal(err)
		}
		ctx.Lock.Unlock()
	}()

	msgChan := make(chan common.Message, 1)
	if err := vm.Initialize(ctx, dbManager, genesisBytes, nil, nil, msgChan, nil); err != nil {
		t.Fatal(err)
	}

	firstAdvanceTimeTx, err := vm.newAdvanceTimeTx(defaultGenesisTime.Add(time.Second))
	if err != nil {
		t.Fatal(err)
	}
	preferredHeight, err := vm.preferredHeight()
	if err != nil {
		t.Fatal(err)
	}
	firstAdvanceTimeBlk, err := vm.newProposalBlock(vm.Preferred(), preferredHeight+1, *firstAdvanceTimeTx)
	if err != nil {
		t.Fatal(err)
	}

	vm.clock.Set(defaultGenesisTime.Add(2 * time.Second))
	if err := firstAdvanceTimeBlk.Verify(); err != nil {
		t.Fatal(err)
	}

	options, err := firstAdvanceTimeBlk.Options()
	if err != nil {
		t.Fatal(err)
	}
	firstOption := options[0]
	secondOption := options[1]

	secondAdvanceTimeTx, err := vm.newAdvanceTimeTx(defaultGenesisTime.Add(2 * time.Second))
	if err != nil {
		t.Fatal(err)
	}
	secondAdvanceTimeBlk, err := vm.newProposalBlock(firstOption.ID(), firstOption.(Block).Height()+1, *secondAdvanceTimeTx)
	if err != nil {
		t.Fatal(err)
	}

	parentBlk := secondAdvanceTimeBlk.Parent()
	if parentBlkID := parentBlk.ID(); parentBlkID != firstOption.ID() {
		t.Fatalf("Wrong parent block ID returned")
	} else if err := firstOption.Verify(); err != nil {
		t.Fatal(err)
	} else if err := secondOption.Verify(); err != nil {
		t.Fatal(err)
	} else if err := secondAdvanceTimeBlk.Verify(); err != nil {
		t.Fatal(err)
	}
}

func TestParseAddress(t *testing.T) {
	vm, _ := defaultVM()
	if _, err := vm.ParseLocalAddress(testAddress); err != nil {
		t.Fatal(err)
	}
}

func TestParseAddressInvalid(t *testing.T) {
	vm, _ := defaultVM()
	tests := []struct {
		in   string
		want string
	}{
		{"", "no separator found in address"},
		{"+", "no separator found in address"},
		{"P", "no separator found in address"},
		{"-", "invalid bech32 string length 0"},
		{"P-", "invalid bech32 string length 0"},
		{
			in:   "X-testing18jma8ppw3nhx5r4ap8clazz0dps7rv5umpc36y",
			want: "expected chainID to be \"11111111111111111111111111111111LpoYY\" but was \"LUC1cmcxnfNR9LdkACS2ccGKLEK7SYqB4gLLTycQfg1koyfSq\"",
		},
		{
			in:   "P-testing18jma8ppw3nhx5r4ap", // truncated
			want: "checksum failed. Expected qwqey4, got x5r4ap.",
		},
	}
	for _, tt := range tests {
		t.Run(tt.in, func(t *testing.T) {
			_, err := vm.ParseLocalAddress(tt.in)
			if err.Error() != tt.want {
				t.Errorf("want %q, got %q", tt.want, err)
			}
		})
	}
}

func TestFormatAddress(t *testing.T) {
	vm, _ := defaultVM()
	tests := []struct {
		label string
		in    ids.ShortID
		want  string
	}{
		{"keys[3]", keys[3].PublicKey().Address(), testAddress},
	}
	for _, tt := range tests {
		t.Run(tt.label, func(t *testing.T) {
			addrStr, err := vm.FormatLocalAddress(tt.in)
			if err != nil {
				t.Errorf("problem formatting address: %w", err)
			}
			if addrStr != tt.want {
				t.Errorf("want %q, got %q", tt.want, addrStr)
			}
		})
	}
}

func TestNextValidatorStartTime(t *testing.T) {
	vm, _ := defaultVM()
	vm.Ctx.Lock.Lock()
	defer func() {
		if err := vm.Shutdown(); err != nil {
			t.Fatal(err)
		}
		vm.Ctx.Lock.Unlock()
	}()

	currentTime, err := vm.getTimestamp(vm.DB)
	assert.NoError(t, err)

	startTime := currentTime.Add(time.Second)
	endTime := startTime.Add(defaultMinStakingDuration)

	tx, err := vm.newAddValidatorTx(
		vm.minValidatorStake,      // stake amount
		uint64(startTime.Unix()),  // start time
		uint64(endTime.Unix()),    // end time
		vm.Ctx.NodeID,             // node ID
		ids.GenerateTestShortID(), // reward address
		PercentDenominator,        // shares
		[]*crypto.PrivateKeySECP256K1R{keys[0]},
		ids.ShortEmpty, // change addr // key
	)
	assert.NoError(t, err)

	err = vm.enqueueStaker(vm.DB, constants.PrimaryNetworkID, tx)
	assert.NoError(t, err)

	nextStaker, err := vm.nextStakerStart(vm.DB, constants.PrimaryNetworkID)
	assert.NoError(t, err)
	txID := tx.ID()
	nextStakerID := nextStaker.ID()
	assert.Equal(
		t,
		txID[:],
		nextStakerID[:],
		"should have marked the new tx as the next validator to be added",
	)
}

func TestMaxStakeAmount(t *testing.T) {
	vm, _ := defaultVM()
	vm.Ctx.Lock.Lock()
	defer func() {
		if err := vm.Shutdown(); err != nil {
			t.Fatal(err)
		}
		vm.Ctx.Lock.Unlock()
	}()

	tests := []struct {
		description    string
		startTime      time.Time
		endTime        time.Time
		validatorID    ids.ShortID
		expectedAmount uint64
	}{
		{
			description:    "startTime after validation period ends",
			startTime:      defaultValidateEndTime.Add(time.Minute),
			endTime:        defaultValidateEndTime.Add(2 * time.Minute),
			validatorID:    keys[0].PublicKey().Address(),
			expectedAmount: 0,
		},
		{
			description:    "startTime when validation period ends",
			startTime:      defaultValidateEndTime,
			endTime:        defaultValidateEndTime.Add(2 * time.Minute),
			validatorID:    keys[0].PublicKey().Address(),
			expectedAmount: defaultWeight,
		},
		{
			description:    "startTime before validation period ends",
			startTime:      defaultValidateEndTime.Add(-time.Minute),
			endTime:        defaultValidateEndTime.Add(2 * time.Minute),
			validatorID:    keys[0].PublicKey().Address(),
			expectedAmount: defaultWeight,
		},
		{
			description:    "endTime after validation period ends",
			startTime:      defaultValidateStartTime,
			endTime:        defaultValidateEndTime.Add(time.Minute),
			validatorID:    keys[0].PublicKey().Address(),
			expectedAmount: defaultWeight,
		},
		{
			description:    "endTime when validation period ends",
			startTime:      defaultValidateStartTime,
			endTime:        defaultValidateEndTime,
			validatorID:    keys[0].PublicKey().Address(),
			expectedAmount: defaultWeight,
		},
		{
			description:    "endTime before validation period ends",
			startTime:      defaultValidateStartTime,
			endTime:        defaultValidateEndTime.Add(-time.Minute),
			validatorID:    keys[0].PublicKey().Address(),
			expectedAmount: defaultWeight,
		},
	}

	for _, test := range tests {
		t.Run(test.description, func(t *testing.T) {
			amount, err := vm.maxStakeAmount(vm.DB, vm.Ctx.SubnetID, test.validatorID, test.startTime, test.endTime)
			if err != nil {
				t.Fatal(err)
			}
			if amount != test.expectedAmount {
				t.Fatalf("wrong max stake amount. Expected %d ; Returned %d",
					test.expectedAmount, amount)
			}
		})
	}
}

func TestUptimeReporting(t *testing.T) {
	_, genesisBytes := defaultGenesis()

	// Assert that the uptime is correct and fail with a structured error message
	// if the VM reports an unexpected uptime
	checkUptime := func(vm *VM, nodeID ids.ShortID, expected float64, reason string) {
		uptime, err := vm.calculateUptime(vm.DB, nodeID, defaultGenesisTime)
		if err != nil {
			t.Fatalf("Failed to get uptime for %s: %s", reason, err)
		}
		if uptime != expected {
			t.Fatalf("Expected uptime of %v, but found %v for %s", expected, uptime, reason)
		}
	}
	nodeID0 := keys[0].PublicKey().Address()
	nodeID1 := keys[1].PublicKey().Address()
	nodeID2 := keys[2].PublicKey().Address()

	// Test that the VM reports the correct uptimes for peers
	// connected both during and after bootstrapping completes.
	versionedDBs := []*manager.VersionedDatabase{
		{
			Database: memdb.New(),
			Version:  version.DefaultVersion1,
		},
	}
	baseDBManager, err := manager.NewManagerFromDBs(versionedDBs)
	if err != nil {
		t.Fatal(err)
	}
	firstDBManager := baseDBManager.NewPrefixDBManager([]byte{0})

	vm := &VM{
		SnowmanVM:          &core.SnowmanVM{},
		chainManager:       chains.MockManager{},
		minStakeDuration:   defaultMinStakingDuration,
		maxStakeDuration:   defaultMaxStakingDuration,
		stakeMintingPeriod: defaultMaxStakingDuration,
	}

	vm.vdrMgr = validators.NewManager()

	vm.clock.Set(defaultGenesisTime)
	ctx := defaultContext()
	ctx.Lock.Lock()
	defer func() {
		if err := vm.Shutdown(); err != nil {
			t.Fatal(err)
		}
		ctx.Lock.Unlock()
	}()

	msgChan := make(chan common.Message, 1)
	if err := vm.Initialize(ctx, firstDBManager, genesisBytes, nil, nil, msgChan, nil); err != nil {
		t.Fatal(err)
	}

	if err := vm.Bootstrapping(); err != nil {
		t.Fatal(err)
	}

	connectedTime := defaultGenesisTime.Add(5 * time.Second)
	vm.clock.Set(connectedTime)
	vm.Connected(nodeID0)
	vm.Connected(nodeID2)

	finishedBootstrappingTime := connectedTime.Add(5 * time.Second)
	vm.clock.Set(finishedBootstrappingTime)
	if err := vm.Bootstrapped(); err != nil {
		t.Fatal(err)
	}

	afterBootstrappedTime := finishedBootstrappingTime.Add(5 * time.Second)
	vm.clock.Set(afterBootstrappedTime)
	vm.Connected(nodeID1)
	vm.Disconnected(nodeID2)

	endTime := afterBootstrappedTime.Add(5 * time.Second)
	vm.clock.Set(endTime)

	checkUptime(vm, nodeID0, 1, "peer connected during bootstrapping")
	checkUptime(vm, nodeID1, .75, "peer connected after bootstrapping")
	checkUptime(vm, nodeID2, .75, "peer connected during bootstrapping and disconnected after bootstrapping")

	if err := vm.Shutdown(); err != nil {
		t.Fatal(err)
	}

<<<<<<< HEAD
	// Replace the metrics registry to prevent conflicts
	ctx.Metrics = prometheus.NewRegistry()
=======
	// Unregister the previously registered metrics
	ctx.Metrics.Unregister(vm.metrics.percentConnected)
	ctx.Metrics.Unregister(vm.metrics.totalStake)
>>>>>>> 74d87d24

	// Test that VM reports the correct uptimes after restart.
	vm = &VM{
		SnowmanVM:          &core.SnowmanVM{},
		chainManager:       chains.MockManager{},
		minStakeDuration:   defaultMinStakingDuration,
		maxStakeDuration:   defaultMaxStakingDuration,
		stakeMintingPeriod: defaultMaxStakingDuration,
	}

	vm.clock.Set(endTime)
	vm.vdrMgr = validators.NewManager()
	restartDBManager := baseDBManager.NewPrefixDBManager([]byte{0})

	if err := vm.Initialize(ctx, restartDBManager, genesisBytes, nil, nil, msgChan, nil); err != nil {
		t.Fatal(err)
	}

	if err := vm.Bootstrapping(); err != nil {
		t.Fatal(err)
	}

	if err := vm.Bootstrapped(); err != nil {
		t.Fatal(err)
	}

	checkUptime(vm, nodeID0, 1, "peer connected during bootstrapping after restart")
	checkUptime(vm, nodeID1, .75, "peer connected after bootstrapping after restart")
	checkUptime(vm, nodeID2, .75, "peer connected during bootstrapping and disconnected after bootstrapping after restart")

	// Test that VM reports the correct uptimes after database migration
	vm = &VM{
		SnowmanVM:          &core.SnowmanVM{},
		chainManager:       chains.MockManager{},
		minStakeDuration:   defaultMinStakingDuration,
		maxStakeDuration:   defaultMaxStakingDuration,
		stakeMintingPeriod: defaultMaxStakingDuration,
	}

	versionedDBs = append(versionedDBs, &manager.VersionedDatabase{
		Database: memdb.New(),
		Version:  version.NewDefaultVersion(1, 0, 1),
	})

	newDBManager, err := manager.NewManagerFromDBs(versionedDBs)
	if err != nil {
		t.Fatal(err)
	}

	migrateTime := endTime.Add(5 * time.Second)
	vm.clock.Set(migrateTime)
	vm.vdrMgr = validators.NewManager()
	migratedDBManager := newDBManager.NewPrefixDBManager([]byte{0})

	// Replace the metrics registry to prevent conflicts
	ctx.Metrics = prometheus.NewRegistry()

	if err := vm.Initialize(ctx, migratedDBManager, genesisBytes, nil, nil, msgChan, nil); err != nil {
		t.Fatal(err)
	}

	vm.Connected(nodeID0)
	vm.Connected(nodeID1)
	vm.Connected(nodeID2)

	if err := vm.Bootstrapping(); err != nil {
		t.Fatal(err)
	}

	if err := vm.Bootstrapped(); err != nil {
		t.Fatal(err)
	}

	checkUptime(vm, nodeID0, 1, "peer connected during bootstrapping after db migration")
	checkUptime(vm, nodeID1, .8, "peer connected after bootstrapping after db migration")
	checkUptime(vm, nodeID2, .8, "peer connected during bootstrapping and disconnected after bootstrapping after db migration")
}

// Test that calling Verify on a block with an unverified parent doesn't cause a
// panic.
func TestUnverifiedParentPanic(t *testing.T) {
	_, genesisBytes := defaultGenesis()

	baseDBManager := manager.NewDefaultMemDBManager()

	vm := &VM{
		SnowmanVM:          &core.SnowmanVM{},
		chainManager:       chains.MockManager{},
		minStakeDuration:   defaultMinStakingDuration,
		maxStakeDuration:   defaultMaxStakingDuration,
		stakeMintingPeriod: defaultMaxStakingDuration,
	}

	vm.vdrMgr = validators.NewManager()

	vm.clock.Set(defaultGenesisTime)
	ctx := defaultContext()
	ctx.Lock.Lock()
	defer func() {
		if err := vm.Shutdown(); err != nil {
			t.Fatal(err)
		}
		ctx.Lock.Unlock()
	}()

	msgChan := make(chan common.Message, 1)
	if err := vm.Initialize(ctx, baseDBManager, genesisBytes, nil, nil, msgChan, nil); err != nil {
		t.Fatal(err)
	}

	key0 := keys[0]
	key1 := keys[1]
	addr0 := key0.PublicKey().Address()
	addr1 := key1.PublicKey().Address()

	addSubnetTx0, err := vm.newCreateSubnetTx(1, []ids.ShortID{addr0}, []*crypto.PrivateKeySECP256K1R{key0}, addr0)
	if err != nil {
		t.Fatal(err)
	}
	addSubnetTx1, err := vm.newCreateSubnetTx(1, []ids.ShortID{addr1}, []*crypto.PrivateKeySECP256K1R{key1}, addr1)
	if err != nil {
		t.Fatal(err)
	}
	addSubnetTx2, err := vm.newCreateSubnetTx(1, []ids.ShortID{addr1}, []*crypto.PrivateKeySECP256K1R{key1}, addr0)
	if err != nil {
		t.Fatal(err)
	}
	preferredHeight, err := vm.preferredHeight()
	if err != nil {
		t.Fatal(err)
	}
	addSubnetBlk0, err := vm.newStandardBlock(vm.Preferred(), preferredHeight+1, []*Tx{addSubnetTx0})
	if err != nil {
		t.Fatal(err)
	}
	addSubnetBlk1, err := vm.newStandardBlock(vm.Preferred(), preferredHeight+1, []*Tx{addSubnetTx1})
	if err != nil {
		t.Fatal(err)
	}
	addSubnetBlk2, err := vm.newStandardBlock(addSubnetBlk1.ID(), preferredHeight+2, []*Tx{addSubnetTx2})
	if err != nil {
		t.Fatal(err)
	}

	if _, err := vm.ParseBlock(addSubnetBlk0.Bytes()); err != nil {
		t.Fatal(err)
	}
	if _, err := vm.ParseBlock(addSubnetBlk1.Bytes()); err != nil {
		t.Fatal(err)
	}
	if _, err := vm.ParseBlock(addSubnetBlk2.Bytes()); err != nil {
		t.Fatal(err)
	}

	if err := addSubnetBlk0.Verify(); err != nil {
		t.Fatal(err)
	}
	if err := addSubnetBlk0.Accept(); err != nil {
		t.Fatal(err)
	}
	// Doesn't matter what verify returns as long as it's not panicking.
	_ = addSubnetBlk2.Verify()
}<|MERGE_RESOLUTION|>--- conflicted
+++ resolved
@@ -2493,14 +2493,8 @@
 		t.Fatal(err)
 	}
 
-<<<<<<< HEAD
 	// Replace the metrics registry to prevent conflicts
 	ctx.Metrics = prometheus.NewRegistry()
-=======
-	// Unregister the previously registered metrics
-	ctx.Metrics.Unregister(vm.metrics.percentConnected)
-	ctx.Metrics.Unregister(vm.metrics.totalStake)
->>>>>>> 74d87d24
 
 	// Test that VM reports the correct uptimes after restart.
 	vm = &VM{
