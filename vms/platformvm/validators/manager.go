// Copyright (C) 2019-2024, Ava Labs, Inc. All rights reserved.
// See the file LICENSE for licensing terms.

package validators

import (
	"context"
	"errors"
	"fmt"
	"time"

	"github.com/ava-labs/avalanchego/cache"
	"github.com/ava-labs/avalanchego/ids"
	"github.com/ava-labs/avalanchego/snow/validators"
	"github.com/ava-labs/avalanchego/utils/constants"
	"github.com/ava-labs/avalanchego/utils/logging"
	"github.com/ava-labs/avalanchego/utils/timer/mockable"
	"github.com/ava-labs/avalanchego/utils/window"
	"github.com/ava-labs/avalanchego/vms/platformvm/block"
	"github.com/ava-labs/avalanchego/vms/platformvm/config"
	"github.com/ava-labs/avalanchego/vms/platformvm/metrics"
	"github.com/ava-labs/avalanchego/vms/platformvm/status"
	"github.com/ava-labs/avalanchego/vms/platformvm/txs"
)

const (
	validatorSetsCacheSize        = 64
	maxRecentlyAcceptedWindowSize = 64
	minRecentlyAcceptedWindowSize = 0
<<<<<<< HEAD
	recentlyAcceptedWindowTTL     = 15 * time.Second
=======
	recentlyAcceptedWindowTTL     = 30 * time.Second
>>>>>>> fd61c5ed
)

var (
	_ validators.State = (*manager)(nil)

	errUnfinalizedHeight = errors.New("failed to fetch validator set at unfinalized height")
)

// Manager adds the ability to introduce newly accepted blocks IDs to the State
// interface.
type Manager interface {
	validators.State

	// OnAcceptedBlockID registers the ID of the latest accepted block.
	// It is used to update the [recentlyAccepted] sliding window.
	OnAcceptedBlockID(blkID ids.ID)
}

type State interface {
	GetTx(txID ids.ID) (*txs.Tx, status.Status, error)

	GetLastAccepted() ids.ID
	GetStatelessBlock(blockID ids.ID) (block.Block, error)

	// ApplyValidatorWeightDiffs iterates from [startHeight] towards the genesis
	// block until it has applied all of the diffs up to and including
	// [endHeight]. Applying the diffs modifies [validators].
	//
	// Invariant: If attempting to generate the validator set for
	// [endHeight - 1], [validators] must initially contain the validator
	// weights for [startHeight].
	//
	// Note: Because this function iterates towards the genesis, [startHeight]
	// should normally be greater than or equal to [endHeight].
	ApplyValidatorWeightDiffs(
		ctx context.Context,
		validators map[ids.NodeID]*validators.GetValidatorOutput,
		startHeight uint64,
		endHeight uint64,
		subnetID ids.ID,
	) error

	// ApplyValidatorPublicKeyDiffs iterates from [startHeight] towards the
	// genesis block until it has applied all of the diffs up to and including
	// [endHeight]. Applying the diffs modifies [validators].
	//
	// Invariant: If attempting to generate the validator set for
	// [endHeight - 1], [validators] must initially contain the validator
	// weights for [startHeight].
	//
	// Note: Because this function iterates towards the genesis, [startHeight]
	// should normally be greater than or equal to [endHeight].
	ApplyValidatorPublicKeyDiffs(
		ctx context.Context,
		validators map[ids.NodeID]*validators.GetValidatorOutput,
		startHeight uint64,
		endHeight uint64,
		subnetID ids.ID,
	) error
}

func NewManager(
	log logging.Logger,
	cfg config.Config,
	state State,
	metrics metrics.Metrics,
	clk *mockable.Clock,
) Manager {
	return &manager{
		log:     log,
		cfg:     cfg,
		state:   state,
		metrics: metrics,
		clk:     clk,
		caches:  make(map[ids.ID]cache.Cacher[uint64, map[ids.NodeID]*validators.GetValidatorOutput]),
		recentlyAccepted: window.New[ids.ID](
			window.Config{
				Clock:   clk,
				MaxSize: maxRecentlyAcceptedWindowSize,
				MinSize: minRecentlyAcceptedWindowSize,
				TTL:     recentlyAcceptedWindowTTL,
			},
		),
	}
}

// TODO: Remove requirement for the P-chain's context lock to be held when
// calling exported functions.
type manager struct {
	log     logging.Logger
	cfg     config.Config
	state   State
	metrics metrics.Metrics
	clk     *mockable.Clock

	// Maps caches for each subnet that is currently tracked.
	// Key: Subnet ID
	// Value: cache mapping height -> validator set map
	caches map[ids.ID]cache.Cacher[uint64, map[ids.NodeID]*validators.GetValidatorOutput]

	// sliding window of blocks that were recently accepted
	recentlyAccepted window.Window[ids.ID]
}

// GetMinimumHeight returns the height of the most recent block beyond the
// horizon of our recentlyAccepted window.
//
// Because the time between blocks is arbitrary, we're only guaranteed that
// the window's configured TTL amount of time has passed once an element
// expires from the window.
//
// To try to always return a block older than the window's TTL, we return the
// parent of the oldest element in the window (as an expired element is always
// guaranteed to be sufficiently stale). If we haven't expired an element yet
// in the case of a process restart, we default to the lastAccepted block's
// height which is likely (but not guaranteed) to also be older than the
// window's configured TTL.
//
// If [UseCurrentHeight] is true, we override the block selection policy
// described above and we will always return the last accepted block height
// as the minimum.
func (m *manager) GetMinimumHeight(ctx context.Context) (uint64, error) {
	if m.cfg.UseCurrentHeight {
		return m.getCurrentHeight(ctx)
	}

	oldest, ok := m.recentlyAccepted.Oldest()
	if !ok {
		return m.getCurrentHeight(ctx)
	}

	blk, err := m.state.GetStatelessBlock(oldest)
	if err != nil {
		return 0, err
	}

	// We subtract 1 from the height of [oldest] because we want the height of
	// the last block accepted before the [recentlyAccepted] window.
	//
	// There is guaranteed to be a block accepted before this window because the
	// first block added to [recentlyAccepted] window is >= height 1.
	return blk.Height() - 1, nil
}

func (m *manager) GetCurrentHeight(ctx context.Context) (uint64, error) {
	return m.getCurrentHeight(ctx)
}

// TODO: Pass the context into the state.
func (m *manager) getCurrentHeight(context.Context) (uint64, error) {
	lastAcceptedID := m.state.GetLastAccepted()
	lastAccepted, err := m.state.GetStatelessBlock(lastAcceptedID)
	if err != nil {
		return 0, err
	}
	return lastAccepted.Height(), nil
}

func (m *manager) GetValidatorSet(
	ctx context.Context,
	targetHeight uint64,
	subnetID ids.ID,
) (map[ids.NodeID]*validators.GetValidatorOutput, error) {
	validatorSetsCache := m.getValidatorSetCache(subnetID)

	if validatorSet, ok := validatorSetsCache.Get(targetHeight); ok {
		m.metrics.IncValidatorSetsCached()
		return validatorSet, nil
	}

	// get the start time to track metrics
	startTime := m.clk.Time()
	validatorSet, currentHeight, err := m.makeValidatorSet(ctx, targetHeight, subnetID)
	if err != nil {
		return nil, err
	}

	// cache the validator set
	validatorSetsCache.Put(targetHeight, validatorSet)

	duration := m.clk.Time().Sub(startTime)
	m.metrics.IncValidatorSetsCreated()
	m.metrics.AddValidatorSetsDuration(duration)
	m.metrics.AddValidatorSetsHeightDiff(currentHeight - targetHeight)
	return validatorSet, nil
}

func (m *manager) getValidatorSetCache(subnetID ids.ID) cache.Cacher[uint64, map[ids.NodeID]*validators.GetValidatorOutput] {
	// Only cache tracked subnets
	if subnetID != constants.PrimaryNetworkID && !m.cfg.TrackedSubnets.Contains(subnetID) {
		return &cache.Empty[uint64, map[ids.NodeID]*validators.GetValidatorOutput]{}
	}

	validatorSetsCache, exists := m.caches[subnetID]
	if exists {
		return validatorSetsCache
	}

	validatorSetsCache = &cache.LRU[uint64, map[ids.NodeID]*validators.GetValidatorOutput]{
		Size: validatorSetsCacheSize,
	}
	m.caches[subnetID] = validatorSetsCache
	return validatorSetsCache
}

func (m *manager) makeValidatorSet(
	ctx context.Context,
	targetHeight uint64,
	subnetID ids.ID,
) (map[ids.NodeID]*validators.GetValidatorOutput, uint64, error) {
	subnetValidatorSet, currentHeight, err := m.getCurrentValidatorSet(ctx, subnetID)
	if err != nil {
		return nil, 0, err
	}
	if currentHeight < targetHeight {
		return nil, 0, fmt.Errorf("%w with SubnetID = %s: current P-chain height (%d) < requested P-Chain height (%d)",
			errUnfinalizedHeight,
			subnetID,
			currentHeight,
			targetHeight,
		)
	}

	// Rebuild subnet validators at [targetHeight]
	//
	// Note: Since we are attempting to generate the validator set at
	// [targetHeight], we want to apply the diffs from
	// (targetHeight, currentHeight]. Because the state interface is implemented
	// to be inclusive, we apply diffs in [targetHeight + 1, currentHeight].
	lastDiffHeight := targetHeight + 1
	err = m.state.ApplyValidatorWeightDiffs(
		ctx,
		subnetValidatorSet,
		currentHeight,
		lastDiffHeight,
		subnetID,
	)
	if err != nil {
		return nil, 0, err
	}

	err = m.state.ApplyValidatorPublicKeyDiffs(
		ctx,
		subnetValidatorSet,
		currentHeight,
		lastDiffHeight,
		subnetID,
	)
	return subnetValidatorSet, currentHeight, err
}

func (m *manager) getCurrentValidatorSet(
	ctx context.Context,
	subnetID ids.ID,
) (map[ids.NodeID]*validators.GetValidatorOutput, uint64, error) {
	subnetMap := m.cfg.Validators.GetMap(subnetID)
	currentHeight, err := m.getCurrentHeight(ctx)
	return subnetMap, currentHeight, err
}

func (m *manager) GetSubnetID(_ context.Context, chainID ids.ID) (ids.ID, error) {
	if chainID == constants.PlatformChainID {
		return constants.PrimaryNetworkID, nil
	}

	chainTx, _, err := m.state.GetTx(chainID)
	if err != nil {
		return ids.Empty, fmt.Errorf(
			"problem retrieving blockchain %q: %w",
			chainID,
			err,
		)
	}
	chain, ok := chainTx.Unsigned.(*txs.CreateChainTx)
	if !ok {
		return ids.Empty, fmt.Errorf("%q is not a blockchain", chainID)
	}
	return chain.SubnetID, nil
}

func (m *manager) OnAcceptedBlockID(blkID ids.ID) {
	m.recentlyAccepted.Add(blkID)
}<|MERGE_RESOLUTION|>--- conflicted
+++ resolved
@@ -27,11 +27,7 @@
 	validatorSetsCacheSize        = 64
 	maxRecentlyAcceptedWindowSize = 64
 	minRecentlyAcceptedWindowSize = 0
-<<<<<<< HEAD
-	recentlyAcceptedWindowTTL     = 15 * time.Second
-=======
 	recentlyAcceptedWindowTTL     = 30 * time.Second
->>>>>>> fd61c5ed
 )
 
 var (
