// Copyright (C) 2019-2024, Ava Labs, Inc. All rights reserved.
// See the file LICENSE for licensing terms.

package fee

import (
	"math"
	"testing"

	"github.com/stretchr/testify/require"

	"github.com/ava-labs/avalanchego/vms/components/gas"

	safemath "github.com/ava-labs/avalanchego/utils/math"
)

const (
	second = 1
	minute = 60 * second
	hour   = 60 * minute
	day    = 24 * hour
	week   = 7 * day

	minPrice = 2_048

	capacity                      = 20_000
	target                        = 10_000
	maxExcessIncreasePerSecond    = capacity - target
	doubleEvery                   = day
	excessIncreasePerDoubling     = maxExcessIncreasePerSecond * doubleEvery
	excessConversionConstantFloat = excessIncreasePerDoubling / math.Ln2
)

var (
	excessConversionConstant = floatToGas(excessConversionConstantFloat)

	tests = []struct {
		name   string
		state  State
		config Config

		// expectedSeconds and expectedCost are used as inputs for some tests
		// and outputs for other tests.
		expectedSeconds uint64
		expectedCost    uint64
		expectedExcess  gas.Gas
	}{
		{
			name: "excess=0, current<target, minute",
			state: State{
				Current: 10,
				Excess:  0,
			},
			config: Config{
				Target:                   10_000,
				MinPrice:                 minPrice,
				ExcessConversionConstant: excessConversionConstant,
			},
			expectedSeconds: minute,
			expectedCost:    122_880,
			expectedExcess:  0, // Should not underflow
		},
		{
			name: "excess=0, current=target, minute",
			state: State{
				Current: 10_000,
				Excess:  0,
			},
			config: Config{
				Target:                   10_000,
				MinPrice:                 minPrice,
				ExcessConversionConstant: excessConversionConstant,
			},
			expectedSeconds: minute,
			expectedCost:    122_880,
			expectedExcess:  0,
		},
		{
			name: "excess=excessIncreasePerDoubling, current=target, minute",
			state: State{
				Current: 10_000,
				Excess:  excessIncreasePerDoubling,
			},
			config: Config{
				Target:                   10_000,
				MinPrice:                 minPrice,
				ExcessConversionConstant: excessConversionConstant,
			},
			expectedSeconds: minute,
			expectedCost:    245_760,
			expectedExcess:  excessIncreasePerDoubling,
		},
		{
			name: "excess=K, current=target, minute",
			state: State{
				Current: 10_000,
				Excess:  excessConversionConstant,
			},
			config: Config{
				Target:                   10_000,
				MinPrice:                 minPrice,
				ExcessConversionConstant: excessConversionConstant,
			},
			expectedSeconds: minute,
			expectedCost:    334_020,
			expectedExcess:  excessConversionConstant,
		},
		{
			name: "excess=0, current>target, minute",
			state: State{
				Current: 15_000,
				Excess:  0,
			},
			config: Config{
				Target:                   10_000,
				MinPrice:                 minPrice,
				ExcessConversionConstant: excessConversionConstant,
			},
			expectedSeconds: minute,
			expectedCost:    122_880,
			expectedExcess:  5_000 * minute,
		},
		{
			name: "excess hits 0 during, current<target, day",
			state: State{
				Current: 9_000,
				Excess:  6 * hour * 1_000,
			},
			config: Config{
				Target:                   10_000,
				MinPrice:                 minPrice,
				ExcessConversionConstant: excessConversionConstant,
			},
			expectedSeconds: day,
			expectedCost:    177_321_939,
			expectedExcess:  0, // Should not underflow
		},
		{
			name: "excess=K, current=target, day",
			state: State{
				Current: 10_000,
				Excess:  excessConversionConstant,
			},
			config: Config{
				Target:                   10_000,
				MinPrice:                 minPrice,
				ExcessConversionConstant: excessConversionConstant,
			},
			expectedSeconds: day,
			expectedCost:    480_988_800,
			expectedExcess:  excessConversionConstant,
		},
		{
			name: "excess=0, current>target, day",
			state: State{
				Current: 15_000,
				Excess:  0,
			},
			config: Config{
				Target:                   10_000,
				MinPrice:                 minPrice,
				ExcessConversionConstant: excessConversionConstant,
			},
			expectedSeconds: day,
			expectedCost:    211_438_809,
			expectedExcess:  5_000 * day,
		},
		{
			name: "excess=0, current=target, week",
			state: State{
				Current: 10_000,
				Excess:  0,
			},
			config: Config{
				Target:                   10_000,
				MinPrice:                 minPrice,
				ExcessConversionConstant: excessConversionConstant,
			},
			expectedSeconds: week,
			expectedCost:    1_238_630_400,
			expectedExcess:  0,
		},
		{
			name: "excess=0, current>target, week",
			state: State{
				Current: 15_000,
				Excess:  0,
			},
			config: Config{
				Target:                   10_000,
				MinPrice:                 minPrice,
				ExcessConversionConstant: excessConversionConstant,
			},
			expectedSeconds: week,
			expectedCost:    5_265_492_669,
			expectedExcess:  5_000 * week,
		},
		{
			name: "excess=1, current>>target, second",
			state: State{
				Current: math.MaxUint64,
				Excess:  1,
			},
			config: Config{
				Target:                   0,
				MinPrice:                 minPrice,
				ExcessConversionConstant: excessConversionConstant,
			},
			expectedSeconds: 1,
			expectedCost:    math.MaxUint64, // Should not overflow
			expectedExcess:  math.MaxUint64, // Should not overflow
		},
		{
			name: "excess=0, current>>target, 10 seconds",
			state: State{
				Current: math.MaxUint32,
				Excess:  0,
			},
			config: Config{
				Target:                   0,
				MinPrice:                 minPrice,
				ExcessConversionConstant: excessConversionConstant,
			},
			expectedSeconds: 10,
			expectedCost:    1_948_429_840_780_833_612,
			expectedExcess:  math.MaxUint32 * 10,
		},
	}
)

func TestStateAdvanceTime(t *testing.T) {
	for _, test := range tests {
		t.Run(test.name, func(t *testing.T) {
			require.Equal(
				t,
				State{
					Current: test.state.Current,
					Excess:  test.expectedExcess,
				},
				test.state.AdvanceTime(test.config.Target, test.expectedSeconds),
			)
		})
	}
}

func TestStateCostOf(t *testing.T) {
	for _, test := range tests {
		t.Run(test.name, func(t *testing.T) {
			require.Equal(
				t,
				test.expectedCost,
				test.state.CostOf(test.config, test.expectedSeconds),
			)
		})
	}
}

func TestStateCostOfOverflow(t *testing.T) {
	const target = 10_000
	config := Config{
		Target:                   target,
		MinPrice:                 minPrice,
		ExcessConversionConstant: excessConversionConstant,
	}

	tests := []struct {
		name    string
		state   State
		seconds uint64
	}{
		{
			name: "current > target",
			state: State{
				Current: math.MaxUint32,
				Excess:  0,
			},
			seconds: math.MaxUint64,
		},
		{
			name: "current == target",
			state: State{
				Current: target,
				Excess:  0,
			},
			seconds: math.MaxUint64,
		},
		{
			name: "current < target",
			state: State{
				Current: 0,
				Excess:  0,
			},
			seconds: math.MaxUint64,
		},
		{
			name: "current < target and reasonable excess",
			state: State{
				Current: 0,
				Excess:  target + 1,
			},
			seconds: math.MaxUint64/minPrice + 1,
		},
	}
	for _, test := range tests {
		t.Run(test.name, func(t *testing.T) {
			require.Equal(
				t,
				uint64(math.MaxUint64), // Should not overflow
				test.state.CostOf(config, test.seconds),
			)
		})
	}
}

func TestStateSecondsRemaining(t *testing.T) {
	for _, test := range tests {
		t.Run(test.name, func(t *testing.T) {
			require.Equal(
				t,
				test.expectedSeconds,
				test.state.SecondsRemaining(test.config, week, test.expectedCost),
			)
		})
	}
}

func TestStateSecondsRemainingLimit(t *testing.T) {
	const target = 10_000
	tests := []struct {
		name      string
		state     State
		minPrice  gas.Price
		costLimit uint64
	}{
		{
			name: "zero price",
			state: State{
				Current: math.MaxUint32,
				Excess:  0,
			},
			minPrice:  0,
			costLimit: 0,
		},
		{
			name: "current > target",
			state: State{
				Current: target + 1,
				Excess:  0,
			},
			minPrice:  minPrice,
			costLimit: math.MaxUint64,
		},
		{
			name: "current == target",
			state: State{
				Current: target,
				Excess:  0,
			},
			minPrice:  minPrice,
			costLimit: minPrice * (week + 1),
		},
		{
			name: "current < target",
			state: State{
				Current: 0,
				Excess:  0,
			},
			minPrice:  minPrice,
			costLimit: minPrice * (week + 1),
		},
	}
	for _, test := range tests {
		t.Run(test.name, func(t *testing.T) {
			config := Config{
				Target:                   target,
				MinPrice:                 test.minPrice,
				ExcessConversionConstant: excessConversionConstant,
			}
			require.Equal(
				t,
				uint64(week),
				test.state.SecondsRemaining(config, week, test.costLimit),
			)
		})
	}
}

func BenchmarkStateCostOf(b *testing.B) {
	benchmarks := []struct {
		name   string
		costOf func(
			s State,
			c Config,
			seconds uint64,
		) uint64
	}{
		{
			name:   "unoptimized",
			costOf: State.unoptimizedCostOf,
		},
		{
			name:   "optimized",
			costOf: State.CostOf,
		},
	}
	for _, test := range tests {
		b.Run(test.name, func(b *testing.B) {
			for _, benchmark := range benchmarks {
				b.Run(benchmark.name, func(b *testing.B) {
					for i := 0; i < b.N; i++ {
						benchmark.costOf(test.state, test.config, test.expectedSeconds)
					}
				})
			}
		})
	}
}

func BenchmarkStateSecondsRemaining(b *testing.B) {
	benchmarks := []struct {
		name             string
		secondsRemaining func(
			s State,
			c Config,
			maxSeconds uint64,
			targetCost uint64,
		) uint64
	}{
		{
			name:             "unoptimized",
			secondsRemaining: State.unoptimizedSecondsRemaining,
		},
		{
			name:             "optimized",
			secondsRemaining: State.SecondsRemaining,
		},
	}
	for _, test := range tests {
		b.Run(test.name, func(b *testing.B) {
			for _, benchmark := range benchmarks {
				b.Run(benchmark.name, func(b *testing.B) {
					for i := 0; i < b.N; i++ {
						benchmark.secondsRemaining(test.state, test.config, week, test.expectedCost)
					}
				})
			}
		})
	}
}

func FuzzStateCostOf(f *testing.F) {
	for _, test := range tests {
		f.Add(
			uint64(test.state.Current),
			uint64(test.state.Excess),
			uint64(test.config.Target),
			uint64(test.config.MinPrice),
			uint64(test.config.ExcessConversionConstant),
			test.expectedSeconds,
		)
	}
	f.Fuzz(
		func(
			t *testing.T,
			current uint64,
			excess uint64,
			target uint64,
			minPrice uint64,
			excessConversionConstant uint64,
			seconds uint64,
		) {
			s := State{
				Current: gas.Gas(current),
				Excess:  gas.Gas(excess),
			}
			c := Config{
				Target:                   gas.Gas(target),
				MinPrice:                 gas.Price(minPrice),
				ExcessConversionConstant: gas.Gas(max(excessConversionConstant, 1)),
			}
<<<<<<< HEAD
			seconds = min(seconds, week)
=======
			seconds = min(seconds, hour)
>>>>>>> 6c0945b5
			require.Equal(
				t,
				s.unoptimizedCostOf(c, seconds),
				s.CostOf(c, seconds),
			)
		},
	)
}

func FuzzStateSecondsRemaining(f *testing.F) {
	for _, test := range tests {
		f.Add(
			uint64(test.state.Current),
			uint64(test.state.Excess),
			uint64(test.config.Target),
			uint64(test.config.MinPrice),
			uint64(test.config.ExcessConversionConstant),
<<<<<<< HEAD
			uint64(week),
=======
			uint64(hour),
>>>>>>> 6c0945b5
			test.expectedCost,
		)
	}
	f.Fuzz(
		func(
			t *testing.T,
			current uint64,
			excess uint64,
			target uint64,
			minPrice uint64,
			excessConversionConstant uint64,
			maxSeconds uint64,
			targetCost uint64,
		) {
			s := State{
				Current: gas.Gas(current),
				Excess:  gas.Gas(excess),
			}
			c := Config{
				Target:                   gas.Gas(target),
				MinPrice:                 gas.Price(minPrice),
				ExcessConversionConstant: gas.Gas(max(excessConversionConstant, 1)),
			}
<<<<<<< HEAD
			maxSeconds = min(maxSeconds, week)
=======
			maxSeconds = min(maxSeconds, hour)
>>>>>>> 6c0945b5
			require.Equal(
				t,
				s.unoptimizedSecondsRemaining(c, maxSeconds, targetCost),
				s.SecondsRemaining(c, maxSeconds, targetCost),
			)
		},
	)
}

// unoptimizedCalculateCost is a naive implementation of CostOf that is used for
// differential fuzzing.
func (s State) unoptimizedCostOf(c Config, seconds uint64) uint64 {
	var (
		cost uint64
		err  error
	)
	for i := uint64(0); i < seconds; i++ {
		s = s.AdvanceTime(c.Target, 1)

		price := gas.CalculatePrice(c.MinPrice, s.Excess, c.ExcessConversionConstant)
		cost, err = safemath.Add(cost, uint64(price))
		if err != nil {
			return math.MaxUint64
		}
	}
	return cost
}

// unoptimizedSecondsRemaining is a naive implementation of SecondsRemaining
// that is used for differential fuzzing.
<<<<<<< HEAD
func (s State) unoptimizedSecondsRemaining(c Config, maxSeconds uint64, costLimit uint64) uint64 {
=======
func (s State) unoptimizedSecondsRemaining(c Config, maxSeconds uint64, fundsRemaining uint64) uint64 {
>>>>>>> 6c0945b5
	for seconds := uint64(0); seconds < maxSeconds; seconds++ {
		s = s.AdvanceTime(c.Target, 1)

		price := uint64(gas.CalculatePrice(c.MinPrice, s.Excess, c.ExcessConversionConstant))
<<<<<<< HEAD
		if price > costLimit {
			return seconds
		}
		costLimit -= price
=======
		if price > fundsRemaining {
			return seconds
		}
		fundsRemaining -= price
>>>>>>> 6c0945b5
	}
	return maxSeconds
}

// floatToGas converts f to gas.Gas by truncation. `gas.Gas(f)` is preferred and
// floatToGas should only be used if its argument is a `const`.
func floatToGas(f float64) gas.Gas {
	return gas.Gas(f)
}<|MERGE_RESOLUTION|>--- conflicted
+++ resolved
@@ -478,11 +478,7 @@
 				MinPrice:                 gas.Price(minPrice),
 				ExcessConversionConstant: gas.Gas(max(excessConversionConstant, 1)),
 			}
-<<<<<<< HEAD
-			seconds = min(seconds, week)
-=======
 			seconds = min(seconds, hour)
->>>>>>> 6c0945b5
 			require.Equal(
 				t,
 				s.unoptimizedCostOf(c, seconds),
@@ -500,11 +496,7 @@
 			uint64(test.config.Target),
 			uint64(test.config.MinPrice),
 			uint64(test.config.ExcessConversionConstant),
-<<<<<<< HEAD
-			uint64(week),
-=======
 			uint64(hour),
->>>>>>> 6c0945b5
 			test.expectedCost,
 		)
 	}
@@ -528,11 +520,7 @@
 				MinPrice:                 gas.Price(minPrice),
 				ExcessConversionConstant: gas.Gas(max(excessConversionConstant, 1)),
 			}
-<<<<<<< HEAD
-			maxSeconds = min(maxSeconds, week)
-=======
 			maxSeconds = min(maxSeconds, hour)
->>>>>>> 6c0945b5
 			require.Equal(
 				t,
 				s.unoptimizedSecondsRemaining(c, maxSeconds, targetCost),
@@ -563,26 +551,15 @@
 
 // unoptimizedSecondsRemaining is a naive implementation of SecondsRemaining
 // that is used for differential fuzzing.
-<<<<<<< HEAD
-func (s State) unoptimizedSecondsRemaining(c Config, maxSeconds uint64, costLimit uint64) uint64 {
-=======
 func (s State) unoptimizedSecondsRemaining(c Config, maxSeconds uint64, fundsRemaining uint64) uint64 {
->>>>>>> 6c0945b5
 	for seconds := uint64(0); seconds < maxSeconds; seconds++ {
 		s = s.AdvanceTime(c.Target, 1)
 
 		price := uint64(gas.CalculatePrice(c.MinPrice, s.Excess, c.ExcessConversionConstant))
-<<<<<<< HEAD
-		if price > costLimit {
-			return seconds
-		}
-		costLimit -= price
-=======
 		if price > fundsRemaining {
 			return seconds
 		}
 		fundsRemaining -= price
->>>>>>> 6c0945b5
 	}
 	return maxSeconds
 }
