<<<<<<< HEAD
// Copyright (C) 2019-2024, Lux Partners Limited. All rights reserved.
=======
// Copyright (C) 2019-2024, Ava Labs, Inc. All rights reserved.
>>>>>>> d3c09eb1
// See the file LICENSE for licensing terms.

package api

import (
	"cmp"
	"errors"
	"fmt"
	"net/http"

<<<<<<< HEAD
	"github.com/luxfi/node/ids"
	"github.com/luxfi/node/utils"
	"github.com/luxfi/node/utils/formatting"
	"github.com/luxfi/node/utils/formatting/address"
	"github.com/luxfi/node/utils/json"
	"github.com/luxfi/node/utils/math"
	"github.com/luxfi/node/vms/components/lux"
	"github.com/luxfi/node/vms/platformvm/genesis"
	"github.com/luxfi/node/vms/platformvm/signer"
	"github.com/luxfi/node/vms/platformvm/stakeable"
	"github.com/luxfi/node/vms/platformvm/txs"
	"github.com/luxfi/node/vms/platformvm/txs/txheap"
	"github.com/luxfi/node/vms/secp256k1fx"
=======
	"github.com/ava-labs/avalanchego/ids"
	"github.com/ava-labs/avalanchego/utils"
	"github.com/ava-labs/avalanchego/utils/formatting"
	"github.com/ava-labs/avalanchego/utils/formatting/address"
	"github.com/ava-labs/avalanchego/utils/json"
	"github.com/ava-labs/avalanchego/utils/math"
	"github.com/ava-labs/avalanchego/vms/components/avax"
	"github.com/ava-labs/avalanchego/vms/platformvm/genesis"
	"github.com/ava-labs/avalanchego/vms/platformvm/signer"
	"github.com/ava-labs/avalanchego/vms/platformvm/stakeable"
	"github.com/ava-labs/avalanchego/vms/platformvm/txs"
	"github.com/ava-labs/avalanchego/vms/platformvm/txs/txheap"
	"github.com/ava-labs/avalanchego/vms/secp256k1fx"
>>>>>>> d3c09eb1
)

// Note that since an Lux network has exactly one Platform Chain,
// and the Platform Chain defines the genesis state of the network
// (who is staking, which chains exist, etc.), defining the genesis
// state of the Platform Chain is the same as defining the genesis
// state of the network.

var (
	errUTXOHasNoValue         = errors.New("genesis UTXO has no value")
	errValidatorHasNoWeight   = errors.New("validator has not weight")
	errValidatorAlreadyExited = errors.New("validator would have already unstaked")
	errStakeOverflow          = errors.New("validator stake exceeds limit")

	_ utils.Sortable[UTXO] = UTXO{}
)

// StaticService defines the static API methods exposed by the platform VM
type StaticService struct{}

// UTXO is a UTXO on the Platform Chain that exists at the chain's genesis.
type UTXO struct {
	Locktime json.Uint64 `json:"locktime"`
	Amount   json.Uint64 `json:"amount"`
	Address  string      `json:"address"`
	Message  string      `json:"message"`
}

// TODO can we define this on *UTXO?
func (utxo UTXO) Compare(other UTXO) int {
	if locktimeCmp := cmp.Compare(utxo.Locktime, other.Locktime); locktimeCmp != 0 {
		return locktimeCmp
	}
	if amountCmp := cmp.Compare(utxo.Amount, other.Amount); amountCmp != 0 {
		return amountCmp
	}

	utxoAddr, err := bech32ToID(utxo.Address)
	if err != nil {
		return 0
	}

	otherAddr, err := bech32ToID(other.Address)
	if err != nil {
		return 0
	}

	return utxoAddr.Compare(otherAddr)
}

// TODO: Refactor APIStaker, APIValidators and merge them together for
//       PermissionedValidators + PermissionlessValidators.

// APIStaker is the representation of a staker sent via APIs.
// [TxID] is the txID of the transaction that added this staker.
// [Amount] is the amount of tokens being staked.
// [StartTime] is the Unix time when they start staking
// [Endtime] is the Unix time repr. of when they are done staking
// [NodeID] is the node ID of the staker
// [Uptime] is the observed uptime of this staker
type Staker struct {
	TxID      ids.ID      `json:"txID"`
	StartTime json.Uint64 `json:"startTime"`
	EndTime   json.Uint64 `json:"endTime"`
	Weight    json.Uint64 `json:"weight"`
	NodeID    ids.NodeID  `json:"nodeID"`

	// Deprecated: Use Weight instead
	// TODO: remove [StakeAmount] after enough time for dependencies to update
	StakeAmount *json.Uint64 `json:"stakeAmount,omitempty"`
}

// GenesisValidator should to be used for genesis validators only.
type GenesisValidator Staker

// Owner is the repr. of a reward owner sent over APIs.
type Owner struct {
	Locktime  json.Uint64 `json:"locktime"`
	Threshold json.Uint32 `json:"threshold"`
	Addresses []string    `json:"addresses"`
}

// PermissionlessValidator is the repr. of a permissionless validator sent over
// APIs.
type PermissionlessValidator struct {
	Staker
	// Deprecated: RewardOwner has been replaced by ValidationRewardOwner and
	//             DelegationRewardOwner.
	RewardOwner *Owner `json:"rewardOwner,omitempty"`
	// The owner of the rewards from the validation period, if applicable.
	ValidationRewardOwner *Owner `json:"validationRewardOwner,omitempty"`
	// The owner of the rewards from delegations during the validation period,
	// if applicable.
<<<<<<< HEAD
	DelegationRewardOwner  *Owner                    `json:"delegationRewardOwner,omitempty"`
	PotentialReward        *json.Uint64              `json:"potentialReward,omitempty"`
	AccruedDelegateeReward *json.Uint64              `json:"accruedDelegateeReward,omitempty"`
	DelegationFee          json.Float32              `json:"delegationFee"`
	ExactDelegationFee     *json.Uint32              `json:"exactDelegationFee,omitempty"`
	Uptime                 *json.Float32             `json:"uptime,omitempty"`
	Connected              bool                      `json:"connected"`
	Staked                 []UTXO                    `json:"staked,omitempty"`
	Signer                 *signer.ProofOfPossession `json:"signer,omitempty"`
=======
	DelegationRewardOwner  *Owner       `json:"delegationRewardOwner,omitempty"`
	PotentialReward        *json.Uint64 `json:"potentialReward,omitempty"`
	AccruedDelegateeReward *json.Uint64 `json:"accruedDelegateeReward,omitempty"`
	DelegationFee          json.Float32 `json:"delegationFee"`
	ExactDelegationFee     *json.Uint32 `json:"exactDelegationFee,omitempty"`
	// Uptime is deprecated for Subnet Validators.
	// It will be available only for Primary Network Validators.
	Uptime *json.Float32 `json:"uptime,omitempty"`
	// Connected is deprecated for Subnet Validators.
	// It will be available only for Primary Network Validators.
	Connected bool                      `json:"connected"`
	Staked    []UTXO                    `json:"staked,omitempty"`
	Signer    *signer.ProofOfPossession `json:"signer,omitempty"`
>>>>>>> d3c09eb1

	// The delegators delegating to this validator
	DelegatorCount  *json.Uint64        `json:"delegatorCount,omitempty"`
	DelegatorWeight *json.Uint64        `json:"delegatorWeight,omitempty"`
	Delegators      *[]PrimaryDelegator `json:"delegators,omitempty"`
}

// GenesisPermissionlessValidator should to be used for genesis validators only.
type GenesisPermissionlessValidator struct {
	GenesisValidator
	RewardOwner        *Owner                    `json:"rewardOwner,omitempty"`
	DelegationFee      json.Float32              `json:"delegationFee"`
	ExactDelegationFee *json.Uint32              `json:"exactDelegationFee,omitempty"`
	Staked             []UTXO                    `json:"staked,omitempty"`
	Signer             *signer.ProofOfPossession `json:"signer,omitempty"`
}

// PermissionedValidator is the repr. of a permissioned validator sent over APIs.
type PermissionedValidator struct {
	Staker
	// The owner the staking reward, if applicable, will go to
	Connected bool          `json:"connected"`
	Uptime    *json.Float32 `json:"uptime,omitempty"`
}

// PrimaryDelegator is the repr. of a primary network delegator sent over APIs.
type PrimaryDelegator struct {
	Staker
	RewardOwner     *Owner       `json:"rewardOwner,omitempty"`
	PotentialReward *json.Uint64 `json:"potentialReward,omitempty"`
}

// Chain defines a chain that exists
// at the network's genesis.
// [GenesisData] is the initial state of the chain.
// [VMID] is the ID of the VM this chain runs.
// [FxIDs] are the IDs of the Fxs the chain supports.
// [Name] is a human-readable, non-unique name for the chain.
// [SubnetID] is the ID of the subnet that validates the chain
type Chain struct {
	GenesisData string   `json:"genesisData"`
	VMID        ids.ID   `json:"vmID"`
	FxIDs       []ids.ID `json:"fxIDs"`
	Name        string   `json:"name"`
	SubnetID    ids.ID   `json:"subnetID"`
}

// BuildGenesisArgs are the arguments used to create
// the genesis data of the Platform Chain.
// [NetworkID] is the ID of the network
// [UTXOs] are the UTXOs on the Platform Chain that exist at genesis.
// [Validators] are the validators of the primary network at genesis.
// [Chains] are the chains that exist at genesis.
// [Time] is the Platform Chain's time at network genesis.
type BuildGenesisArgs struct {
<<<<<<< HEAD
	LuxAssetID   ids.ID                           `json:"luxAssetID"`
=======
	AvaxAssetID   ids.ID                           `json:"avaxAssetID"`
>>>>>>> d3c09eb1
	NetworkID     json.Uint32                      `json:"networkID"`
	UTXOs         []UTXO                           `json:"utxos"`
	Validators    []GenesisPermissionlessValidator `json:"validators"`
	Chains        []Chain                          `json:"chains"`
	Time          json.Uint64                      `json:"time"`
	InitialSupply json.Uint64                      `json:"initialSupply"`
	Message       string                           `json:"message"`
	Encoding      formatting.Encoding              `json:"encoding"`
}

// BuildGenesisReply is the reply from BuildGenesis
type BuildGenesisReply struct {
	Bytes    string              `json:"bytes"`
	Encoding formatting.Encoding `json:"encoding"`
}

// bech32ToID takes bech32 address and produces a shortID
func bech32ToID(addrStr string) (ids.ShortID, error) {
	_, addrBytes, err := address.ParseBech32(addrStr)
	if err != nil {
		return ids.ShortID{}, err
	}
	return ids.ToShortID(addrBytes)
}

<<<<<<< HEAD
// BuildGenesis build the genesis state of the Platform Chain (and thereby the Lux network.)
=======
// BuildGenesis build the genesis state of the Platform Chain (and thereby the Avalanche network.)
>>>>>>> d3c09eb1
func (*StaticService) BuildGenesis(_ *http.Request, args *BuildGenesisArgs, reply *BuildGenesisReply) error {
	// Specify the UTXOs on the Platform chain that exist at genesis.
	utxos := make([]*genesis.UTXO, 0, len(args.UTXOs))
	for i, apiUTXO := range args.UTXOs {
		if apiUTXO.Amount == 0 {
			return errUTXOHasNoValue
		}
		addrID, err := bech32ToID(apiUTXO.Address)
		if err != nil {
			return err
		}

		utxo := lux.UTXO{
			UTXOID: lux.UTXOID{
				TxID:        ids.Empty,
				OutputIndex: uint32(i),
			},
			Asset: lux.Asset{ID: args.LuxAssetID},
			Out: &secp256k1fx.TransferOutput{
				Amt: uint64(apiUTXO.Amount),
				OutputOwners: secp256k1fx.OutputOwners{
					Locktime:  0,
					Threshold: 1,
					Addrs:     []ids.ShortID{addrID},
				},
			},
		}
		if apiUTXO.Locktime > args.Time {
			utxo.Out = &stakeable.LockOut{
				Locktime:        uint64(apiUTXO.Locktime),
				TransferableOut: utxo.Out.(lux.TransferableOut),
			}
		}
		messageBytes, err := formatting.Decode(args.Encoding, apiUTXO.Message)
		if err != nil {
			return fmt.Errorf("problem decoding UTXO message bytes: %w", err)
		}
		utxos = append(utxos, &genesis.UTXO{
			UTXO:    utxo,
			Message: messageBytes,
		})
	}

	// Specify the validators that are validating the primary network at genesis.
	vdrs := txheap.NewByEndTime()
	for _, vdr := range args.Validators {
		weight := uint64(0)
<<<<<<< HEAD
		stake := make([]*lux.TransferableOutput, len(vdr.Staked))
=======
		stake := make([]*avax.TransferableOutput, len(vdr.Staked))
>>>>>>> d3c09eb1
		utils.Sort(vdr.Staked)
		for i, apiUTXO := range vdr.Staked {
			addrID, err := bech32ToID(apiUTXO.Address)
			if err != nil {
				return err
			}

			utxo := &lux.TransferableOutput{
				Asset: lux.Asset{ID: args.LuxAssetID},
				Out: &secp256k1fx.TransferOutput{
					Amt: uint64(apiUTXO.Amount),
					OutputOwners: secp256k1fx.OutputOwners{
						Locktime:  0,
						Threshold: 1,
						Addrs:     []ids.ShortID{addrID},
					},
				},
			}
			if apiUTXO.Locktime > args.Time {
				utxo.Out = &stakeable.LockOut{
					Locktime:        uint64(apiUTXO.Locktime),
					TransferableOut: utxo.Out,
				}
			}
			stake[i] = utxo

			newWeight, err := math.Add(weight, uint64(apiUTXO.Amount))
			if err != nil {
				return errStakeOverflow
			}
			weight = newWeight
		}

		if weight == 0 {
			return errValidatorHasNoWeight
		}
		if uint64(vdr.EndTime) <= uint64(args.Time) {
			return errValidatorAlreadyExited
		}

		owner := &secp256k1fx.OutputOwners{
			Locktime:  uint64(vdr.RewardOwner.Locktime),
			Threshold: uint32(vdr.RewardOwner.Threshold),
		}
		for _, addrStr := range vdr.RewardOwner.Addresses {
			addrID, err := bech32ToID(addrStr)
			if err != nil {
				return err
			}
			owner.Addrs = append(owner.Addrs, addrID)
		}
		utils.Sort(owner.Addrs)

		delegationFee := uint32(0)
		if vdr.ExactDelegationFee != nil {
			delegationFee = uint32(*vdr.ExactDelegationFee)
		}

		var (
<<<<<<< HEAD
			baseTx = txs.BaseTx{BaseTx: lux.BaseTx{
=======
			baseTx = txs.BaseTx{BaseTx: avax.BaseTx{
>>>>>>> d3c09eb1
				NetworkID:    uint32(args.NetworkID),
				BlockchainID: ids.Empty,
			}}
			validator = txs.Validator{
				NodeID: vdr.NodeID,
				Start:  uint64(args.Time),
				End:    uint64(vdr.EndTime),
				Wght:   weight,
			}
			tx *txs.Tx
		)
		if vdr.Signer == nil {
			tx = &txs.Tx{Unsigned: &txs.AddValidatorTx{
				BaseTx:           baseTx,
				Validator:        validator,
				StakeOuts:        stake,
				RewardsOwner:     owner,
				DelegationShares: delegationFee,
			}}
		} else {
			tx = &txs.Tx{Unsigned: &txs.AddPermissionlessValidatorTx{
				BaseTx:                baseTx,
				Validator:             validator,
				Signer:                vdr.Signer,
				StakeOuts:             stake,
				ValidatorRewardsOwner: owner,
				DelegatorRewardsOwner: owner,
				DelegationShares:      delegationFee,
			}}
		}

		if err := tx.Initialize(txs.GenesisCodec); err != nil {
			return err
		}

		vdrs.Add(tx)
	}

	// Specify the chains that exist at genesis.
	chains := []*txs.Tx{}
	for _, chain := range args.Chains {
		genesisBytes, err := formatting.Decode(args.Encoding, chain.GenesisData)
		if err != nil {
			return fmt.Errorf("problem decoding chain genesis data: %w", err)
		}
		tx := &txs.Tx{Unsigned: &txs.CreateChainTx{
			BaseTx: txs.BaseTx{BaseTx: lux.BaseTx{
				NetworkID:    uint32(args.NetworkID),
				BlockchainID: ids.Empty,
			}},
			SubnetID:    chain.SubnetID,
			ChainName:   chain.Name,
			VMID:        chain.VMID,
			FxIDs:       chain.FxIDs,
			GenesisData: genesisBytes,
			SubnetAuth:  &secp256k1fx.Input{},
		}}
		if err := tx.Initialize(txs.GenesisCodec); err != nil {
			return err
		}

		chains = append(chains, tx)
	}

	validatorTxs := vdrs.List()

	// genesis holds the genesis state
	g := genesis.Genesis{
		UTXOs:         utxos,
		Validators:    validatorTxs,
		Chains:        chains,
		Timestamp:     uint64(args.Time),
		InitialSupply: uint64(args.InitialSupply),
		Message:       args.Message,
	}

	// Marshal genesis to bytes
	bytes, err := genesis.Codec.Marshal(genesis.CodecVersion, g)
	if err != nil {
		return fmt.Errorf("couldn't marshal genesis: %w", err)
	}
	reply.Bytes, err = formatting.Encode(args.Encoding, bytes)
	if err != nil {
		return fmt.Errorf("couldn't encode genesis as string: %w", err)
	}
	reply.Encoding = args.Encoding
	return nil
}<|MERGE_RESOLUTION|>--- conflicted
+++ resolved
@@ -1,8 +1,4 @@
-<<<<<<< HEAD
 // Copyright (C) 2019-2024, Lux Partners Limited. All rights reserved.
-=======
-// Copyright (C) 2019-2024, Ava Labs, Inc. All rights reserved.
->>>>>>> d3c09eb1
 // See the file LICENSE for licensing terms.
 
 package api
@@ -13,7 +9,6 @@
 	"fmt"
 	"net/http"
 
-<<<<<<< HEAD
 	"github.com/luxfi/node/ids"
 	"github.com/luxfi/node/utils"
 	"github.com/luxfi/node/utils/formatting"
@@ -27,21 +22,6 @@
 	"github.com/luxfi/node/vms/platformvm/txs"
 	"github.com/luxfi/node/vms/platformvm/txs/txheap"
 	"github.com/luxfi/node/vms/secp256k1fx"
-=======
-	"github.com/ava-labs/avalanchego/ids"
-	"github.com/ava-labs/avalanchego/utils"
-	"github.com/ava-labs/avalanchego/utils/formatting"
-	"github.com/ava-labs/avalanchego/utils/formatting/address"
-	"github.com/ava-labs/avalanchego/utils/json"
-	"github.com/ava-labs/avalanchego/utils/math"
-	"github.com/ava-labs/avalanchego/vms/components/avax"
-	"github.com/ava-labs/avalanchego/vms/platformvm/genesis"
-	"github.com/ava-labs/avalanchego/vms/platformvm/signer"
-	"github.com/ava-labs/avalanchego/vms/platformvm/stakeable"
-	"github.com/ava-labs/avalanchego/vms/platformvm/txs"
-	"github.com/ava-labs/avalanchego/vms/platformvm/txs/txheap"
-	"github.com/ava-labs/avalanchego/vms/secp256k1fx"
->>>>>>> d3c09eb1
 )
 
 // Note that since an Lux network has exactly one Platform Chain,
@@ -135,7 +115,6 @@
 	ValidationRewardOwner *Owner `json:"validationRewardOwner,omitempty"`
 	// The owner of the rewards from delegations during the validation period,
 	// if applicable.
-<<<<<<< HEAD
 	DelegationRewardOwner  *Owner                    `json:"delegationRewardOwner,omitempty"`
 	PotentialReward        *json.Uint64              `json:"potentialReward,omitempty"`
 	AccruedDelegateeReward *json.Uint64              `json:"accruedDelegateeReward,omitempty"`
@@ -145,21 +124,6 @@
 	Connected              bool                      `json:"connected"`
 	Staked                 []UTXO                    `json:"staked,omitempty"`
 	Signer                 *signer.ProofOfPossession `json:"signer,omitempty"`
-=======
-	DelegationRewardOwner  *Owner       `json:"delegationRewardOwner,omitempty"`
-	PotentialReward        *json.Uint64 `json:"potentialReward,omitempty"`
-	AccruedDelegateeReward *json.Uint64 `json:"accruedDelegateeReward,omitempty"`
-	DelegationFee          json.Float32 `json:"delegationFee"`
-	ExactDelegationFee     *json.Uint32 `json:"exactDelegationFee,omitempty"`
-	// Uptime is deprecated for Subnet Validators.
-	// It will be available only for Primary Network Validators.
-	Uptime *json.Float32 `json:"uptime,omitempty"`
-	// Connected is deprecated for Subnet Validators.
-	// It will be available only for Primary Network Validators.
-	Connected bool                      `json:"connected"`
-	Staked    []UTXO                    `json:"staked,omitempty"`
-	Signer    *signer.ProofOfPossession `json:"signer,omitempty"`
->>>>>>> d3c09eb1
 
 	// The delegators delegating to this validator
 	DelegatorCount  *json.Uint64        `json:"delegatorCount,omitempty"`
@@ -215,11 +179,7 @@
 // [Chains] are the chains that exist at genesis.
 // [Time] is the Platform Chain's time at network genesis.
 type BuildGenesisArgs struct {
-<<<<<<< HEAD
 	LuxAssetID   ids.ID                           `json:"luxAssetID"`
-=======
-	AvaxAssetID   ids.ID                           `json:"avaxAssetID"`
->>>>>>> d3c09eb1
 	NetworkID     json.Uint32                      `json:"networkID"`
 	UTXOs         []UTXO                           `json:"utxos"`
 	Validators    []GenesisPermissionlessValidator `json:"validators"`
@@ -245,11 +205,7 @@
 	return ids.ToShortID(addrBytes)
 }
 
-<<<<<<< HEAD
 // BuildGenesis build the genesis state of the Platform Chain (and thereby the Lux network.)
-=======
-// BuildGenesis build the genesis state of the Platform Chain (and thereby the Avalanche network.)
->>>>>>> d3c09eb1
 func (*StaticService) BuildGenesis(_ *http.Request, args *BuildGenesisArgs, reply *BuildGenesisReply) error {
 	// Specify the UTXOs on the Platform chain that exist at genesis.
 	utxos := make([]*genesis.UTXO, 0, len(args.UTXOs))
@@ -297,11 +253,7 @@
 	vdrs := txheap.NewByEndTime()
 	for _, vdr := range args.Validators {
 		weight := uint64(0)
-<<<<<<< HEAD
 		stake := make([]*lux.TransferableOutput, len(vdr.Staked))
-=======
-		stake := make([]*avax.TransferableOutput, len(vdr.Staked))
->>>>>>> d3c09eb1
 		utils.Sort(vdr.Staked)
 		for i, apiUTXO := range vdr.Staked {
 			addrID, err := bech32ToID(apiUTXO.Address)
@@ -361,11 +313,7 @@
 		}
 
 		var (
-<<<<<<< HEAD
 			baseTx = txs.BaseTx{BaseTx: lux.BaseTx{
-=======
-			baseTx = txs.BaseTx{BaseTx: avax.BaseTx{
->>>>>>> d3c09eb1
 				NetworkID:    uint32(args.NetworkID),
 				BlockchainID: ids.Empty,
 			}}
