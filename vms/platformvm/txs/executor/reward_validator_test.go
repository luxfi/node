--- conflicted
+++ resolved
@@ -1,8 +1,4 @@
-<<<<<<< HEAD
 // Copyright (C) 2019-2024, Lux Partners Limited. All rights reserved.
-=======
-// Copyright (C) 2019-2024, Ava Labs, Inc. All rights reserved.
->>>>>>> d3c09eb1
 // See the file LICENSE for licensing terms.
 
 package executor
@@ -14,7 +10,6 @@
 
 	"github.com/stretchr/testify/require"
 
-<<<<<<< HEAD
 	"github.com/luxfi/node/database"
 	"github.com/luxfi/node/ids"
 	"github.com/luxfi/node/snow/snowtest"
@@ -29,22 +24,6 @@
 	"github.com/luxfi/node/vms/secp256k1fx"
 
 	walletsigner "github.com/luxfi/node/wallet/chain/p/signer"
-=======
-	"github.com/ava-labs/avalanchego/database"
-	"github.com/ava-labs/avalanchego/ids"
-	"github.com/ava-labs/avalanchego/snow/snowtest"
-	"github.com/ava-labs/avalanchego/upgrade/upgradetest"
-	"github.com/ava-labs/avalanchego/utils/constants"
-	"github.com/ava-labs/avalanchego/utils/math"
-	"github.com/ava-labs/avalanchego/utils/set"
-	"github.com/ava-labs/avalanchego/vms/components/avax"
-	"github.com/ava-labs/avalanchego/vms/platformvm/genesis/genesistest"
-	"github.com/ava-labs/avalanchego/vms/platformvm/reward"
-	"github.com/ava-labs/avalanchego/vms/platformvm/state"
-	"github.com/ava-labs/avalanchego/vms/platformvm/status"
-	"github.com/ava-labs/avalanchego/vms/platformvm/txs"
-	"github.com/ava-labs/avalanchego/vms/secp256k1fx"
->>>>>>> d3c09eb1
 )
 
 func newRewardValidatorTx(t testing.TB, txID ids.ID) (*txs.Tx, error) {
@@ -58,11 +37,7 @@
 
 func TestRewardValidatorTxExecuteOnCommit(t *testing.T) {
 	require := require.New(t)
-<<<<<<< HEAD
 	env := newEnvironment(t, apricotPhase5)
-=======
-	env := newEnvironment(t, upgradetest.ApricotPhase5)
->>>>>>> d3c09eb1
 	dummyHeight := uint64(1)
 
 	currentStakerIterator, err := env.state.GetCurrentStakerIterator()
@@ -161,20 +136,12 @@
 
 	onCommitBalance, err := lux.GetBalance(env.state, stakeOwners)
 	require.NoError(err)
-<<<<<<< HEAD
 	require.Equal(oldBalance+stakerToRemove.Weight+27697, onCommitBalance)
-=======
-	require.Equal(oldBalance+stakerToRemove.Weight+38944, onCommitBalance)
->>>>>>> d3c09eb1
 }
 
 func TestRewardValidatorTxExecuteOnAbort(t *testing.T) {
 	require := require.New(t)
-<<<<<<< HEAD
 	env := newEnvironment(t, apricotPhase5)
-=======
-	env := newEnvironment(t, upgradetest.ApricotPhase5)
->>>>>>> d3c09eb1
 	dummyHeight := uint64(1)
 
 	currentStakerIterator, err := env.state.GetCurrentStakerIterator()
@@ -272,11 +239,7 @@
 
 func TestRewardDelegatorTxExecuteOnCommitPreDelegateeDeferral(t *testing.T) {
 	require := require.New(t)
-<<<<<<< HEAD
 	env := newEnvironment(t, apricotPhase5)
-=======
-	env := newEnvironment(t, upgradetest.ApricotPhase5)
->>>>>>> d3c09eb1
 	dummyHeight := uint64(1)
 
 	wallet := newWallet(t, env, walletConfig{})
@@ -288,12 +251,8 @@
 	vdrEndTime := uint64(genesistest.DefaultValidatorStartTime.Add(2 * defaultMinStakingDuration).Unix())
 	vdrNodeID := ids.GenerateTestNodeID()
 
-<<<<<<< HEAD
 	builder, signer := env.factory.NewWallet(preFundedKeys[0])
 	uVdrTx, err := builder.NewAddValidatorTx(
-=======
-	vdrTx, err := wallet.IssueAddValidatorTx(
->>>>>>> d3c09eb1
 		&txs.Validator{
 			NodeID: vdrNodeID,
 			Start:  vdrStartTime,
@@ -313,11 +272,7 @@
 	delStartTime := vdrStartTime
 	delEndTime := vdrEndTime
 
-<<<<<<< HEAD
 	uDelTx, err := builder.NewAddDelegatorTx(
-=======
-	delTx, err := wallet.IssueAddDelegatorTx(
->>>>>>> d3c09eb1
 		&txs.Validator{
 			NodeID: vdrNodeID,
 			Start:  delStartTime,
@@ -399,11 +354,7 @@
 
 	// Since the tx was committed, the delegator and the delegatee should be rewarded.
 	// The delegator reward should be higher since the delegatee's share is 25%.
-<<<<<<< HEAD
 	commitVdrBalance, err := lux.GetBalance(env.state, vdrDestSet)
-=======
-	commitVdrBalance, err := avax.GetBalance(env.state, vdrDestSet)
->>>>>>> d3c09eb1
 	require.NoError(err)
 	vdrReward, err := math.Sub(commitVdrBalance, oldVdrBalance)
 	require.NoError(err)
@@ -424,7 +375,6 @@
 
 func TestRewardDelegatorTxExecuteOnCommitPostDelegateeDeferral(t *testing.T) {
 	require := require.New(t)
-<<<<<<< HEAD
 	env := newEnvironment(t, cortina)
 	dummyHeight := uint64(1)
 
@@ -437,21 +387,6 @@
 
 	builder, signer := env.factory.NewWallet(preFundedKeys[0])
 	uVdrTx, err := builder.NewAddValidatorTx(
-=======
-	env := newEnvironment(t, upgradetest.Cortina)
-	dummyHeight := uint64(1)
-
-	wallet := newWallet(t, env, walletConfig{})
-
-	vdrRewardAddress := ids.GenerateTestShortID()
-	delRewardAddress := ids.GenerateTestShortID()
-
-	vdrStartTime := genesistest.DefaultValidatorStartTimeUnix + 1
-	vdrEndTime := uint64(genesistest.DefaultValidatorStartTime.Add(2 * defaultMinStakingDuration).Unix())
-	vdrNodeID := ids.GenerateTestNodeID()
-
-	vdrTx, err := wallet.IssueAddValidatorTx(
->>>>>>> d3c09eb1
 		&txs.Validator{
 			NodeID: vdrNodeID,
 			Start:  vdrStartTime,
@@ -465,20 +400,13 @@
 		reward.PercentDenominator/4,
 	)
 	require.NoError(err)
-<<<<<<< HEAD
 	vdrTx, err := walletsigner.SignUnsigned(context.Background(), signer, uVdrTx)
 	require.NoError(err)
-=======
->>>>>>> d3c09eb1
 
 	delStartTime := vdrStartTime
 	delEndTime := vdrEndTime
 
-<<<<<<< HEAD
 	uDelTx, err := builder.NewAddDelegatorTx(
-=======
-	delTx, err := wallet.IssueAddDelegatorTx(
->>>>>>> d3c09eb1
 		&txs.Validator{
 			NodeID: vdrNodeID,
 			Start:  delStartTime,
@@ -491,11 +419,8 @@
 		},
 	)
 	require.NoError(err)
-<<<<<<< HEAD
 	delTx, err := walletsigner.SignUnsigned(context.Background(), signer, uDelTx)
 	require.NoError(err)
-=======
->>>>>>> d3c09eb1
 
 	addValTx := vdrTx.Unsigned.(*txs.AddValidatorTx)
 	vdrRewardAmt := uint64(2000000)
@@ -517,11 +442,7 @@
 	)
 	require.NoError(err)
 
-<<<<<<< HEAD
 	env.state.PutCurrentValidator(vdrStaker)
-=======
-	require.NoError(env.state.PutCurrentValidator(vdrStaker))
->>>>>>> d3c09eb1
 	env.state.AddTx(vdrTx, status.Committed)
 	env.state.PutCurrentDelegator(delStaker)
 	env.state.AddTx(delTx, status.Committed)
@@ -532,15 +453,9 @@
 	vdrDestSet := set.Of(vdrRewardAddress)
 	delDestSet := set.Of(delRewardAddress)
 
-<<<<<<< HEAD
 	oldVdrBalance, err := lux.GetBalance(env.state, vdrDestSet)
 	require.NoError(err)
 	oldDelBalance, err := lux.GetBalance(env.state, delDestSet)
-=======
-	oldVdrBalance, err := avax.GetBalance(env.state, vdrDestSet)
-	require.NoError(err)
-	oldDelBalance, err := avax.GetBalance(env.state, delDestSet)
->>>>>>> d3c09eb1
 	require.NoError(err)
 
 	// test validator stake
@@ -557,18 +472,10 @@
 	onAbortState, err := state.NewDiff(lastAcceptedID, env)
 	require.NoError(err)
 
-<<<<<<< HEAD
-=======
-	feeCalculator := state.PickFeeCalculator(env.config, onCommitState)
->>>>>>> d3c09eb1
 	txExecutor := ProposalTxExecutor{
 		OnCommitState: onCommitState,
 		OnAbortState:  onAbortState,
 		Backend:       &env.backend,
-<<<<<<< HEAD
-=======
-		FeeCalculator: feeCalculator,
->>>>>>> d3c09eb1
 		Tx:            tx,
 	}
 	require.NoError(tx.Unsigned.Visit(&txExecutor))
@@ -578,11 +485,7 @@
 	// Since this is post [CortinaTime], the delegatee should not be rewarded until a
 	// RewardValidatorTx is issued for the delegatee.
 	numDelStakeUTXOs := uint32(len(delTx.Unsigned.InputIDs()))
-<<<<<<< HEAD
 	delRewardUTXOID := &lux.UTXOID{
-=======
-	delRewardUTXOID := &avax.UTXOID{
->>>>>>> d3c09eb1
 		TxID:        delTx.ID(),
 		OutputIndex: numDelStakeUTXOs + 1,
 	}
@@ -594,11 +497,7 @@
 	require.Equal(delRewardAmt*3/4, castUTXO.Amt, "expected delegator balance to increase by 3/4 of reward amount")
 	require.True(delDestSet.Equals(castUTXO.AddressesSet()), "expected reward UTXO to be issued to delDestSet")
 
-<<<<<<< HEAD
 	preCortinaVdrRewardUTXOID := &lux.UTXOID{
-=======
-	preCortinaVdrRewardUTXOID := &avax.UTXOID{
->>>>>>> d3c09eb1
 		TxID:        delTx.ID(),
 		OutputIndex: numDelStakeUTXOs + 2,
 	}
@@ -625,10 +524,6 @@
 		OnCommitState: onCommitState,
 		OnAbortState:  onAbortState,
 		Backend:       &env.backend,
-<<<<<<< HEAD
-=======
-		FeeCalculator: feeCalculator,
->>>>>>> d3c09eb1
 		Tx:            tx,
 	}
 	require.NoError(tx.Unsigned.Visit(&txExecutor))
@@ -638,11 +533,7 @@
 	numVdrStakeUTXOs := uint32(len(delTx.Unsigned.InputIDs()))
 
 	// check for validator reward here
-<<<<<<< HEAD
 	vdrRewardUTXOID := &lux.UTXOID{
-=======
-	vdrRewardUTXOID := &avax.UTXOID{
->>>>>>> d3c09eb1
 		TxID:        vdrTx.ID(),
 		OutputIndex: numVdrStakeUTXOs + 1,
 	}
@@ -655,11 +546,7 @@
 	require.True(vdrDestSet.Equals(castUTXO.AddressesSet()), "expected reward UTXO to be issued to vdrDestSet")
 
 	// check for validator's batched delegator rewards here
-<<<<<<< HEAD
 	onCommitVdrDelRewardUTXOID := &lux.UTXOID{
-=======
-	onCommitVdrDelRewardUTXOID := &avax.UTXOID{
->>>>>>> d3c09eb1
 		TxID:        vdrTx.ID(),
 		OutputIndex: numVdrStakeUTXOs + 2,
 	}
@@ -672,11 +559,7 @@
 	require.True(vdrDestSet.Equals(castUTXO.AddressesSet()), "expected reward UTXO to be issued to vdrDestSet")
 
 	// aborted validator tx should still distribute accrued delegator rewards
-<<<<<<< HEAD
 	onAbortVdrDelRewardUTXOID := &lux.UTXOID{
-=======
-	onAbortVdrDelRewardUTXOID := &avax.UTXOID{
->>>>>>> d3c09eb1
 		TxID:        vdrTx.ID(),
 		OutputIndex: numVdrStakeUTXOs + 1,
 	}
@@ -699,11 +582,7 @@
 
 	// Since the tx was committed, the delegator and the delegatee should be rewarded.
 	// The delegator reward should be higher since the delegatee's share is 25%.
-<<<<<<< HEAD
 	commitVdrBalance, err := lux.GetBalance(env.state, vdrDestSet)
-=======
-	commitVdrBalance, err := avax.GetBalance(env.state, vdrDestSet)
->>>>>>> d3c09eb1
 	require.NoError(err)
 	vdrReward, err := math.Sub(commitVdrBalance, oldVdrBalance)
 	require.NoError(err)
@@ -711,11 +590,7 @@
 	require.NoError(err)
 	require.NotZero(delegateeReward, "expected delegatee balance to increase because of reward")
 
-<<<<<<< HEAD
 	commitDelBalance, err := lux.GetBalance(env.state, delDestSet)
-=======
-	commitDelBalance, err := avax.GetBalance(env.state, delDestSet)
->>>>>>> d3c09eb1
 	require.NoError(err)
 	delReward, err := math.Sub(commitDelBalance, oldDelBalance)
 	require.NoError(err)
@@ -727,7 +602,6 @@
 
 func TestRewardDelegatorTxAndValidatorTxExecuteOnCommitPostDelegateeDeferral(t *testing.T) {
 	require := require.New(t)
-<<<<<<< HEAD
 	env := newEnvironment(t, cortina)
 	dummyHeight := uint64(1)
 
@@ -740,21 +614,6 @@
 
 	builder, signer := env.factory.NewWallet(preFundedKeys[0])
 	uVdrTx, err := builder.NewAddValidatorTx(
-=======
-	env := newEnvironment(t, upgradetest.Cortina)
-	dummyHeight := uint64(1)
-
-	wallet := newWallet(t, env, walletConfig{})
-
-	vdrRewardAddress := ids.GenerateTestShortID()
-	delRewardAddress := ids.GenerateTestShortID()
-
-	vdrStartTime := genesistest.DefaultValidatorStartTimeUnix + 1
-	vdrEndTime := uint64(genesistest.DefaultValidatorStartTime.Add(2 * defaultMinStakingDuration).Unix())
-	vdrNodeID := ids.GenerateTestNodeID()
-
-	vdrTx, err := wallet.IssueAddValidatorTx(
->>>>>>> d3c09eb1
 		&txs.Validator{
 			NodeID: vdrNodeID,
 			Start:  vdrStartTime,
@@ -768,20 +627,13 @@
 		reward.PercentDenominator/4,
 	)
 	require.NoError(err)
-<<<<<<< HEAD
 	vdrTx, err := walletsigner.SignUnsigned(context.Background(), signer, uVdrTx)
 	require.NoError(err)
-=======
->>>>>>> d3c09eb1
 
 	delStartTime := vdrStartTime
 	delEndTime := vdrEndTime
 
-<<<<<<< HEAD
 	uDelTx, err := builder.NewAddDelegatorTx(
-=======
-	delTx, err := wallet.IssueAddDelegatorTx(
->>>>>>> d3c09eb1
 		&txs.Validator{
 			NodeID: vdrNodeID,
 			Start:  delStartTime,
@@ -794,11 +646,8 @@
 		},
 	)
 	require.NoError(err)
-<<<<<<< HEAD
 	delTx, err := walletsigner.SignUnsigned(context.Background(), signer, uDelTx)
 	require.NoError(err)
-=======
->>>>>>> d3c09eb1
 
 	addValTx := vdrTx.Unsigned.(*txs.AddValidatorTx)
 	vdrRewardAmt := uint64(2000000)
@@ -820,11 +669,7 @@
 	)
 	require.NoError(err)
 
-<<<<<<< HEAD
 	env.state.PutCurrentValidator(vdrStaker)
-=======
-	require.NoError(env.state.PutCurrentValidator(vdrStaker))
->>>>>>> d3c09eb1
 	env.state.AddTx(vdrTx, status.Committed)
 	env.state.PutCurrentDelegator(delStaker)
 	env.state.AddTx(delTx, status.Committed)
@@ -835,15 +680,9 @@
 	vdrDestSet := set.Of(vdrRewardAddress)
 	delDestSet := set.Of(delRewardAddress)
 
-<<<<<<< HEAD
 	oldVdrBalance, err := lux.GetBalance(env.state, vdrDestSet)
 	require.NoError(err)
 	oldDelBalance, err := lux.GetBalance(env.state, delDestSet)
-=======
-	oldVdrBalance, err := avax.GetBalance(env.state, vdrDestSet)
-	require.NoError(err)
-	oldDelBalance, err := avax.GetBalance(env.state, delDestSet)
->>>>>>> d3c09eb1
 	require.NoError(err)
 
 	tx, err := newRewardValidatorTx(t, delTx.ID())
@@ -856,18 +695,10 @@
 	delOnAbortState, err := state.NewDiff(lastAcceptedID, env)
 	require.NoError(err)
 
-<<<<<<< HEAD
-=======
-	feeCalculator := state.PickFeeCalculator(env.config, delOnCommitState)
->>>>>>> d3c09eb1
 	txExecutor := ProposalTxExecutor{
 		OnCommitState: delOnCommitState,
 		OnAbortState:  delOnAbortState,
 		Backend:       &env.backend,
-<<<<<<< HEAD
-=======
-		FeeCalculator: feeCalculator,
->>>>>>> d3c09eb1
 		Tx:            tx,
 	}
 	require.NoError(tx.Unsigned.Visit(&txExecutor))
@@ -889,21 +720,13 @@
 		OnCommitState: vdrOnCommitState,
 		OnAbortState:  vdrOnAbortState,
 		Backend:       &env.backend,
-<<<<<<< HEAD
-=======
-		FeeCalculator: feeCalculator,
->>>>>>> d3c09eb1
 		Tx:            tx,
 	}
 	require.NoError(tx.Unsigned.Visit(&txExecutor))
 
 	// aborted validator tx should still distribute accrued delegator rewards
 	numVdrStakeUTXOs := uint32(len(delTx.Unsigned.InputIDs()))
-<<<<<<< HEAD
 	onAbortVdrDelRewardUTXOID := &lux.UTXOID{
-=======
-	onAbortVdrDelRewardUTXOID := &avax.UTXOID{
->>>>>>> d3c09eb1
 		TxID:        vdrTx.ID(),
 		OutputIndex: numVdrStakeUTXOs + 1,
 	}
@@ -929,11 +752,7 @@
 
 	// Since the tx was committed, the delegator and the delegatee should be rewarded.
 	// The delegator reward should be higher since the delegatee's share is 25%.
-<<<<<<< HEAD
 	commitVdrBalance, err := lux.GetBalance(env.state, vdrDestSet)
-=======
-	commitVdrBalance, err := avax.GetBalance(env.state, vdrDestSet)
->>>>>>> d3c09eb1
 	require.NoError(err)
 	vdrReward, err := math.Sub(commitVdrBalance, oldVdrBalance)
 	require.NoError(err)
@@ -941,11 +760,7 @@
 	require.NoError(err)
 	require.NotZero(delegateeReward, "expected delegatee balance to increase because of reward")
 
-<<<<<<< HEAD
 	commitDelBalance, err := lux.GetBalance(env.state, delDestSet)
-=======
-	commitDelBalance, err := avax.GetBalance(env.state, delDestSet)
->>>>>>> d3c09eb1
 	require.NoError(err)
 	delReward, err := math.Sub(commitDelBalance, oldDelBalance)
 	require.NoError(err)
@@ -957,11 +772,7 @@
 
 func TestRewardDelegatorTxExecuteOnAbort(t *testing.T) {
 	require := require.New(t)
-<<<<<<< HEAD
 	env := newEnvironment(t, apricotPhase5)
-=======
-	env := newEnvironment(t, upgradetest.ApricotPhase5)
->>>>>>> d3c09eb1
 	dummyHeight := uint64(1)
 
 	wallet := newWallet(t, env, walletConfig{})
@@ -976,12 +787,8 @@
 	vdrEndTime := uint64(genesistest.DefaultValidatorStartTime.Add(2 * defaultMinStakingDuration).Unix())
 	vdrNodeID := ids.GenerateTestNodeID()
 
-<<<<<<< HEAD
 	builder, signer := env.factory.NewWallet(preFundedKeys[0])
 	uVdrTx, err := builder.NewAddValidatorTx(
-=======
-	vdrTx, err := wallet.IssueAddValidatorTx(
->>>>>>> d3c09eb1
 		&txs.Validator{
 			NodeID: vdrNodeID,
 			Start:  vdrStartTime,
@@ -1001,11 +808,7 @@
 	delStartTime := vdrStartTime
 	delEndTime := vdrEndTime
 
-<<<<<<< HEAD
 	uDelTx, err := builder.NewAddDelegatorTx(
-=======
-	delTx, err := wallet.IssueAddDelegatorTx(
->>>>>>> d3c09eb1
 		&txs.Validator{
 			NodeID: vdrNodeID,
 			Start:  delStartTime,
