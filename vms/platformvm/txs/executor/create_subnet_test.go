--- conflicted
+++ resolved
@@ -1,8 +1,4 @@
-<<<<<<< HEAD
 // Copyright (C) 2019-2024, Lux Partners Limited. All rights reserved.
-=======
-// Copyright (C) 2019-2024, Ava Labs, Inc. All rights reserved.
->>>>>>> d3c09eb1
 // See the file LICENSE for licensing terms.
 
 package executor
@@ -14,7 +10,6 @@
 
 	"github.com/stretchr/testify/require"
 
-<<<<<<< HEAD
 	"github.com/luxfi/node/ids"
 	"github.com/luxfi/node/utils/set"
 	"github.com/luxfi/node/utils/units"
@@ -24,16 +19,6 @@
 	"github.com/luxfi/node/vms/secp256k1fx"
 
 	walletsigner "github.com/luxfi/node/wallet/chain/p/signer"
-=======
-	"github.com/ava-labs/avalanchego/ids"
-	"github.com/ava-labs/avalanchego/upgrade/upgradetest"
-	"github.com/ava-labs/avalanchego/utils/set"
-	"github.com/ava-labs/avalanchego/utils/units"
-	"github.com/ava-labs/avalanchego/vms/platformvm/genesis/genesistest"
-	"github.com/ava-labs/avalanchego/vms/platformvm/state"
-	"github.com/ava-labs/avalanchego/vms/platformvm/utxo"
-	"github.com/ava-labs/avalanchego/vms/secp256k1fx"
->>>>>>> d3c09eb1
 )
 
 func TestCreateSubnetTxAP3FeeChange(t *testing.T) {
@@ -46,22 +31,14 @@
 	}{
 		{
 			name:        "pre-fork - correctly priced",
-<<<<<<< HEAD
 			time:        defaultGenesisTime,
-=======
-			time:        genesistest.DefaultValidatorStartTime,
->>>>>>> d3c09eb1
 			fee:         0,
 			expectedErr: nil,
 		},
 		{
 			name:        "post-fork - incorrectly priced",
 			time:        ap3Time,
-<<<<<<< HEAD
 			fee:         100*defaultTxFee - 1*units.NanoLux,
-=======
-			fee:         100*defaultTxFee - 1*units.NanoAvax,
->>>>>>> d3c09eb1
 			expectedErr: utxo.ErrInsufficientUnlockedFunds,
 		},
 		{
@@ -75,18 +52,13 @@
 		t.Run(test.name, func(t *testing.T) {
 			require := require.New(t)
 
-<<<<<<< HEAD
 			env := newEnvironment(t, apricotPhase3)
-=======
-			env := newEnvironment(t, upgradetest.ApricotPhase3)
->>>>>>> d3c09eb1
 			env.config.UpgradeConfig.ApricotPhase3Time = ap3Time
 			env.ctx.Lock.Lock()
 			defer env.ctx.Lock.Unlock()
 
 			env.state.SetTimestamp(test.time) // to duly set fee
 
-<<<<<<< HEAD
 			addrs := set.NewSet[ids.ShortID](len(preFundedKeys))
 			for _, key := range preFundedKeys {
 				addrs.Add(key.Address())
@@ -102,23 +74,6 @@
 			require.NoError(err)
 			tx, err := walletsigner.SignUnsigned(context.Background(), signer, utx)
 			require.NoError(err)
-=======
-			addrs := set.NewSet[ids.ShortID](len(genesistest.DefaultFundedKeys))
-			for _, key := range genesistest.DefaultFundedKeys {
-				addrs.Add(key.Address())
-			}
-
-			config := *env.config
-			config.StaticFeeConfig.CreateSubnetTxFee = test.fee
-			wallet := newWallet(t, env, walletConfig{
-				config: &config,
-			})
-
-			tx, err := wallet.IssueCreateSubnetTx(
-				&secp256k1fx.OutputOwners{},
-			)
-			require.NoError(err)
->>>>>>> d3c09eb1
 
 			stateDiff, err := state.NewDiff(lastAcceptedID, env)
 			require.NoError(err)
