<<<<<<< HEAD
// Copyright (C) 2019-2024, Lux Partners Limited. All rights reserved.
=======
// Copyright (C) 2019-2024, Ava Labs, Inc. All rights reserved.
>>>>>>> d3c09eb1
// See the file LICENSE for licensing terms.

package executor

import (
	"context"
	"errors"
	"fmt"
	"time"

	"go.uber.org/zap"

<<<<<<< HEAD
	"github.com/luxfi/node/chains/atomic"
	"github.com/luxfi/node/ids"
	"github.com/luxfi/node/utils/constants"
	"github.com/luxfi/node/utils/set"
	"github.com/luxfi/node/vms/components/lux"
	"github.com/luxfi/node/vms/components/verify"
	"github.com/luxfi/node/vms/platformvm/state"
	"github.com/luxfi/node/vms/platformvm/txs"
	"github.com/luxfi/node/vms/platformvm/txs/fee"
=======
	"github.com/ava-labs/avalanchego/chains/atomic"
	"github.com/ava-labs/avalanchego/ids"
	"github.com/ava-labs/avalanchego/utils/constants"
	"github.com/ava-labs/avalanchego/utils/set"
	"github.com/ava-labs/avalanchego/vms/components/avax"
	"github.com/ava-labs/avalanchego/vms/components/verify"
	"github.com/ava-labs/avalanchego/vms/platformvm/state"
	"github.com/ava-labs/avalanchego/vms/platformvm/txs"
	"github.com/ava-labs/avalanchego/vms/platformvm/txs/fee"
>>>>>>> d3c09eb1
)

var (
	_ txs.Visitor = (*StandardTxExecutor)(nil)

	errEmptyNodeID                = errors.New("validator nodeID cannot be empty")
	errMaxStakeDurationTooLarge   = errors.New("max stake duration must be less than or equal to the global max stake duration")
	errMissingStartTimePreDurango = errors.New("staker transactions must have a StartTime pre-Durango")
<<<<<<< HEAD
=======
	errTransformSubnetTxPostEtna  = errors.New("TransformSubnetTx is not permitted post-Etna")
>>>>>>> d3c09eb1
)

type StandardTxExecutor struct {
	// inputs, to be filled before visitor methods are called
	*Backend
	State         state.Diff // state is expected to be modified
	FeeCalculator fee.Calculator
	Tx            *txs.Tx

	// outputs of visitor execution
	OnAccept       func() // may be nil
	Inputs         set.Set[ids.ID]
	AtomicRequests map[ids.ID]*atomic.Requests // may be nil
}

func (*StandardTxExecutor) AdvanceTimeTx(*txs.AdvanceTimeTx) error {
	return ErrWrongTxType
}

func (*StandardTxExecutor) RewardValidatorTx(*txs.RewardValidatorTx) error {
	return ErrWrongTxType
}

func (e *StandardTxExecutor) CreateChainTx(tx *txs.CreateChainTx) error {
	if err := e.Tx.SyntacticVerify(e.Ctx); err != nil {
		return err
	}

	var (
		currentTimestamp = e.State.GetTimestamp()
		isDurangoActive  = e.Config.UpgradeConfig.IsDurangoActivated(currentTimestamp)
	)
<<<<<<< HEAD
	if err := lux.VerifyMemoFieldLength(tx.Memo, isDurangoActive); err != nil {
=======
	if err := avax.VerifyMemoFieldLength(tx.Memo, isDurangoActive); err != nil {
>>>>>>> d3c09eb1
		return err
	}

	baseTxCreds, err := verifyPoASubnetAuthorization(e.Backend, e.State, e.Tx, tx.SubnetID, tx.SubnetAuth)
	if err != nil {
		return err
	}

	// Verify the flowcheck
<<<<<<< HEAD
	feeCalculator := fee.NewStaticCalculator(e.Backend.Config.StaticFeeConfig, e.Backend.Config.UpgradeConfig)
	fee := feeCalculator.CalculateFee(tx, currentTimestamp)

=======
	fee, err := e.FeeCalculator.CalculateFee(tx)
	if err != nil {
		return err
	}
>>>>>>> d3c09eb1
	if err := e.FlowChecker.VerifySpend(
		tx,
		e.State,
		tx.Ins,
		tx.Outs,
		baseTxCreds,
		map[ids.ID]uint64{
<<<<<<< HEAD
			e.Ctx.LUXAssetID: fee,
=======
			e.Ctx.AVAXAssetID: fee,
>>>>>>> d3c09eb1
		},
	); err != nil {
		return err
	}

	txID := e.Tx.ID()

	// Consume the UTXOS
<<<<<<< HEAD
	lux.Consume(e.State, tx.Ins)
	// Produce the UTXOS
	lux.Produce(e.State, txID, tx.Outs)
=======
	avax.Consume(e.State, tx.Ins)
	// Produce the UTXOS
	avax.Produce(e.State, txID, tx.Outs)
>>>>>>> d3c09eb1
	// Add the new chain to the database
	e.State.AddChain(e.Tx)

	// If this proposal is committed and this node is a member of the subnet
	// that validates the blockchain, create the blockchain
	e.OnAccept = func() {
		e.Config.CreateChain(txID, tx)
	}
	return nil
}

func (e *StandardTxExecutor) CreateSubnetTx(tx *txs.CreateSubnetTx) error {
	// Make sure this transaction is well formed.
	if err := e.Tx.SyntacticVerify(e.Ctx); err != nil {
		return err
	}

	var (
		currentTimestamp = e.State.GetTimestamp()
		isDurangoActive  = e.Config.UpgradeConfig.IsDurangoActivated(currentTimestamp)
	)
<<<<<<< HEAD
	if err := lux.VerifyMemoFieldLength(tx.Memo, isDurangoActive); err != nil {
=======
	if err := avax.VerifyMemoFieldLength(tx.Memo, isDurangoActive); err != nil {
>>>>>>> d3c09eb1
		return err
	}

	// Verify the flowcheck
<<<<<<< HEAD
	feeCalculator := fee.NewStaticCalculator(e.Backend.Config.StaticFeeConfig, e.Backend.Config.UpgradeConfig)
	fee := feeCalculator.CalculateFee(tx, currentTimestamp)

=======
	fee, err := e.FeeCalculator.CalculateFee(tx)
	if err != nil {
		return err
	}
>>>>>>> d3c09eb1
	if err := e.FlowChecker.VerifySpend(
		tx,
		e.State,
		tx.Ins,
		tx.Outs,
		e.Tx.Creds,
		map[ids.ID]uint64{
<<<<<<< HEAD
			e.Ctx.LUXAssetID: fee,
=======
			e.Ctx.AVAXAssetID: fee,
>>>>>>> d3c09eb1
		},
	); err != nil {
		return err
	}

	txID := e.Tx.ID()

	// Consume the UTXOS
<<<<<<< HEAD
	lux.Consume(e.State, tx.Ins)
	// Produce the UTXOS
	lux.Produce(e.State, txID, tx.Outs)
=======
	avax.Consume(e.State, tx.Ins)
	// Produce the UTXOS
	avax.Produce(e.State, txID, tx.Outs)
>>>>>>> d3c09eb1
	// Add the new subnet to the database
	e.State.AddSubnet(txID)
	e.State.SetSubnetOwner(txID, tx.Owner)
	return nil
}

func (e *StandardTxExecutor) ImportTx(tx *txs.ImportTx) error {
	if err := e.Tx.SyntacticVerify(e.Ctx); err != nil {
		return err
	}

	var (
		currentTimestamp = e.State.GetTimestamp()
		isDurangoActive  = e.Config.UpgradeConfig.IsDurangoActivated(currentTimestamp)
	)
<<<<<<< HEAD
	if err := lux.VerifyMemoFieldLength(tx.Memo, isDurangoActive); err != nil {
=======
	if err := avax.VerifyMemoFieldLength(tx.Memo, isDurangoActive); err != nil {
>>>>>>> d3c09eb1
		return err
	}

	e.Inputs = set.NewSet[ids.ID](len(tx.ImportedInputs))
	utxoIDs := make([][]byte, len(tx.ImportedInputs))
	for i, in := range tx.ImportedInputs {
		utxoID := in.UTXOID.InputID()

		e.Inputs.Add(utxoID)
		utxoIDs[i] = utxoID[:]
	}

	// Skip verification of the shared memory inputs if the other primary
	// network chains are not guaranteed to be up-to-date.
	if e.Bootstrapped.Get() && !e.Config.PartialSyncPrimaryNetwork {
		if err := verify.SameSubnet(context.TODO(), e.Ctx, tx.SourceChain); err != nil {
			return err
		}

		allUTXOBytes, err := e.Ctx.SharedMemory.Get(tx.SourceChain, utxoIDs)
		if err != nil {
			return fmt.Errorf("failed to get shared memory: %w", err)
		}

		utxos := make([]*lux.UTXO, len(tx.Ins)+len(tx.ImportedInputs))
		for index, input := range tx.Ins {
			utxo, err := e.State.GetUTXO(input.InputID())
			if err != nil {
				return fmt.Errorf("failed to get UTXO %s: %w", &input.UTXOID, err)
			}
			utxos[index] = utxo
		}
		for i, utxoBytes := range allUTXOBytes {
			utxo := &lux.UTXO{}
			if _, err := txs.Codec.Unmarshal(utxoBytes, utxo); err != nil {
				return fmt.Errorf("failed to unmarshal UTXO: %w", err)
			}
			utxos[i+len(tx.Ins)] = utxo
		}

		ins := make([]*lux.TransferableInput, len(tx.Ins)+len(tx.ImportedInputs))
		copy(ins, tx.Ins)
		copy(ins[len(tx.Ins):], tx.ImportedInputs)

		// Verify the flowcheck
<<<<<<< HEAD
		feeCalculator := fee.NewStaticCalculator(e.Backend.Config.StaticFeeConfig, e.Backend.Config.UpgradeConfig)
		fee := feeCalculator.CalculateFee(tx, currentTimestamp)

=======
		fee, err := e.FeeCalculator.CalculateFee(tx)
		if err != nil {
			return err
		}
>>>>>>> d3c09eb1
		if err := e.FlowChecker.VerifySpendUTXOs(
			tx,
			utxos,
			ins,
			tx.Outs,
			e.Tx.Creds,
			map[ids.ID]uint64{
<<<<<<< HEAD
				e.Ctx.LUXAssetID: fee,
=======
				e.Ctx.AVAXAssetID: fee,
>>>>>>> d3c09eb1
			},
		); err != nil {
			return err
		}
	}

	txID := e.Tx.ID()

	// Consume the UTXOS
<<<<<<< HEAD
	lux.Consume(e.State, tx.Ins)
	// Produce the UTXOS
	lux.Produce(e.State, txID, tx.Outs)
=======
	avax.Consume(e.State, tx.Ins)
	// Produce the UTXOS
	avax.Produce(e.State, txID, tx.Outs)
>>>>>>> d3c09eb1

	// Note: We apply atomic requests even if we are not verifying atomic
	// requests to ensure the shared state will be correct if we later start
	// verifying the requests.
	e.AtomicRequests = map[ids.ID]*atomic.Requests{
		tx.SourceChain: {
			RemoveRequests: utxoIDs,
		},
	}
	return nil
}

func (e *StandardTxExecutor) ExportTx(tx *txs.ExportTx) error {
	if err := e.Tx.SyntacticVerify(e.Ctx); err != nil {
		return err
	}

	var (
		currentTimestamp = e.State.GetTimestamp()
		isDurangoActive  = e.Config.UpgradeConfig.IsDurangoActivated(currentTimestamp)
	)
<<<<<<< HEAD
	if err := lux.VerifyMemoFieldLength(tx.Memo, isDurangoActive); err != nil {
		return err
	}

	outs := make([]*lux.TransferableOutput, len(tx.Outs)+len(tx.ExportedOutputs))
=======
	if err := avax.VerifyMemoFieldLength(tx.Memo, isDurangoActive); err != nil {
		return err
	}

	outs := make([]*avax.TransferableOutput, len(tx.Outs)+len(tx.ExportedOutputs))
>>>>>>> d3c09eb1
	copy(outs, tx.Outs)
	copy(outs[len(tx.Outs):], tx.ExportedOutputs)

	if e.Bootstrapped.Get() {
		if err := verify.SameSubnet(context.TODO(), e.Ctx, tx.DestinationChain); err != nil {
			return err
		}
	}

	// Verify the flowcheck
<<<<<<< HEAD
	feeCalculator := fee.NewStaticCalculator(e.Backend.Config.StaticFeeConfig, e.Backend.Config.UpgradeConfig)
	fee := feeCalculator.CalculateFee(tx, currentTimestamp)

=======
	fee, err := e.FeeCalculator.CalculateFee(tx)
	if err != nil {
		return err
	}
>>>>>>> d3c09eb1
	if err := e.FlowChecker.VerifySpend(
		tx,
		e.State,
		tx.Ins,
		outs,
		e.Tx.Creds,
		map[ids.ID]uint64{
<<<<<<< HEAD
			e.Ctx.LUXAssetID: fee,
=======
			e.Ctx.AVAXAssetID: fee,
>>>>>>> d3c09eb1
		},
	); err != nil {
		return fmt.Errorf("failed verifySpend: %w", err)
	}

	txID := e.Tx.ID()

	// Consume the UTXOS
<<<<<<< HEAD
	lux.Consume(e.State, tx.Ins)
	// Produce the UTXOS
	lux.Produce(e.State, txID, tx.Outs)
=======
	avax.Consume(e.State, tx.Ins)
	// Produce the UTXOS
	avax.Produce(e.State, txID, tx.Outs)
>>>>>>> d3c09eb1

	// Note: We apply atomic requests even if we are not verifying atomic
	// requests to ensure the shared state will be correct if we later start
	// verifying the requests.
	elems := make([]*atomic.Element, len(tx.ExportedOutputs))
	for i, out := range tx.ExportedOutputs {
		utxo := &lux.UTXO{
			UTXOID: lux.UTXOID{
				TxID:        txID,
				OutputIndex: uint32(len(tx.Outs) + i),
			},
			Asset: lux.Asset{ID: out.AssetID()},
			Out:   out.Out,
		}

		utxoBytes, err := txs.Codec.Marshal(txs.CodecVersion, utxo)
		if err != nil {
			return fmt.Errorf("failed to marshal UTXO: %w", err)
		}
		utxoID := utxo.InputID()
		elem := &atomic.Element{
			Key:   utxoID[:],
			Value: utxoBytes,
		}
		if out, ok := utxo.Out.(lux.Addressable); ok {
			elem.Traits = out.Addresses()
		}

		elems[i] = elem
	}
	e.AtomicRequests = map[ids.ID]*atomic.Requests{
		tx.DestinationChain: {
			PutRequests: elems,
		},
	}
	return nil
}

func (e *StandardTxExecutor) AddValidatorTx(tx *txs.AddValidatorTx) error {
	if tx.Validator.NodeID == ids.EmptyNodeID {
		return errEmptyNodeID
	}

	if _, err := verifyAddValidatorTx(
		e.Backend,
		e.FeeCalculator,
		e.State,
		e.Tx,
		tx,
	); err != nil {
		return err
	}

	if err := e.putStaker(tx); err != nil {
		return err
	}

	txID := e.Tx.ID()
<<<<<<< HEAD
	lux.Consume(e.State, tx.Ins)
	lux.Produce(e.State, txID, tx.Outs)
=======
	avax.Consume(e.State, tx.Ins)
	avax.Produce(e.State, txID, tx.Outs)
>>>>>>> d3c09eb1

	if e.Config.PartialSyncPrimaryNetwork && tx.Validator.NodeID == e.Ctx.NodeID {
		e.Ctx.Log.Warn("verified transaction that would cause this node to become unhealthy",
			zap.String("reason", "primary network is not being fully synced"),
			zap.Stringer("txID", txID),
			zap.String("txType", "addValidator"),
			zap.Stringer("nodeID", tx.Validator.NodeID),
		)
	}
	return nil
}

func (e *StandardTxExecutor) AddSubnetValidatorTx(tx *txs.AddSubnetValidatorTx) error {
	if err := verifyAddSubnetValidatorTx(
		e.Backend,
		e.FeeCalculator,
		e.State,
		e.Tx,
		tx,
	); err != nil {
		return err
	}

	if err := e.putStaker(tx); err != nil {
		return err
	}

	txID := e.Tx.ID()
<<<<<<< HEAD
	lux.Consume(e.State, tx.Ins)
	lux.Produce(e.State, txID, tx.Outs)
=======
	avax.Consume(e.State, tx.Ins)
	avax.Produce(e.State, txID, tx.Outs)
>>>>>>> d3c09eb1
	return nil
}

func (e *StandardTxExecutor) AddDelegatorTx(tx *txs.AddDelegatorTx) error {
	if _, err := verifyAddDelegatorTx(
		e.Backend,
		e.FeeCalculator,
		e.State,
		e.Tx,
		tx,
	); err != nil {
		return err
	}

	if err := e.putStaker(tx); err != nil {
		return err
	}

	txID := e.Tx.ID()
<<<<<<< HEAD
	lux.Consume(e.State, tx.Ins)
	lux.Produce(e.State, txID, tx.Outs)
=======
	avax.Consume(e.State, tx.Ins)
	avax.Produce(e.State, txID, tx.Outs)
>>>>>>> d3c09eb1
	return nil
}

// Verifies a [*txs.RemoveSubnetValidatorTx] and, if it passes, executes it on
// [e.State]. For verification rules, see [verifyRemoveSubnetValidatorTx]. This
// transaction will result in [tx.NodeID] being removed as a validator of
// [tx.SubnetID].
// Note: [tx.NodeID] may be either a current or pending validator.
func (e *StandardTxExecutor) RemoveSubnetValidatorTx(tx *txs.RemoveSubnetValidatorTx) error {
	staker, isCurrentValidator, err := verifyRemoveSubnetValidatorTx(
		e.Backend,
		e.FeeCalculator,
		e.State,
		e.Tx,
		tx,
	)
	if err != nil {
		return err
	}

	if isCurrentValidator {
		e.State.DeleteCurrentValidator(staker)
	} else {
		e.State.DeletePendingValidator(staker)
	}

	// Invariant: There are no permissioned subnet delegators to remove.

	txID := e.Tx.ID()
<<<<<<< HEAD
	lux.Consume(e.State, tx.Ins)
	lux.Produce(e.State, txID, tx.Outs)
=======
	avax.Consume(e.State, tx.Ins)
	avax.Produce(e.State, txID, tx.Outs)
>>>>>>> d3c09eb1

	return nil
}

func (e *StandardTxExecutor) TransformSubnetTx(tx *txs.TransformSubnetTx) error {
	currentTimestamp := e.State.GetTimestamp()
	if e.Config.UpgradeConfig.IsEtnaActivated(currentTimestamp) {
		return errTransformSubnetTxPostEtna
	}

	if err := e.Tx.SyntacticVerify(e.Ctx); err != nil {
		return err
	}

<<<<<<< HEAD
	var (
		currentTimestamp = e.State.GetTimestamp()
		isDurangoActive  = e.Config.UpgradeConfig.IsDurangoActivated(currentTimestamp)
	)
	if err := lux.VerifyMemoFieldLength(tx.Memo, isDurangoActive); err != nil {
=======
	isDurangoActive := e.Config.UpgradeConfig.IsDurangoActivated(currentTimestamp)
	if err := avax.VerifyMemoFieldLength(tx.Memo, isDurangoActive); err != nil {
>>>>>>> d3c09eb1
		return err
	}

	// Note: math.MaxInt32 * time.Second < math.MaxInt64 - so this can never
	// overflow.
	if time.Duration(tx.MaxStakeDuration)*time.Second > e.Backend.Config.MaxStakeDuration {
		return errMaxStakeDurationTooLarge
	}

	baseTxCreds, err := verifyPoASubnetAuthorization(e.Backend, e.State, e.Tx, tx.Subnet, tx.SubnetAuth)
	if err != nil {
		return err
	}

	// Verify the flowcheck
<<<<<<< HEAD
	feeCalculator := fee.NewStaticCalculator(e.Backend.Config.StaticFeeConfig, e.Backend.Config.UpgradeConfig)
	fee := feeCalculator.CalculateFee(tx, currentTimestamp)

=======
	fee, err := e.FeeCalculator.CalculateFee(tx)
	if err != nil {
		return err
	}
>>>>>>> d3c09eb1
	totalRewardAmount := tx.MaximumSupply - tx.InitialSupply
	if err := e.Backend.FlowChecker.VerifySpend(
		tx,
		e.State,
		tx.Ins,
		tx.Outs,
		baseTxCreds,
		// Invariant: [tx.AssetID != e.Ctx.LUXAssetID]. This prevents the first
		//            entry in this map literal from being overwritten by the
		//            second entry.
		map[ids.ID]uint64{
<<<<<<< HEAD
			e.Ctx.LUXAssetID: fee,
=======
			e.Ctx.AVAXAssetID: fee,
>>>>>>> d3c09eb1
			tx.AssetID:        totalRewardAmount,
		},
	); err != nil {
		return err
	}

	txID := e.Tx.ID()

	// Consume the UTXOS
<<<<<<< HEAD
	lux.Consume(e.State, tx.Ins)
	// Produce the UTXOS
	lux.Produce(e.State, txID, tx.Outs)
=======
	avax.Consume(e.State, tx.Ins)
	// Produce the UTXOS
	avax.Produce(e.State, txID, tx.Outs)
>>>>>>> d3c09eb1
	// Transform the new subnet in the database
	e.State.AddSubnetTransformation(e.Tx)
	e.State.SetCurrentSupply(tx.Subnet, tx.InitialSupply)
	return nil
}

func (e *StandardTxExecutor) AddPermissionlessValidatorTx(tx *txs.AddPermissionlessValidatorTx) error {
	if err := verifyAddPermissionlessValidatorTx(
		e.Backend,
		e.FeeCalculator,
		e.State,
		e.Tx,
		tx,
	); err != nil {
		return err
	}

	if err := e.putStaker(tx); err != nil {
		return err
	}

	txID := e.Tx.ID()
<<<<<<< HEAD
	lux.Consume(e.State, tx.Ins)
	lux.Produce(e.State, txID, tx.Outs)
=======
	avax.Consume(e.State, tx.Ins)
	avax.Produce(e.State, txID, tx.Outs)
>>>>>>> d3c09eb1

	if e.Config.PartialSyncPrimaryNetwork &&
		tx.Subnet == constants.PrimaryNetworkID &&
		tx.Validator.NodeID == e.Ctx.NodeID {
		e.Ctx.Log.Warn("verified transaction that would cause this node to become unhealthy",
			zap.String("reason", "primary network is not being fully synced"),
			zap.Stringer("txID", txID),
			zap.String("txType", "addPermissionlessValidator"),
			zap.Stringer("nodeID", tx.Validator.NodeID),
		)
	}

	return nil
}

func (e *StandardTxExecutor) AddPermissionlessDelegatorTx(tx *txs.AddPermissionlessDelegatorTx) error {
	if err := verifyAddPermissionlessDelegatorTx(
		e.Backend,
		e.FeeCalculator,
		e.State,
		e.Tx,
		tx,
	); err != nil {
		return err
	}

	if err := e.putStaker(tx); err != nil {
		return err
	}

<<<<<<< HEAD
	txID := e.Tx.ID()
	lux.Consume(e.State, tx.Ins)
	lux.Produce(e.State, txID, tx.Outs)
	return nil
}

// Verifies a [*txs.TransferSubnetOwnershipTx] and, if it passes, executes it on
// [e.State]. For verification rules, see [verifyTransferSubnetOwnershipTx].
// This transaction will result in the ownership of [tx.Subnet] being transferred
// to [tx.Owner].
func (e *StandardTxExecutor) TransferSubnetOwnershipTx(tx *txs.TransferSubnetOwnershipTx) error {
	err := verifyTransferSubnetOwnershipTx(
		e.Backend,
		e.State,
		e.Tx,
		tx,
	)
	if err != nil {
		return err
	}

	e.State.SetSubnetOwner(tx.Subnet, tx.Owner)

	txID := e.Tx.ID()
	lux.Consume(e.State, tx.Ins)
	lux.Produce(e.State, txID, tx.Outs)
	return nil
}

func (e *StandardTxExecutor) BaseTx(tx *txs.BaseTx) error {
	if !e.Backend.Config.UpgradeConfig.IsDurangoActivated(e.State.GetTimestamp()) {
		return ErrDurangoUpgradeNotActive
	}

	// Verify the tx is well-formed
	if err := e.Tx.SyntacticVerify(e.Ctx); err != nil {
		return err
	}

	if err := lux.VerifyMemoFieldLength(tx.Memo, true /*=isDurangoActive*/); err != nil {
		return err
	}

	// Verify the flowcheck
	currentTimestamp := e.State.GetTimestamp()
	feeCalculator := fee.NewStaticCalculator(e.Backend.Config.StaticFeeConfig, e.Backend.Config.UpgradeConfig)
	fee := feeCalculator.CalculateFee(tx, currentTimestamp)

	if err := e.FlowChecker.VerifySpend(
		tx,
		e.State,
		tx.Ins,
		tx.Outs,
		e.Tx.Creds,
		map[ids.ID]uint64{
			e.Ctx.LUXAssetID: fee,
		},
	); err != nil {
		return err
	}

	txID := e.Tx.ID()
	// Consume the UTXOS
	lux.Consume(e.State, tx.Ins)
	// Produce the UTXOS
	lux.Produce(e.State, txID, tx.Outs)
	return nil
}

// Creates the staker as defined in [stakerTx] and adds it to [e.State].
func (e *StandardTxExecutor) putStaker(stakerTx txs.Staker) error {
	var (
		chainTime = e.State.GetTimestamp()
		txID      = e.Tx.ID()
		staker    *state.Staker
		err       error
	)

=======
	txID := e.Tx.ID()
	avax.Consume(e.State, tx.Ins)
	avax.Produce(e.State, txID, tx.Outs)
	return nil
}

// Verifies a [*txs.TransferSubnetOwnershipTx] and, if it passes, executes it on
// [e.State]. For verification rules, see [verifyTransferSubnetOwnershipTx].
// This transaction will result in the ownership of [tx.Subnet] being transferred
// to [tx.Owner].
func (e *StandardTxExecutor) TransferSubnetOwnershipTx(tx *txs.TransferSubnetOwnershipTx) error {
	err := verifyTransferSubnetOwnershipTx(
		e.Backend,
		e.FeeCalculator,
		e.State,
		e.Tx,
		tx,
	)
	if err != nil {
		return err
	}

	e.State.SetSubnetOwner(tx.Subnet, tx.Owner)

	txID := e.Tx.ID()
	avax.Consume(e.State, tx.Ins)
	avax.Produce(e.State, txID, tx.Outs)
	return nil
}

func (e *StandardTxExecutor) BaseTx(tx *txs.BaseTx) error {
	var (
		currentTimestamp = e.State.GetTimestamp()
		upgrades         = e.Backend.Config.UpgradeConfig
	)
	if !upgrades.IsDurangoActivated(currentTimestamp) {
		return ErrDurangoUpgradeNotActive
	}

	// Verify the tx is well-formed
	if err := e.Tx.SyntacticVerify(e.Ctx); err != nil {
		return err
	}

	if err := avax.VerifyMemoFieldLength(tx.Memo, true /*=isDurangoActive*/); err != nil {
		return err
	}

	// Verify the flowcheck
	fee, err := e.FeeCalculator.CalculateFee(tx)
	if err != nil {
		return err
	}
	if err := e.FlowChecker.VerifySpend(
		tx,
		e.State,
		tx.Ins,
		tx.Outs,
		e.Tx.Creds,
		map[ids.ID]uint64{
			e.Ctx.AVAXAssetID: fee,
		},
	); err != nil {
		return err
	}

	txID := e.Tx.ID()
	// Consume the UTXOS
	avax.Consume(e.State, tx.Ins)
	// Produce the UTXOS
	avax.Produce(e.State, txID, tx.Outs)
	return nil
}

// Creates the staker as defined in [stakerTx] and adds it to [e.State].
func (e *StandardTxExecutor) putStaker(stakerTx txs.Staker) error {
	var (
		chainTime = e.State.GetTimestamp()
		txID      = e.Tx.ID()
		staker    *state.Staker
		err       error
	)

>>>>>>> d3c09eb1
	if !e.Config.UpgradeConfig.IsDurangoActivated(chainTime) {
		// Pre-Durango, stakers set a future [StartTime] and are added to the
		// pending staker set. They are promoted to the current staker set once
		// the chain time reaches [StartTime].
		scheduledStakerTx, ok := stakerTx.(txs.ScheduledStaker)
		if !ok {
			return fmt.Errorf("%w: %T", errMissingStartTimePreDurango, stakerTx)
		}
		staker, err = state.NewPendingStaker(txID, scheduledStakerTx)
	} else {
		// Only calculate the potentialReward for permissionless stakers.
		// Recall that we only need to check if this is a permissioned
		// validator as there are no permissioned delegators
		var potentialReward uint64
		if !stakerTx.CurrentPriority().IsPermissionedValidator() {
			subnetID := stakerTx.SubnetID()
			currentSupply, err := e.State.GetCurrentSupply(subnetID)
			if err != nil {
				return err
			}

			rewards, err := GetRewardsCalculator(e.Backend, e.State, subnetID)
			if err != nil {
				return err
			}

			// Post-Durango, stakers are immediately added to the current staker
			// set. Their [StartTime] is the current chain time.
			stakeDuration := stakerTx.EndTime().Sub(chainTime)
			potentialReward = rewards.Calculate(
				stakeDuration,
				stakerTx.Weight(),
				currentSupply,
			)

			e.State.SetCurrentSupply(subnetID, currentSupply+potentialReward)
		}

		staker, err = state.NewCurrentStaker(txID, stakerTx, chainTime, potentialReward)
	}
	if err != nil {
		return err
	}

	switch priority := staker.Priority; {
	case priority.IsCurrentValidator():
<<<<<<< HEAD
		e.State.PutCurrentValidator(staker)
	case priority.IsCurrentDelegator():
		e.State.PutCurrentDelegator(staker)
	case priority.IsPendingValidator():
		e.State.PutPendingValidator(staker)
=======
		if err := e.State.PutCurrentValidator(staker); err != nil {
			return err
		}
	case priority.IsCurrentDelegator():
		e.State.PutCurrentDelegator(staker)
	case priority.IsPendingValidator():
		if err := e.State.PutPendingValidator(staker); err != nil {
			return err
		}
>>>>>>> d3c09eb1
	case priority.IsPendingDelegator():
		e.State.PutPendingDelegator(staker)
	default:
		return fmt.Errorf("staker %s, unexpected priority %d", staker.TxID, priority)
	}
	return nil
}<|MERGE_RESOLUTION|>--- conflicted
+++ resolved
@@ -1,8 +1,4 @@
-<<<<<<< HEAD
 // Copyright (C) 2019-2024, Lux Partners Limited. All rights reserved.
-=======
-// Copyright (C) 2019-2024, Ava Labs, Inc. All rights reserved.
->>>>>>> d3c09eb1
 // See the file LICENSE for licensing terms.
 
 package executor
@@ -15,7 +11,6 @@
 
 	"go.uber.org/zap"
 
-<<<<<<< HEAD
 	"github.com/luxfi/node/chains/atomic"
 	"github.com/luxfi/node/ids"
 	"github.com/luxfi/node/utils/constants"
@@ -25,17 +20,6 @@
 	"github.com/luxfi/node/vms/platformvm/state"
 	"github.com/luxfi/node/vms/platformvm/txs"
 	"github.com/luxfi/node/vms/platformvm/txs/fee"
-=======
-	"github.com/ava-labs/avalanchego/chains/atomic"
-	"github.com/ava-labs/avalanchego/ids"
-	"github.com/ava-labs/avalanchego/utils/constants"
-	"github.com/ava-labs/avalanchego/utils/set"
-	"github.com/ava-labs/avalanchego/vms/components/avax"
-	"github.com/ava-labs/avalanchego/vms/components/verify"
-	"github.com/ava-labs/avalanchego/vms/platformvm/state"
-	"github.com/ava-labs/avalanchego/vms/platformvm/txs"
-	"github.com/ava-labs/avalanchego/vms/platformvm/txs/fee"
->>>>>>> d3c09eb1
 )
 
 var (
@@ -44,10 +28,6 @@
 	errEmptyNodeID                = errors.New("validator nodeID cannot be empty")
 	errMaxStakeDurationTooLarge   = errors.New("max stake duration must be less than or equal to the global max stake duration")
 	errMissingStartTimePreDurango = errors.New("staker transactions must have a StartTime pre-Durango")
-<<<<<<< HEAD
-=======
-	errTransformSubnetTxPostEtna  = errors.New("TransformSubnetTx is not permitted post-Etna")
->>>>>>> d3c09eb1
 )
 
 type StandardTxExecutor struct {
@@ -80,11 +60,7 @@
 		currentTimestamp = e.State.GetTimestamp()
 		isDurangoActive  = e.Config.UpgradeConfig.IsDurangoActivated(currentTimestamp)
 	)
-<<<<<<< HEAD
 	if err := lux.VerifyMemoFieldLength(tx.Memo, isDurangoActive); err != nil {
-=======
-	if err := avax.VerifyMemoFieldLength(tx.Memo, isDurangoActive); err != nil {
->>>>>>> d3c09eb1
 		return err
 	}
 
@@ -94,16 +70,9 @@
 	}
 
 	// Verify the flowcheck
-<<<<<<< HEAD
 	feeCalculator := fee.NewStaticCalculator(e.Backend.Config.StaticFeeConfig, e.Backend.Config.UpgradeConfig)
 	fee := feeCalculator.CalculateFee(tx, currentTimestamp)
 
-=======
-	fee, err := e.FeeCalculator.CalculateFee(tx)
-	if err != nil {
-		return err
-	}
->>>>>>> d3c09eb1
 	if err := e.FlowChecker.VerifySpend(
 		tx,
 		e.State,
@@ -111,11 +80,7 @@
 		tx.Outs,
 		baseTxCreds,
 		map[ids.ID]uint64{
-<<<<<<< HEAD
 			e.Ctx.LUXAssetID: fee,
-=======
-			e.Ctx.AVAXAssetID: fee,
->>>>>>> d3c09eb1
 		},
 	); err != nil {
 		return err
@@ -124,15 +89,9 @@
 	txID := e.Tx.ID()
 
 	// Consume the UTXOS
-<<<<<<< HEAD
 	lux.Consume(e.State, tx.Ins)
 	// Produce the UTXOS
 	lux.Produce(e.State, txID, tx.Outs)
-=======
-	avax.Consume(e.State, tx.Ins)
-	// Produce the UTXOS
-	avax.Produce(e.State, txID, tx.Outs)
->>>>>>> d3c09eb1
 	// Add the new chain to the database
 	e.State.AddChain(e.Tx)
 
@@ -154,25 +113,14 @@
 		currentTimestamp = e.State.GetTimestamp()
 		isDurangoActive  = e.Config.UpgradeConfig.IsDurangoActivated(currentTimestamp)
 	)
-<<<<<<< HEAD
 	if err := lux.VerifyMemoFieldLength(tx.Memo, isDurangoActive); err != nil {
-=======
-	if err := avax.VerifyMemoFieldLength(tx.Memo, isDurangoActive); err != nil {
->>>>>>> d3c09eb1
 		return err
 	}
 
 	// Verify the flowcheck
-<<<<<<< HEAD
 	feeCalculator := fee.NewStaticCalculator(e.Backend.Config.StaticFeeConfig, e.Backend.Config.UpgradeConfig)
 	fee := feeCalculator.CalculateFee(tx, currentTimestamp)
 
-=======
-	fee, err := e.FeeCalculator.CalculateFee(tx)
-	if err != nil {
-		return err
-	}
->>>>>>> d3c09eb1
 	if err := e.FlowChecker.VerifySpend(
 		tx,
 		e.State,
@@ -180,11 +128,7 @@
 		tx.Outs,
 		e.Tx.Creds,
 		map[ids.ID]uint64{
-<<<<<<< HEAD
 			e.Ctx.LUXAssetID: fee,
-=======
-			e.Ctx.AVAXAssetID: fee,
->>>>>>> d3c09eb1
 		},
 	); err != nil {
 		return err
@@ -193,15 +137,9 @@
 	txID := e.Tx.ID()
 
 	// Consume the UTXOS
-<<<<<<< HEAD
 	lux.Consume(e.State, tx.Ins)
 	// Produce the UTXOS
 	lux.Produce(e.State, txID, tx.Outs)
-=======
-	avax.Consume(e.State, tx.Ins)
-	// Produce the UTXOS
-	avax.Produce(e.State, txID, tx.Outs)
->>>>>>> d3c09eb1
 	// Add the new subnet to the database
 	e.State.AddSubnet(txID)
 	e.State.SetSubnetOwner(txID, tx.Owner)
@@ -217,11 +155,7 @@
 		currentTimestamp = e.State.GetTimestamp()
 		isDurangoActive  = e.Config.UpgradeConfig.IsDurangoActivated(currentTimestamp)
 	)
-<<<<<<< HEAD
 	if err := lux.VerifyMemoFieldLength(tx.Memo, isDurangoActive); err != nil {
-=======
-	if err := avax.VerifyMemoFieldLength(tx.Memo, isDurangoActive); err != nil {
->>>>>>> d3c09eb1
 		return err
 	}
 
@@ -267,16 +201,9 @@
 		copy(ins[len(tx.Ins):], tx.ImportedInputs)
 
 		// Verify the flowcheck
-<<<<<<< HEAD
 		feeCalculator := fee.NewStaticCalculator(e.Backend.Config.StaticFeeConfig, e.Backend.Config.UpgradeConfig)
 		fee := feeCalculator.CalculateFee(tx, currentTimestamp)
 
-=======
-		fee, err := e.FeeCalculator.CalculateFee(tx)
-		if err != nil {
-			return err
-		}
->>>>>>> d3c09eb1
 		if err := e.FlowChecker.VerifySpendUTXOs(
 			tx,
 			utxos,
@@ -284,11 +211,7 @@
 			tx.Outs,
 			e.Tx.Creds,
 			map[ids.ID]uint64{
-<<<<<<< HEAD
 				e.Ctx.LUXAssetID: fee,
-=======
-				e.Ctx.AVAXAssetID: fee,
->>>>>>> d3c09eb1
 			},
 		); err != nil {
 			return err
@@ -298,15 +221,9 @@
 	txID := e.Tx.ID()
 
 	// Consume the UTXOS
-<<<<<<< HEAD
 	lux.Consume(e.State, tx.Ins)
 	// Produce the UTXOS
 	lux.Produce(e.State, txID, tx.Outs)
-=======
-	avax.Consume(e.State, tx.Ins)
-	// Produce the UTXOS
-	avax.Produce(e.State, txID, tx.Outs)
->>>>>>> d3c09eb1
 
 	// Note: We apply atomic requests even if we are not verifying atomic
 	// requests to ensure the shared state will be correct if we later start
@@ -328,19 +245,11 @@
 		currentTimestamp = e.State.GetTimestamp()
 		isDurangoActive  = e.Config.UpgradeConfig.IsDurangoActivated(currentTimestamp)
 	)
-<<<<<<< HEAD
 	if err := lux.VerifyMemoFieldLength(tx.Memo, isDurangoActive); err != nil {
 		return err
 	}
 
 	outs := make([]*lux.TransferableOutput, len(tx.Outs)+len(tx.ExportedOutputs))
-=======
-	if err := avax.VerifyMemoFieldLength(tx.Memo, isDurangoActive); err != nil {
-		return err
-	}
-
-	outs := make([]*avax.TransferableOutput, len(tx.Outs)+len(tx.ExportedOutputs))
->>>>>>> d3c09eb1
 	copy(outs, tx.Outs)
 	copy(outs[len(tx.Outs):], tx.ExportedOutputs)
 
@@ -351,16 +260,9 @@
 	}
 
 	// Verify the flowcheck
-<<<<<<< HEAD
 	feeCalculator := fee.NewStaticCalculator(e.Backend.Config.StaticFeeConfig, e.Backend.Config.UpgradeConfig)
 	fee := feeCalculator.CalculateFee(tx, currentTimestamp)
 
-=======
-	fee, err := e.FeeCalculator.CalculateFee(tx)
-	if err != nil {
-		return err
-	}
->>>>>>> d3c09eb1
 	if err := e.FlowChecker.VerifySpend(
 		tx,
 		e.State,
@@ -368,11 +270,7 @@
 		outs,
 		e.Tx.Creds,
 		map[ids.ID]uint64{
-<<<<<<< HEAD
 			e.Ctx.LUXAssetID: fee,
-=======
-			e.Ctx.AVAXAssetID: fee,
->>>>>>> d3c09eb1
 		},
 	); err != nil {
 		return fmt.Errorf("failed verifySpend: %w", err)
@@ -381,15 +279,9 @@
 	txID := e.Tx.ID()
 
 	// Consume the UTXOS
-<<<<<<< HEAD
 	lux.Consume(e.State, tx.Ins)
 	// Produce the UTXOS
 	lux.Produce(e.State, txID, tx.Outs)
-=======
-	avax.Consume(e.State, tx.Ins)
-	// Produce the UTXOS
-	avax.Produce(e.State, txID, tx.Outs)
->>>>>>> d3c09eb1
 
 	// Note: We apply atomic requests even if we are not verifying atomic
 	// requests to ensure the shared state will be correct if we later start
@@ -448,13 +340,8 @@
 	}
 
 	txID := e.Tx.ID()
-<<<<<<< HEAD
-	lux.Consume(e.State, tx.Ins)
-	lux.Produce(e.State, txID, tx.Outs)
-=======
-	avax.Consume(e.State, tx.Ins)
-	avax.Produce(e.State, txID, tx.Outs)
->>>>>>> d3c09eb1
+	lux.Consume(e.State, tx.Ins)
+	lux.Produce(e.State, txID, tx.Outs)
 
 	if e.Config.PartialSyncPrimaryNetwork && tx.Validator.NodeID == e.Ctx.NodeID {
 		e.Ctx.Log.Warn("verified transaction that would cause this node to become unhealthy",
@@ -483,13 +370,8 @@
 	}
 
 	txID := e.Tx.ID()
-<<<<<<< HEAD
-	lux.Consume(e.State, tx.Ins)
-	lux.Produce(e.State, txID, tx.Outs)
-=======
-	avax.Consume(e.State, tx.Ins)
-	avax.Produce(e.State, txID, tx.Outs)
->>>>>>> d3c09eb1
+	lux.Consume(e.State, tx.Ins)
+	lux.Produce(e.State, txID, tx.Outs)
 	return nil
 }
 
@@ -509,13 +391,8 @@
 	}
 
 	txID := e.Tx.ID()
-<<<<<<< HEAD
-	lux.Consume(e.State, tx.Ins)
-	lux.Produce(e.State, txID, tx.Outs)
-=======
-	avax.Consume(e.State, tx.Ins)
-	avax.Produce(e.State, txID, tx.Outs)
->>>>>>> d3c09eb1
+	lux.Consume(e.State, tx.Ins)
+	lux.Produce(e.State, txID, tx.Outs)
 	return nil
 }
 
@@ -545,13 +422,8 @@
 	// Invariant: There are no permissioned subnet delegators to remove.
 
 	txID := e.Tx.ID()
-<<<<<<< HEAD
-	lux.Consume(e.State, tx.Ins)
-	lux.Produce(e.State, txID, tx.Outs)
-=======
-	avax.Consume(e.State, tx.Ins)
-	avax.Produce(e.State, txID, tx.Outs)
->>>>>>> d3c09eb1
+	lux.Consume(e.State, tx.Ins)
+	lux.Produce(e.State, txID, tx.Outs)
 
 	return nil
 }
@@ -566,16 +438,11 @@
 		return err
 	}
 
-<<<<<<< HEAD
 	var (
 		currentTimestamp = e.State.GetTimestamp()
 		isDurangoActive  = e.Config.UpgradeConfig.IsDurangoActivated(currentTimestamp)
 	)
 	if err := lux.VerifyMemoFieldLength(tx.Memo, isDurangoActive); err != nil {
-=======
-	isDurangoActive := e.Config.UpgradeConfig.IsDurangoActivated(currentTimestamp)
-	if err := avax.VerifyMemoFieldLength(tx.Memo, isDurangoActive); err != nil {
->>>>>>> d3c09eb1
 		return err
 	}
 
@@ -591,16 +458,9 @@
 	}
 
 	// Verify the flowcheck
-<<<<<<< HEAD
 	feeCalculator := fee.NewStaticCalculator(e.Backend.Config.StaticFeeConfig, e.Backend.Config.UpgradeConfig)
 	fee := feeCalculator.CalculateFee(tx, currentTimestamp)
 
-=======
-	fee, err := e.FeeCalculator.CalculateFee(tx)
-	if err != nil {
-		return err
-	}
->>>>>>> d3c09eb1
 	totalRewardAmount := tx.MaximumSupply - tx.InitialSupply
 	if err := e.Backend.FlowChecker.VerifySpend(
 		tx,
@@ -612,11 +472,7 @@
 		//            entry in this map literal from being overwritten by the
 		//            second entry.
 		map[ids.ID]uint64{
-<<<<<<< HEAD
 			e.Ctx.LUXAssetID: fee,
-=======
-			e.Ctx.AVAXAssetID: fee,
->>>>>>> d3c09eb1
 			tx.AssetID:        totalRewardAmount,
 		},
 	); err != nil {
@@ -626,15 +482,9 @@
 	txID := e.Tx.ID()
 
 	// Consume the UTXOS
-<<<<<<< HEAD
 	lux.Consume(e.State, tx.Ins)
 	// Produce the UTXOS
 	lux.Produce(e.State, txID, tx.Outs)
-=======
-	avax.Consume(e.State, tx.Ins)
-	// Produce the UTXOS
-	avax.Produce(e.State, txID, tx.Outs)
->>>>>>> d3c09eb1
 	// Transform the new subnet in the database
 	e.State.AddSubnetTransformation(e.Tx)
 	e.State.SetCurrentSupply(tx.Subnet, tx.InitialSupply)
@@ -657,13 +507,8 @@
 	}
 
 	txID := e.Tx.ID()
-<<<<<<< HEAD
-	lux.Consume(e.State, tx.Ins)
-	lux.Produce(e.State, txID, tx.Outs)
-=======
-	avax.Consume(e.State, tx.Ins)
-	avax.Produce(e.State, txID, tx.Outs)
->>>>>>> d3c09eb1
+	lux.Consume(e.State, tx.Ins)
+	lux.Produce(e.State, txID, tx.Outs)
 
 	if e.Config.PartialSyncPrimaryNetwork &&
 		tx.Subnet == constants.PrimaryNetworkID &&
@@ -694,7 +539,6 @@
 		return err
 	}
 
-<<<<<<< HEAD
 	txID := e.Tx.ID()
 	lux.Consume(e.State, tx.Ins)
 	lux.Produce(e.State, txID, tx.Outs)
@@ -773,91 +617,6 @@
 		err       error
 	)
 
-=======
-	txID := e.Tx.ID()
-	avax.Consume(e.State, tx.Ins)
-	avax.Produce(e.State, txID, tx.Outs)
-	return nil
-}
-
-// Verifies a [*txs.TransferSubnetOwnershipTx] and, if it passes, executes it on
-// [e.State]. For verification rules, see [verifyTransferSubnetOwnershipTx].
-// This transaction will result in the ownership of [tx.Subnet] being transferred
-// to [tx.Owner].
-func (e *StandardTxExecutor) TransferSubnetOwnershipTx(tx *txs.TransferSubnetOwnershipTx) error {
-	err := verifyTransferSubnetOwnershipTx(
-		e.Backend,
-		e.FeeCalculator,
-		e.State,
-		e.Tx,
-		tx,
-	)
-	if err != nil {
-		return err
-	}
-
-	e.State.SetSubnetOwner(tx.Subnet, tx.Owner)
-
-	txID := e.Tx.ID()
-	avax.Consume(e.State, tx.Ins)
-	avax.Produce(e.State, txID, tx.Outs)
-	return nil
-}
-
-func (e *StandardTxExecutor) BaseTx(tx *txs.BaseTx) error {
-	var (
-		currentTimestamp = e.State.GetTimestamp()
-		upgrades         = e.Backend.Config.UpgradeConfig
-	)
-	if !upgrades.IsDurangoActivated(currentTimestamp) {
-		return ErrDurangoUpgradeNotActive
-	}
-
-	// Verify the tx is well-formed
-	if err := e.Tx.SyntacticVerify(e.Ctx); err != nil {
-		return err
-	}
-
-	if err := avax.VerifyMemoFieldLength(tx.Memo, true /*=isDurangoActive*/); err != nil {
-		return err
-	}
-
-	// Verify the flowcheck
-	fee, err := e.FeeCalculator.CalculateFee(tx)
-	if err != nil {
-		return err
-	}
-	if err := e.FlowChecker.VerifySpend(
-		tx,
-		e.State,
-		tx.Ins,
-		tx.Outs,
-		e.Tx.Creds,
-		map[ids.ID]uint64{
-			e.Ctx.AVAXAssetID: fee,
-		},
-	); err != nil {
-		return err
-	}
-
-	txID := e.Tx.ID()
-	// Consume the UTXOS
-	avax.Consume(e.State, tx.Ins)
-	// Produce the UTXOS
-	avax.Produce(e.State, txID, tx.Outs)
-	return nil
-}
-
-// Creates the staker as defined in [stakerTx] and adds it to [e.State].
-func (e *StandardTxExecutor) putStaker(stakerTx txs.Staker) error {
-	var (
-		chainTime = e.State.GetTimestamp()
-		txID      = e.Tx.ID()
-		staker    *state.Staker
-		err       error
-	)
-
->>>>>>> d3c09eb1
 	if !e.Config.UpgradeConfig.IsDurangoActivated(chainTime) {
 		// Pre-Durango, stakers set a future [StartTime] and are added to the
 		// pending staker set. They are promoted to the current staker set once
@@ -904,23 +663,11 @@
 
 	switch priority := staker.Priority; {
 	case priority.IsCurrentValidator():
-<<<<<<< HEAD
 		e.State.PutCurrentValidator(staker)
 	case priority.IsCurrentDelegator():
 		e.State.PutCurrentDelegator(staker)
 	case priority.IsPendingValidator():
 		e.State.PutPendingValidator(staker)
-=======
-		if err := e.State.PutCurrentValidator(staker); err != nil {
-			return err
-		}
-	case priority.IsCurrentDelegator():
-		e.State.PutCurrentDelegator(staker)
-	case priority.IsPendingValidator():
-		if err := e.State.PutPendingValidator(staker); err != nil {
-			return err
-		}
->>>>>>> d3c09eb1
 	case priority.IsPendingDelegator():
 		e.State.PutPendingDelegator(staker)
 	default:
