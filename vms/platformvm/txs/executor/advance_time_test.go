<<<<<<< HEAD
// Copyright (C) 2019-2024, Lux Partners Limited. All rights reserved.
=======
// Copyright (C) 2019-2024, Ava Labs, Inc. All rights reserved.
>>>>>>> d3c09eb1
// See the file LICENSE for licensing terms.

package executor

import (
	"context"
	"fmt"
	"testing"
	"time"

	"github.com/stretchr/testify/require"

<<<<<<< HEAD
	"github.com/luxfi/node/database"
	"github.com/luxfi/node/ids"
	"github.com/luxfi/node/snow/snowtest"
	"github.com/luxfi/node/utils/constants"
	"github.com/luxfi/node/utils/crypto/secp256k1"
	"github.com/luxfi/node/vms/platformvm/reward"
	"github.com/luxfi/node/vms/platformvm/state"
	"github.com/luxfi/node/vms/platformvm/status"
	"github.com/luxfi/node/vms/platformvm/txs"
	"github.com/luxfi/node/vms/secp256k1fx"

	walletsigner "github.com/luxfi/node/wallet/chain/p/signer"
=======
	"github.com/ava-labs/avalanchego/database"
	"github.com/ava-labs/avalanchego/ids"
	"github.com/ava-labs/avalanchego/snow/snowtest"
	"github.com/ava-labs/avalanchego/upgrade/upgradetest"
	"github.com/ava-labs/avalanchego/utils/constants"
	"github.com/ava-labs/avalanchego/utils/crypto/secp256k1"
	"github.com/ava-labs/avalanchego/vms/platformvm/genesis/genesistest"
	"github.com/ava-labs/avalanchego/vms/platformvm/reward"
	"github.com/ava-labs/avalanchego/vms/platformvm/state"
	"github.com/ava-labs/avalanchego/vms/platformvm/status"
	"github.com/ava-labs/avalanchego/vms/platformvm/txs"
	"github.com/ava-labs/avalanchego/vms/secp256k1fx"
>>>>>>> d3c09eb1
)

func newAdvanceTimeTx(t testing.TB, timestamp time.Time) (*txs.Tx, error) {
	utx := &txs.AdvanceTimeTx{Time: uint64(timestamp.Unix())}
	tx, err := txs.NewSigned(utx, txs.Codec, nil)
	if err != nil {
		return nil, err
	}
	return tx, tx.SyntacticVerify(snowtest.Context(t, snowtest.PChainID))
}

// Ensure semantic verification updates the current and pending staker set
// for the primary network
func TestAdvanceTimeTxUpdatePrimaryNetworkStakers(t *testing.T) {
	require := require.New(t)
<<<<<<< HEAD
	env := newEnvironment(t, apricotPhase5)
=======
	env := newEnvironment(t, upgradetest.ApricotPhase5)
>>>>>>> d3c09eb1
	env.ctx.Lock.Lock()
	defer env.ctx.Lock.Unlock()
	dummyHeight := uint64(1)

	// Case: Timestamp is after next validator start time
	// Add a pending validator
<<<<<<< HEAD
	pendingValidatorStartTime := defaultValidateStartTime.Add(1 * time.Second)
	pendingValidatorEndTime := pendingValidatorStartTime.Add(defaultMinStakingDuration)
	nodeID := ids.GenerateTestNodeID()
	addPendingValidatorTx, err := addPendingValidator(
=======
	pendingValidatorStartTime := genesistest.DefaultValidatorStartTime.Add(1 * time.Second)
	pendingValidatorEndTime := pendingValidatorStartTime.Add(defaultMinStakingDuration)
	nodeID := ids.GenerateTestNodeID()
	addPendingValidatorTx := addPendingValidator(
		t,
>>>>>>> d3c09eb1
		env,
		pendingValidatorStartTime,
		pendingValidatorEndTime,
		nodeID,
<<<<<<< HEAD
		[]*secp256k1.PrivateKey{preFundedKeys[0]},
	)
	require.NoError(err)
=======
		[]*secp256k1.PrivateKey{genesistest.DefaultFundedKeys[0]},
	)
>>>>>>> d3c09eb1

	tx, err := newAdvanceTimeTx(t, pendingValidatorStartTime)
	require.NoError(err)

	onCommitState, err := state.NewDiff(lastAcceptedID, env)
	require.NoError(err)

	onAbortState, err := state.NewDiff(lastAcceptedID, env)
	require.NoError(err)

	feeCalculator := state.PickFeeCalculator(env.config, onCommitState)
	executor := ProposalTxExecutor{
		OnCommitState: onCommitState,
		OnAbortState:  onAbortState,
		Backend:       &env.backend,
		FeeCalculator: feeCalculator,
		Tx:            tx,
	}
	require.NoError(tx.Unsigned.Visit(&executor))

	validatorStaker, err := executor.OnCommitState.GetCurrentValidator(constants.PrimaryNetworkID, nodeID)
	require.NoError(err)
	require.Equal(addPendingValidatorTx.ID(), validatorStaker.TxID)
	require.Equal(uint64(1370), validatorStaker.PotentialReward) // See rewards tests to explain why 1370

	_, err = executor.OnCommitState.GetPendingValidator(constants.PrimaryNetworkID, nodeID)
	require.ErrorIs(err, database.ErrNotFound)

	_, err = executor.OnAbortState.GetCurrentValidator(constants.PrimaryNetworkID, nodeID)
	require.ErrorIs(err, database.ErrNotFound)

	validatorStaker, err = executor.OnAbortState.GetPendingValidator(constants.PrimaryNetworkID, nodeID)
	require.NoError(err)
	require.Equal(addPendingValidatorTx.ID(), validatorStaker.TxID)

	// Test VM validators
	require.NoError(executor.OnCommitState.Apply(env.state))

	env.state.SetHeight(dummyHeight)
	require.NoError(env.state.Commit())
	_, ok := env.config.Validators.GetValidator(constants.PrimaryNetworkID, nodeID)
	require.True(ok)
}

// Ensure semantic verification fails when proposed timestamp is at or before current timestamp
func TestAdvanceTimeTxTimestampTooEarly(t *testing.T) {
	require := require.New(t)
<<<<<<< HEAD
	env := newEnvironment(t, apricotPhase5)
=======
	env := newEnvironment(t, upgradetest.ApricotPhase5)
>>>>>>> d3c09eb1

	tx, err := newAdvanceTimeTx(t, env.state.GetTimestamp())
	require.NoError(err)

	onCommitState, err := state.NewDiff(lastAcceptedID, env)
	require.NoError(err)

	onAbortState, err := state.NewDiff(lastAcceptedID, env)
	require.NoError(err)

	feeCalculator := state.PickFeeCalculator(env.config, onCommitState)
	executor := ProposalTxExecutor{
		OnCommitState: onCommitState,
		OnAbortState:  onAbortState,
		Backend:       &env.backend,
		FeeCalculator: feeCalculator,
		Tx:            tx,
	}
	err = tx.Unsigned.Visit(&executor)
	require.ErrorIs(err, ErrChildBlockNotAfterParent)
}

// Ensure semantic verification fails when proposed timestamp is after next validator set change time
func TestAdvanceTimeTxTimestampTooLate(t *testing.T) {
	require := require.New(t)
<<<<<<< HEAD
	env := newEnvironment(t, apricotPhase5)
=======
	env := newEnvironment(t, upgradetest.ApricotPhase5)
>>>>>>> d3c09eb1
	env.ctx.Lock.Lock()
	defer env.ctx.Lock.Unlock()

	// Case: Timestamp is after next validator start time
	// Add a pending validator
<<<<<<< HEAD
	pendingValidatorStartTime := defaultValidateStartTime.Add(1 * time.Second)
	pendingValidatorEndTime := pendingValidatorStartTime.Add(defaultMinStakingDuration)
	nodeID := ids.GenerateTestNodeID()
	_, err := addPendingValidator(env, pendingValidatorStartTime, pendingValidatorEndTime, nodeID, []*secp256k1.PrivateKey{preFundedKeys[0]})
	require.NoError(err)
=======
	pendingValidatorStartTime := genesistest.DefaultValidatorStartTime.Add(1 * time.Second)
	pendingValidatorEndTime := pendingValidatorStartTime.Add(defaultMinStakingDuration)
	nodeID := ids.GenerateTestNodeID()
	addPendingValidator(t, env, pendingValidatorStartTime, pendingValidatorEndTime, nodeID, []*secp256k1.PrivateKey{genesistest.DefaultFundedKeys[0]})
>>>>>>> d3c09eb1

	{
		tx, err := newAdvanceTimeTx(t, pendingValidatorStartTime.Add(1*time.Second))
		require.NoError(err)

		onCommitState, err := state.NewDiff(lastAcceptedID, env)
		require.NoError(err)

		onAbortState, err := state.NewDiff(lastAcceptedID, env)
		require.NoError(err)

		feeCalculator := state.PickFeeCalculator(env.config, onCommitState)
		executor := ProposalTxExecutor{
			OnCommitState: onCommitState,
			OnAbortState:  onAbortState,
			Backend:       &env.backend,
			FeeCalculator: feeCalculator,
			Tx:            tx,
		}
		err = tx.Unsigned.Visit(&executor)
		require.ErrorIs(err, ErrChildBlockAfterStakerChangeTime)
	}

	// Case: Timestamp is after next validator end time
<<<<<<< HEAD
	env = newEnvironment(t, apricotPhase5)
=======
	env = newEnvironment(t, upgradetest.ApricotPhase5)
>>>>>>> d3c09eb1
	env.ctx.Lock.Lock()
	defer env.ctx.Lock.Unlock()

	// fast forward clock to 10 seconds before genesis validators stop validating
	env.clk.Set(genesistest.DefaultValidatorEndTime.Add(-10 * time.Second))

	{
		// Proposes advancing timestamp to 1 second after genesis validators stop validating
<<<<<<< HEAD
		tx, err := newAdvanceTimeTx(t, defaultValidateEndTime.Add(1*time.Second))
=======
		tx, err := newAdvanceTimeTx(t, genesistest.DefaultValidatorEndTime.Add(1*time.Second))
>>>>>>> d3c09eb1
		require.NoError(err)

		onCommitState, err := state.NewDiff(lastAcceptedID, env)
		require.NoError(err)

		onAbortState, err := state.NewDiff(lastAcceptedID, env)
		require.NoError(err)

		feeCalculator := state.PickFeeCalculator(env.config, onCommitState)
		executor := ProposalTxExecutor{
			OnCommitState: onCommitState,
			OnAbortState:  onAbortState,
			Backend:       &env.backend,
			FeeCalculator: feeCalculator,
			Tx:            tx,
		}
		err = tx.Unsigned.Visit(&executor)
		require.ErrorIs(err, ErrChildBlockAfterStakerChangeTime)
	}
}

// Ensure semantic verification updates the current and pending staker sets correctly.
// Namely, it should add pending stakers whose start time is at or before the timestamp.
// It will not remove primary network stakers; that happens in rewardTxs.
func TestAdvanceTimeTxUpdateStakers(t *testing.T) {
	type stakerStatus uint
	const (
		pending stakerStatus = iota
		current
	)

	type staker struct {
		nodeID             ids.NodeID
		startTime, endTime time.Time
	}
	type test struct {
		description           string
		stakers               []staker
		subnetStakers         []staker
		advanceTimeTo         []time.Time
		expectedStakers       map[ids.NodeID]stakerStatus
		expectedSubnetStakers map[ids.NodeID]stakerStatus
	}

	// Chronological order (not in scale):
	// Staker1:    |----------------------------------------------------------|
	// Staker2:        |------------------------|
	// Staker3:            |------------------------|
	// Staker3sub:             |----------------|
	// Staker4:            |------------------------|
	// Staker5:                                 |--------------------|
	staker1 := staker{
		nodeID:    ids.GenerateTestNodeID(),
<<<<<<< HEAD
		startTime: defaultValidateStartTime.Add(1 * time.Minute),
		endTime:   defaultValidateStartTime.Add(10 * defaultMinStakingDuration).Add(1 * time.Minute),
=======
		startTime: genesistest.DefaultValidatorStartTime.Add(1 * time.Minute),
		endTime:   genesistest.DefaultValidatorStartTime.Add(10 * defaultMinStakingDuration).Add(1 * time.Minute),
>>>>>>> d3c09eb1
	}
	staker2 := staker{
		nodeID:    ids.GenerateTestNodeID(),
		startTime: staker1.startTime.Add(1 * time.Minute),
		endTime:   staker1.startTime.Add(1 * time.Minute).Add(defaultMinStakingDuration),
	}
	staker3 := staker{
		nodeID:    ids.GenerateTestNodeID(),
		startTime: staker2.startTime.Add(1 * time.Minute),
		endTime:   staker2.endTime.Add(1 * time.Minute),
	}
	staker3Sub := staker{
		nodeID:    staker3.nodeID,
		startTime: staker3.startTime.Add(1 * time.Minute),
		endTime:   staker3.endTime.Add(-1 * time.Minute),
	}
	staker4 := staker{
		nodeID:    ids.GenerateTestNodeID(),
		startTime: staker3.startTime,
		endTime:   staker3.endTime,
	}
	staker5 := staker{
		nodeID:    ids.GenerateTestNodeID(),
		startTime: staker2.endTime,
		endTime:   staker2.endTime.Add(defaultMinStakingDuration),
	}

	tests := []test{
		{
			description:   "advance time to before staker1 start with subnet",
			stakers:       []staker{staker1, staker2, staker3, staker4, staker5},
			subnetStakers: []staker{staker1, staker2, staker3, staker4, staker5},
			advanceTimeTo: []time.Time{staker1.startTime.Add(-1 * time.Second)},
			expectedStakers: map[ids.NodeID]stakerStatus{
				staker1.nodeID: pending,
				staker2.nodeID: pending,
				staker3.nodeID: pending,
				staker4.nodeID: pending,
				staker5.nodeID: pending,
			},
			expectedSubnetStakers: map[ids.NodeID]stakerStatus{
				staker1.nodeID: pending,
				staker2.nodeID: pending,
				staker3.nodeID: pending,
				staker4.nodeID: pending,
				staker5.nodeID: pending,
			},
		},
		{
			description:   "advance time to staker 1 start with subnet",
			stakers:       []staker{staker1, staker2, staker3, staker4, staker5},
			subnetStakers: []staker{staker1},
			advanceTimeTo: []time.Time{staker1.startTime},
			expectedStakers: map[ids.NodeID]stakerStatus{
				staker1.nodeID: current,
				staker2.nodeID: pending,
				staker3.nodeID: pending,
				staker4.nodeID: pending,
				staker5.nodeID: pending,
			},
			expectedSubnetStakers: map[ids.NodeID]stakerStatus{
				staker1.nodeID: current,
				staker2.nodeID: pending,
				staker3.nodeID: pending,
				staker4.nodeID: pending,
				staker5.nodeID: pending,
			},
		},
		{
			description:   "advance time to the staker2 start",
			stakers:       []staker{staker1, staker2, staker3, staker4, staker5},
			advanceTimeTo: []time.Time{staker1.startTime, staker2.startTime},
			expectedStakers: map[ids.NodeID]stakerStatus{
				staker1.nodeID: current,
				staker2.nodeID: current,
				staker3.nodeID: pending,
				staker4.nodeID: pending,
				staker5.nodeID: pending,
			},
		},
		{
			description:   "staker3 should validate only primary network",
			stakers:       []staker{staker1, staker2, staker3, staker4, staker5},
			subnetStakers: []staker{staker1, staker2, staker3Sub, staker4, staker5},
			advanceTimeTo: []time.Time{staker1.startTime, staker2.startTime, staker3.startTime},
			expectedStakers: map[ids.NodeID]stakerStatus{
				staker1.nodeID: current,
				staker2.nodeID: current,
				staker3.nodeID: current,
				staker4.nodeID: current,
				staker5.nodeID: pending,
			},
			expectedSubnetStakers: map[ids.NodeID]stakerStatus{
				staker1.nodeID:    current,
				staker2.nodeID:    current,
				staker3Sub.nodeID: pending,
				staker4.nodeID:    current,
				staker5.nodeID:    pending,
			},
		},
		{
			description:   "advance time to staker3 start with subnet",
			stakers:       []staker{staker1, staker2, staker3, staker4, staker5},
			subnetStakers: []staker{staker1, staker2, staker3Sub, staker4, staker5},
			advanceTimeTo: []time.Time{staker1.startTime, staker2.startTime, staker3.startTime, staker3Sub.startTime},
			expectedStakers: map[ids.NodeID]stakerStatus{
				staker1.nodeID: current,
				staker2.nodeID: current,
				staker3.nodeID: current,
				staker4.nodeID: current,
				staker5.nodeID: pending,
			},
			expectedSubnetStakers: map[ids.NodeID]stakerStatus{
				staker1.nodeID: current,
				staker2.nodeID: current,
				staker3.nodeID: current,
				staker4.nodeID: current,
				staker5.nodeID: pending,
			},
		},
		{
			description:   "advance time to staker5 end",
			stakers:       []staker{staker1, staker2, staker3, staker4, staker5},
			advanceTimeTo: []time.Time{staker1.startTime, staker2.startTime, staker3.startTime, staker5.startTime},
			expectedStakers: map[ids.NodeID]stakerStatus{
				staker1.nodeID: current,
				staker2.nodeID: current,
				staker3.nodeID: current,
				staker4.nodeID: current,
				staker5.nodeID: current,
			},
		},
	}

	for _, test := range tests {
		t.Run(test.description, func(t *testing.T) {
			require := require.New(t)
<<<<<<< HEAD
			env := newEnvironment(t, apricotPhase5)
=======
			env := newEnvironment(t, upgradetest.ApricotPhase5)
>>>>>>> d3c09eb1
			env.ctx.Lock.Lock()
			defer env.ctx.Lock.Unlock()

			dummyHeight := uint64(1)

			subnetID := testSubnet1.ID()
			env.config.TrackedSubnets.Add(subnetID)

			for _, staker := range test.stakers {
				addPendingValidator(
					t,
					env,
					staker.startTime,
					staker.endTime,
					staker.nodeID,
<<<<<<< HEAD
					[]*secp256k1.PrivateKey{preFundedKeys[0]},
=======
					[]*secp256k1.PrivateKey{genesistest.DefaultFundedKeys[0]},
>>>>>>> d3c09eb1
				)
			}

			for _, staker := range test.subnetStakers {
<<<<<<< HEAD
				builder, signer := env.factory.NewWallet(preFundedKeys[0], preFundedKeys[1])
				utx, err := builder.NewAddSubnetValidatorTx(
=======
				wallet := newWallet(t, env, walletConfig{
					subnetIDs: []ids.ID{subnetID},
				})

				tx, err := wallet.IssueAddSubnetValidatorTx(
>>>>>>> d3c09eb1
					&txs.SubnetValidator{
						Validator: txs.Validator{
							NodeID: staker.nodeID,
							Start:  uint64(staker.startTime.Unix()),
							End:    uint64(staker.endTime.Unix()),
							Wght:   10,
						},
						Subnet: subnetID,
					},
				)
				require.NoError(err)
				tx, err := walletsigner.SignUnsigned(context.Background(), signer, utx)
				require.NoError(err)

				staker, err := state.NewPendingStaker(
					tx.ID(),
					tx.Unsigned.(*txs.AddSubnetValidatorTx),
				)
				require.NoError(err)

				require.NoError(env.state.PutPendingValidator(staker))
				env.state.AddTx(tx, status.Committed)
			}
			env.state.SetHeight(dummyHeight)
			require.NoError(env.state.Commit())

			for _, newTime := range test.advanceTimeTo {
				env.clk.Set(newTime)
				tx, err := newAdvanceTimeTx(t, newTime)
				require.NoError(err)

				onCommitState, err := state.NewDiff(lastAcceptedID, env)
				require.NoError(err)

				onAbortState, err := state.NewDiff(lastAcceptedID, env)
				require.NoError(err)

				feeCalculator := state.PickFeeCalculator(env.config, onCommitState)
				executor := ProposalTxExecutor{
					OnCommitState: onCommitState,
					OnAbortState:  onAbortState,
					Backend:       &env.backend,
					FeeCalculator: feeCalculator,
					Tx:            tx,
				}
				require.NoError(tx.Unsigned.Visit(&executor))

				require.NoError(executor.OnCommitState.Apply(env.state))
			}
			env.state.SetHeight(dummyHeight)
			require.NoError(env.state.Commit())

			for stakerNodeID, status := range test.expectedStakers {
				switch status {
				case pending:
					_, err := env.state.GetPendingValidator(constants.PrimaryNetworkID, stakerNodeID)
					require.NoError(err)
					_, ok := env.config.Validators.GetValidator(constants.PrimaryNetworkID, stakerNodeID)
					require.False(ok)
				case current:
					_, err := env.state.GetCurrentValidator(constants.PrimaryNetworkID, stakerNodeID)
					require.NoError(err)
					_, ok := env.config.Validators.GetValidator(constants.PrimaryNetworkID, stakerNodeID)
					require.True(ok)
				}
			}

			for stakerNodeID, status := range test.expectedSubnetStakers {
				switch status {
				case pending:
					_, ok := env.config.Validators.GetValidator(subnetID, stakerNodeID)
					require.False(ok)
				case current:
					_, ok := env.config.Validators.GetValidator(subnetID, stakerNodeID)
					require.True(ok)
				}
			}
		})
	}
}

// Regression test for https://github.com/luxfi/node/pull/584
// that ensures it fixes a bug where subnet validators are not removed
// when timestamp is advanced and there is a pending staker whose start time
// is after the new timestamp
func TestAdvanceTimeTxRemoveSubnetValidator(t *testing.T) {
	require := require.New(t)
<<<<<<< HEAD
	env := newEnvironment(t, apricotPhase5)
=======
	env := newEnvironment(t, upgradetest.ApricotPhase5)
>>>>>>> d3c09eb1
	env.ctx.Lock.Lock()
	defer env.ctx.Lock.Unlock()

	subnetID := testSubnet1.ID()
	env.config.TrackedSubnets.Add(subnetID)

<<<<<<< HEAD
	dummyHeight := uint64(1)
	// Add a subnet validator to the staker set
	subnetValidatorNodeID := genesisNodeIDs[0]
	subnetVdr1StartTime := defaultValidateStartTime
	subnetVdr1EndTime := defaultValidateStartTime.Add(defaultMinStakingDuration)

	builder, signer := env.factory.NewWallet(preFundedKeys[0], preFundedKeys[1])
	utx, err := builder.NewAddSubnetValidatorTx(
		&txs.SubnetValidator{
			Validator: txs.Validator{
				NodeID: subnetValidatorNodeID,
				Start:  uint64(subnetVdr1StartTime.Unix()),
=======
	wallet := newWallet(t, env, walletConfig{
		subnetIDs: []ids.ID{subnetID},
	})

	dummyHeight := uint64(1)
	// Add a subnet validator to the staker set
	subnetValidatorNodeID := genesistest.DefaultNodeIDs[0]
	subnetVdr1EndTime := genesistest.DefaultValidatorStartTime.Add(defaultMinStakingDuration)

	tx, err := wallet.IssueAddSubnetValidatorTx(
		&txs.SubnetValidator{
			Validator: txs.Validator{
				NodeID: subnetValidatorNodeID,
				Start:  genesistest.DefaultValidatorStartTimeUnix,
>>>>>>> d3c09eb1
				End:    uint64(subnetVdr1EndTime.Unix()),
				Wght:   1,
			},
			Subnet: subnetID,
		},
	)
	require.NoError(err)
	tx, err := walletsigner.SignUnsigned(context.Background(), signer, utx)
	require.NoError(err)

	addSubnetValTx := tx.Unsigned.(*txs.AddSubnetValidatorTx)
	staker, err := state.NewCurrentStaker(
		tx.ID(),
		addSubnetValTx,
		addSubnetValTx.StartTime(),
		0,
	)
	require.NoError(err)

	require.NoError(env.state.PutCurrentValidator(staker))
	env.state.AddTx(tx, status.Committed)
	env.state.SetHeight(dummyHeight)
	require.NoError(env.state.Commit())

	// The above validator is now part of the staking set

	// Queue a staker that joins the staker set after the above validator leaves
<<<<<<< HEAD
	subnetVdr2NodeID := genesisNodeIDs[1]
	utx, err = builder.NewAddSubnetValidatorTx(
=======
	subnetVdr2NodeID := genesistest.DefaultNodeIDs[1]
	tx, err = wallet.IssueAddSubnetValidatorTx(
>>>>>>> d3c09eb1
		&txs.SubnetValidator{
			Validator: txs.Validator{
				NodeID: subnetVdr2NodeID,
				Start:  uint64(subnetVdr1EndTime.Add(time.Second).Unix()),
				End:    uint64(subnetVdr1EndTime.Add(time.Second).Add(defaultMinStakingDuration).Unix()),
				Wght:   1,
			},
			Subnet: subnetID,
		},
	)
	require.NoError(err)
	tx, err = walletsigner.SignUnsigned(context.Background(), signer, utx)
	require.NoError(err)

	staker, err = state.NewPendingStaker(
		tx.ID(),
		tx.Unsigned.(*txs.AddSubnetValidatorTx),
	)
	require.NoError(err)

	require.NoError(env.state.PutPendingValidator(staker))
	env.state.AddTx(tx, status.Committed)
	env.state.SetHeight(dummyHeight)
	require.NoError(env.state.Commit())

	// The above validator is now in the pending staker set

	// Advance time to the first staker's end time.
	env.clk.Set(subnetVdr1EndTime)
	tx, err = newAdvanceTimeTx(t, subnetVdr1EndTime)
	require.NoError(err)

	onCommitState, err := state.NewDiff(lastAcceptedID, env)
	require.NoError(err)

	onAbortState, err := state.NewDiff(lastAcceptedID, env)
	require.NoError(err)

	feeCalculator := state.PickFeeCalculator(env.config, onCommitState)
	executor := ProposalTxExecutor{
		OnCommitState: onCommitState,
		OnAbortState:  onAbortState,
		Backend:       &env.backend,
		FeeCalculator: feeCalculator,
		Tx:            tx,
	}
	require.NoError(tx.Unsigned.Visit(&executor))

	_, err = executor.OnCommitState.GetCurrentValidator(subnetID, subnetValidatorNodeID)
	require.ErrorIs(err, database.ErrNotFound)

	// Check VM Validators are removed successfully
	require.NoError(executor.OnCommitState.Apply(env.state))

	env.state.SetHeight(dummyHeight)
	require.NoError(env.state.Commit())
	_, ok := env.config.Validators.GetValidator(subnetID, subnetVdr2NodeID)
	require.False(ok)
	_, ok = env.config.Validators.GetValidator(subnetID, subnetValidatorNodeID)
	require.False(ok)
}

func TestTrackedSubnet(t *testing.T) {
	for _, tracked := range []bool{true, false} {
		t.Run(fmt.Sprintf("tracked %t", tracked), func(t *testing.T) {
			require := require.New(t)
<<<<<<< HEAD
			env := newEnvironment(t, apricotPhase5)
=======
			env := newEnvironment(t, upgradetest.ApricotPhase5)
>>>>>>> d3c09eb1
			env.ctx.Lock.Lock()
			defer env.ctx.Lock.Unlock()
			dummyHeight := uint64(1)

			subnetID := testSubnet1.ID()
			if tracked {
				env.config.TrackedSubnets.Add(subnetID)
			}

<<<<<<< HEAD
			// Add a subnet validator to the staker set
			subnetValidatorNodeID := genesisNodeIDs[0]

			subnetVdr1StartTime := defaultValidateStartTime.Add(1 * time.Minute)
			subnetVdr1EndTime := defaultValidateStartTime.Add(10 * defaultMinStakingDuration).Add(1 * time.Minute)
			builder, signer := env.factory.NewWallet(preFundedKeys[0], preFundedKeys[1])
			utx, err := builder.NewAddSubnetValidatorTx(
=======
			wallet := newWallet(t, env, walletConfig{
				subnetIDs: []ids.ID{subnetID},
			})

			// Add a subnet validator to the staker set
			subnetValidatorNodeID := genesistest.DefaultNodeIDs[0]

			subnetVdr1StartTime := genesistest.DefaultValidatorStartTime.Add(1 * time.Minute)
			subnetVdr1EndTime := genesistest.DefaultValidatorStartTime.Add(10 * defaultMinStakingDuration).Add(1 * time.Minute)
			tx, err := wallet.IssueAddSubnetValidatorTx(
>>>>>>> d3c09eb1
				&txs.SubnetValidator{
					Validator: txs.Validator{
						NodeID: subnetValidatorNodeID,
						Start:  uint64(subnetVdr1StartTime.Unix()),
						End:    uint64(subnetVdr1EndTime.Unix()),
						Wght:   1,
					},
					Subnet: subnetID,
				},
			)
			require.NoError(err)
<<<<<<< HEAD
			tx, err := walletsigner.SignUnsigned(context.Background(), signer, utx)
			require.NoError(err)
=======
>>>>>>> d3c09eb1

			staker, err := state.NewPendingStaker(
				tx.ID(),
				tx.Unsigned.(*txs.AddSubnetValidatorTx),
			)
			require.NoError(err)

			require.NoError(env.state.PutPendingValidator(staker))
			env.state.AddTx(tx, status.Committed)
			env.state.SetHeight(dummyHeight)
			require.NoError(env.state.Commit())

			// Advance time to the staker's start time.
			env.clk.Set(subnetVdr1StartTime)
			tx, err = newAdvanceTimeTx(t, subnetVdr1StartTime)
			require.NoError(err)

			onCommitState, err := state.NewDiff(lastAcceptedID, env)
			require.NoError(err)

			onAbortState, err := state.NewDiff(lastAcceptedID, env)
			require.NoError(err)

			feeCalculator := state.PickFeeCalculator(env.config, onCommitState)
			executor := ProposalTxExecutor{
				OnCommitState: onCommitState,
				OnAbortState:  onAbortState,
				Backend:       &env.backend,
				FeeCalculator: feeCalculator,
				Tx:            tx,
			}
			require.NoError(tx.Unsigned.Visit(&executor))

			require.NoError(executor.OnCommitState.Apply(env.state))

			env.state.SetHeight(dummyHeight)
			require.NoError(env.state.Commit())
			_, ok := env.config.Validators.GetValidator(subnetID, subnetValidatorNodeID)
			require.True(ok)
		})
	}
}

func TestAdvanceTimeTxDelegatorStakerWeight(t *testing.T) {
	require := require.New(t)
<<<<<<< HEAD
	env := newEnvironment(t, apricotPhase5)
=======
	env := newEnvironment(t, upgradetest.ApricotPhase5)
>>>>>>> d3c09eb1
	env.ctx.Lock.Lock()
	defer env.ctx.Lock.Unlock()
	dummyHeight := uint64(1)

	// Case: Timestamp is after next validator start time
	// Add a pending validator
<<<<<<< HEAD
	pendingValidatorStartTime := defaultValidateStartTime.Add(1 * time.Second)
=======
	pendingValidatorStartTime := genesistest.DefaultValidatorStartTime.Add(1 * time.Second)
>>>>>>> d3c09eb1
	pendingValidatorEndTime := pendingValidatorStartTime.Add(defaultMaxStakingDuration)
	nodeID := ids.GenerateTestNodeID()
	addPendingValidator(
		t,
		env,
		pendingValidatorStartTime,
		pendingValidatorEndTime,
		nodeID,
<<<<<<< HEAD
		[]*secp256k1.PrivateKey{preFundedKeys[0]},
	)
	require.NoError(err)
=======
		[]*secp256k1.PrivateKey{genesistest.DefaultFundedKeys[0]},
	)
>>>>>>> d3c09eb1

	tx, err := newAdvanceTimeTx(t, pendingValidatorStartTime)
	require.NoError(err)

	onCommitState, err := state.NewDiff(lastAcceptedID, env)
	require.NoError(err)

	onAbortState, err := state.NewDiff(lastAcceptedID, env)
	require.NoError(err)

	feeCalculator := state.PickFeeCalculator(env.config, onCommitState)
	executor := ProposalTxExecutor{
		OnCommitState: onCommitState,
		OnAbortState:  onAbortState,
		Backend:       &env.backend,
		FeeCalculator: feeCalculator,
		Tx:            tx,
	}
	require.NoError(tx.Unsigned.Visit(&executor))

	require.NoError(executor.OnCommitState.Apply(env.state))

	env.state.SetHeight(dummyHeight)
	require.NoError(env.state.Commit())
<<<<<<< HEAD
=======

	wallet := newWallet(t, env, walletConfig{})
>>>>>>> d3c09eb1

	// Test validator weight before delegation
	vdrWeight := env.config.Validators.GetWeight(constants.PrimaryNetworkID, nodeID)
	require.Equal(env.config.MinValidatorStake, vdrWeight)

	// Add delegator
	pendingDelegatorStartTime := pendingValidatorStartTime.Add(1 * time.Second)
	pendingDelegatorEndTime := pendingDelegatorStartTime.Add(1 * time.Second)

<<<<<<< HEAD
	builder, signer := env.factory.NewWallet(preFundedKeys[0], preFundedKeys[1], preFundedKeys[4])
	utx, err := builder.NewAddDelegatorTx(
=======
	addDelegatorTx, err := wallet.IssueAddDelegatorTx(
>>>>>>> d3c09eb1
		&txs.Validator{
			NodeID: nodeID,
			Start:  uint64(pendingDelegatorStartTime.Unix()),
			End:    uint64(pendingDelegatorEndTime.Unix()),
			Wght:   env.config.MinDelegatorStake,
		},
		&secp256k1fx.OutputOwners{
			Threshold: 1,
<<<<<<< HEAD
			Addrs:     []ids.ShortID{preFundedKeys[0].PublicKey().Address()},
		},
	)
	require.NoError(err)
	addDelegatorTx, err := walletsigner.SignUnsigned(context.Background(), signer, utx)
	require.NoError(err)
=======
			Addrs:     []ids.ShortID{ids.GenerateTestShortID()},
		},
	)
	require.NoError(err)
>>>>>>> d3c09eb1

	staker, err := state.NewPendingStaker(
		addDelegatorTx.ID(),
		addDelegatorTx.Unsigned.(*txs.AddDelegatorTx),
	)
	require.NoError(err)

	env.state.PutPendingDelegator(staker)
	env.state.AddTx(addDelegatorTx, status.Committed)
	env.state.SetHeight(dummyHeight)
	require.NoError(env.state.Commit())

	// Advance Time
	tx, err = newAdvanceTimeTx(t, pendingDelegatorStartTime)
	require.NoError(err)

	onCommitState, err = state.NewDiff(lastAcceptedID, env)
	require.NoError(err)

	onAbortState, err = state.NewDiff(lastAcceptedID, env)
	require.NoError(err)

	executor = ProposalTxExecutor{
		OnCommitState: onCommitState,
		OnAbortState:  onAbortState,
		Backend:       &env.backend,
		FeeCalculator: feeCalculator,
		Tx:            tx,
	}
	require.NoError(tx.Unsigned.Visit(&executor))

	require.NoError(executor.OnCommitState.Apply(env.state))

	env.state.SetHeight(dummyHeight)
	require.NoError(env.state.Commit())

	// Test validator weight after delegation
	vdrWeight = env.config.Validators.GetWeight(constants.PrimaryNetworkID, nodeID)
	require.Equal(env.config.MinDelegatorStake+env.config.MinValidatorStake, vdrWeight)
}

func TestAdvanceTimeTxDelegatorStakers(t *testing.T) {
	require := require.New(t)
<<<<<<< HEAD
	env := newEnvironment(t, apricotPhase5)
=======
	env := newEnvironment(t, upgradetest.ApricotPhase5)
>>>>>>> d3c09eb1
	env.ctx.Lock.Lock()
	defer env.ctx.Lock.Unlock()
	dummyHeight := uint64(1)

	// Case: Timestamp is after next validator start time
	// Add a pending validator
<<<<<<< HEAD
	pendingValidatorStartTime := defaultValidateStartTime.Add(1 * time.Second)
	pendingValidatorEndTime := pendingValidatorStartTime.Add(defaultMinStakingDuration)
	nodeID := ids.GenerateTestNodeID()
	_, err := addPendingValidator(env, pendingValidatorStartTime, pendingValidatorEndTime, nodeID, []*secp256k1.PrivateKey{preFundedKeys[0]})
	require.NoError(err)
=======
	pendingValidatorStartTime := genesistest.DefaultValidatorStartTime.Add(1 * time.Second)
	pendingValidatorEndTime := pendingValidatorStartTime.Add(defaultMinStakingDuration)
	nodeID := ids.GenerateTestNodeID()
	addPendingValidator(t, env, pendingValidatorStartTime, pendingValidatorEndTime, nodeID, []*secp256k1.PrivateKey{genesistest.DefaultFundedKeys[0]})
>>>>>>> d3c09eb1

	tx, err := newAdvanceTimeTx(t, pendingValidatorStartTime)
	require.NoError(err)

	onCommitState, err := state.NewDiff(lastAcceptedID, env)
	require.NoError(err)

	onAbortState, err := state.NewDiff(lastAcceptedID, env)
	require.NoError(err)

	feeCalculator := state.PickFeeCalculator(env.config, onCommitState)
	executor := ProposalTxExecutor{
		OnCommitState: onCommitState,
		OnAbortState:  onAbortState,
		Backend:       &env.backend,
		FeeCalculator: feeCalculator,
		Tx:            tx,
	}
	require.NoError(tx.Unsigned.Visit(&executor))

	require.NoError(executor.OnCommitState.Apply(env.state))

	env.state.SetHeight(dummyHeight)
	require.NoError(env.state.Commit())
<<<<<<< HEAD
=======

	wallet := newWallet(t, env, walletConfig{})
>>>>>>> d3c09eb1

	// Test validator weight before delegation
	vdrWeight := env.config.Validators.GetWeight(constants.PrimaryNetworkID, nodeID)
	require.Equal(env.config.MinValidatorStake, vdrWeight)

	// Add delegator
	pendingDelegatorStartTime := pendingValidatorStartTime.Add(1 * time.Second)
	pendingDelegatorEndTime := pendingDelegatorStartTime.Add(defaultMinStakingDuration)
<<<<<<< HEAD
	builder, signer := env.factory.NewWallet(preFundedKeys[0], preFundedKeys[1], preFundedKeys[4])
	utx, err := builder.NewAddDelegatorTx(
=======
	addDelegatorTx, err := wallet.IssueAddDelegatorTx(
>>>>>>> d3c09eb1
		&txs.Validator{
			NodeID: nodeID,
			Start:  uint64(pendingDelegatorStartTime.Unix()),
			End:    uint64(pendingDelegatorEndTime.Unix()),
			Wght:   env.config.MinDelegatorStake,
		},
		&secp256k1fx.OutputOwners{
			Threshold: 1,
<<<<<<< HEAD
			Addrs:     []ids.ShortID{preFundedKeys[0].PublicKey().Address()},
		},
	)
	require.NoError(err)
	addDelegatorTx, err := walletsigner.SignUnsigned(context.Background(), signer, utx)
	require.NoError(err)
=======
			Addrs:     []ids.ShortID{ids.GenerateTestShortID()},
		},
	)
	require.NoError(err)
>>>>>>> d3c09eb1

	staker, err := state.NewPendingStaker(
		addDelegatorTx.ID(),
		addDelegatorTx.Unsigned.(*txs.AddDelegatorTx),
	)
	require.NoError(err)

	env.state.PutPendingDelegator(staker)
	env.state.AddTx(addDelegatorTx, status.Committed)
	env.state.SetHeight(dummyHeight)
	require.NoError(env.state.Commit())

	// Advance Time
	tx, err = newAdvanceTimeTx(t, pendingDelegatorStartTime)
	require.NoError(err)

	onCommitState, err = state.NewDiff(lastAcceptedID, env)
	require.NoError(err)

	onAbortState, err = state.NewDiff(lastAcceptedID, env)
	require.NoError(err)

	executor = ProposalTxExecutor{
		OnCommitState: onCommitState,
		OnAbortState:  onAbortState,
		Backend:       &env.backend,
		FeeCalculator: feeCalculator,
		Tx:            tx,
	}
	require.NoError(tx.Unsigned.Visit(&executor))

	require.NoError(executor.OnCommitState.Apply(env.state))

	env.state.SetHeight(dummyHeight)
	require.NoError(env.state.Commit())

	// Test validator weight after delegation
	vdrWeight = env.config.Validators.GetWeight(constants.PrimaryNetworkID, nodeID)
	require.Equal(env.config.MinDelegatorStake+env.config.MinValidatorStake, vdrWeight)
}

func TestAdvanceTimeTxAfterBanff(t *testing.T) {
	require := require.New(t)
<<<<<<< HEAD
	env := newEnvironment(t, durango)
	env.ctx.Lock.Lock()
	defer env.ctx.Lock.Unlock()
	env.clk.Set(defaultGenesisTime) // VM's clock reads the genesis time
=======
	env := newEnvironment(t, upgradetest.Durango)
	env.ctx.Lock.Lock()
	defer env.ctx.Lock.Unlock()
	env.clk.Set(genesistest.DefaultValidatorStartTime) // VM's clock reads the genesis time
>>>>>>> d3c09eb1
	upgradeTime := env.clk.Time().Add(SyncBound)
	env.config.UpgradeConfig.BanffTime = upgradeTime
	env.config.UpgradeConfig.CortinaTime = upgradeTime
	env.config.UpgradeConfig.DurangoTime = upgradeTime

	// Proposed advancing timestamp to the banff timestamp
	tx, err := newAdvanceTimeTx(t, upgradeTime)
	require.NoError(err)

	onCommitState, err := state.NewDiff(lastAcceptedID, env)
	require.NoError(err)

	onAbortState, err := state.NewDiff(lastAcceptedID, env)
	require.NoError(err)

	feeCalculator := state.PickFeeCalculator(env.config, onCommitState)
	executor := ProposalTxExecutor{
		OnCommitState: onCommitState,
		OnAbortState:  onAbortState,
		Backend:       &env.backend,
		FeeCalculator: feeCalculator,
		Tx:            tx,
	}
	err = tx.Unsigned.Visit(&executor)
	require.ErrorIs(err, ErrAdvanceTimeTxIssuedAfterBanff)
}

// Ensure marshaling/unmarshaling works
func TestAdvanceTimeTxUnmarshal(t *testing.T) {
	require := require.New(t)
<<<<<<< HEAD
	env := newEnvironment(t, apricotPhase5)
=======
	env := newEnvironment(t, upgradetest.ApricotPhase5)
>>>>>>> d3c09eb1
	env.ctx.Lock.Lock()
	defer env.ctx.Lock.Unlock()

	chainTime := env.state.GetTimestamp()
	tx, err := newAdvanceTimeTx(t, chainTime.Add(time.Second))
	require.NoError(err)

	bytes, err := txs.Codec.Marshal(txs.CodecVersion, tx)
	require.NoError(err)

	var unmarshaledTx txs.Tx
	_, err = txs.Codec.Unmarshal(bytes, &unmarshaledTx)
	require.NoError(err)

	require.Equal(
		tx.Unsigned.(*txs.AdvanceTimeTx).Time,
		unmarshaledTx.Unsigned.(*txs.AdvanceTimeTx).Time,
	)
}

func addPendingValidator(
	t testing.TB,
	env *environment,
	startTime time.Time,
	endTime time.Time,
	nodeID ids.NodeID,
	keys []*secp256k1.PrivateKey,
<<<<<<< HEAD
) (*txs.Tx, error) {
	builder, signer := env.factory.NewWallet(keys...)
	utx, err := builder.NewAddValidatorTx(
=======
) *txs.Tx {
	require := require.New(t)

	wallet := newWallet(t, env, walletConfig{
		keys: keys,
	})
	addPendingValidatorTx, err := wallet.IssueAddValidatorTx(
>>>>>>> d3c09eb1
		&txs.Validator{
			NodeID: nodeID,
			Start:  uint64(startTime.Unix()),
			End:    uint64(endTime.Unix()),
			Wght:   env.config.MinValidatorStake,
		},
		&secp256k1fx.OutputOwners{
			Threshold: 1,
			Addrs:     []ids.ShortID{ids.GenerateTestShortID()},
		},
		reward.PercentDenominator,
	)
<<<<<<< HEAD
	if err != nil {
		return nil, err
	}
	addPendingValidatorTx, err := walletsigner.SignUnsigned(context.Background(), signer, utx)
	if err != nil {
		return nil, err
	}
=======
	require.NoError(err)
>>>>>>> d3c09eb1

	staker, err := state.NewPendingStaker(
		addPendingValidatorTx.ID(),
		addPendingValidatorTx.Unsigned.(*txs.AddValidatorTx),
	)
<<<<<<< HEAD
	if err != nil {
		return nil, err
	}
=======
	require.NoError(err)
>>>>>>> d3c09eb1

	require.NoError(env.state.PutPendingValidator(staker))
	env.state.AddTx(addPendingValidatorTx, status.Committed)
	dummyHeight := uint64(1)
	env.state.SetHeight(dummyHeight)
	require.NoError(env.state.Commit())
	return addPendingValidatorTx
}<|MERGE_RESOLUTION|>--- conflicted
+++ resolved
@@ -1,8 +1,4 @@
-<<<<<<< HEAD
 // Copyright (C) 2019-2024, Lux Partners Limited. All rights reserved.
-=======
-// Copyright (C) 2019-2024, Ava Labs, Inc. All rights reserved.
->>>>>>> d3c09eb1
 // See the file LICENSE for licensing terms.
 
 package executor
@@ -15,7 +11,6 @@
 
 	"github.com/stretchr/testify/require"
 
-<<<<<<< HEAD
 	"github.com/luxfi/node/database"
 	"github.com/luxfi/node/ids"
 	"github.com/luxfi/node/snow/snowtest"
@@ -28,20 +23,6 @@
 	"github.com/luxfi/node/vms/secp256k1fx"
 
 	walletsigner "github.com/luxfi/node/wallet/chain/p/signer"
-=======
-	"github.com/ava-labs/avalanchego/database"
-	"github.com/ava-labs/avalanchego/ids"
-	"github.com/ava-labs/avalanchego/snow/snowtest"
-	"github.com/ava-labs/avalanchego/upgrade/upgradetest"
-	"github.com/ava-labs/avalanchego/utils/constants"
-	"github.com/ava-labs/avalanchego/utils/crypto/secp256k1"
-	"github.com/ava-labs/avalanchego/vms/platformvm/genesis/genesistest"
-	"github.com/ava-labs/avalanchego/vms/platformvm/reward"
-	"github.com/ava-labs/avalanchego/vms/platformvm/state"
-	"github.com/ava-labs/avalanchego/vms/platformvm/status"
-	"github.com/ava-labs/avalanchego/vms/platformvm/txs"
-	"github.com/ava-labs/avalanchego/vms/secp256k1fx"
->>>>>>> d3c09eb1
 )
 
 func newAdvanceTimeTx(t testing.TB, timestamp time.Time) (*txs.Tx, error) {
@@ -57,41 +38,24 @@
 // for the primary network
 func TestAdvanceTimeTxUpdatePrimaryNetworkStakers(t *testing.T) {
 	require := require.New(t)
-<<<<<<< HEAD
 	env := newEnvironment(t, apricotPhase5)
-=======
-	env := newEnvironment(t, upgradetest.ApricotPhase5)
->>>>>>> d3c09eb1
 	env.ctx.Lock.Lock()
 	defer env.ctx.Lock.Unlock()
 	dummyHeight := uint64(1)
 
 	// Case: Timestamp is after next validator start time
 	// Add a pending validator
-<<<<<<< HEAD
 	pendingValidatorStartTime := defaultValidateStartTime.Add(1 * time.Second)
 	pendingValidatorEndTime := pendingValidatorStartTime.Add(defaultMinStakingDuration)
 	nodeID := ids.GenerateTestNodeID()
 	addPendingValidatorTx, err := addPendingValidator(
-=======
-	pendingValidatorStartTime := genesistest.DefaultValidatorStartTime.Add(1 * time.Second)
-	pendingValidatorEndTime := pendingValidatorStartTime.Add(defaultMinStakingDuration)
-	nodeID := ids.GenerateTestNodeID()
-	addPendingValidatorTx := addPendingValidator(
-		t,
->>>>>>> d3c09eb1
 		env,
 		pendingValidatorStartTime,
 		pendingValidatorEndTime,
 		nodeID,
-<<<<<<< HEAD
 		[]*secp256k1.PrivateKey{preFundedKeys[0]},
 	)
 	require.NoError(err)
-=======
-		[]*secp256k1.PrivateKey{genesistest.DefaultFundedKeys[0]},
-	)
->>>>>>> d3c09eb1
 
 	tx, err := newAdvanceTimeTx(t, pendingValidatorStartTime)
 	require.NoError(err)
@@ -139,11 +103,7 @@
 // Ensure semantic verification fails when proposed timestamp is at or before current timestamp
 func TestAdvanceTimeTxTimestampTooEarly(t *testing.T) {
 	require := require.New(t)
-<<<<<<< HEAD
 	env := newEnvironment(t, apricotPhase5)
-=======
-	env := newEnvironment(t, upgradetest.ApricotPhase5)
->>>>>>> d3c09eb1
 
 	tx, err := newAdvanceTimeTx(t, env.state.GetTimestamp())
 	require.NoError(err)
@@ -169,28 +129,17 @@
 // Ensure semantic verification fails when proposed timestamp is after next validator set change time
 func TestAdvanceTimeTxTimestampTooLate(t *testing.T) {
 	require := require.New(t)
-<<<<<<< HEAD
 	env := newEnvironment(t, apricotPhase5)
-=======
-	env := newEnvironment(t, upgradetest.ApricotPhase5)
->>>>>>> d3c09eb1
 	env.ctx.Lock.Lock()
 	defer env.ctx.Lock.Unlock()
 
 	// Case: Timestamp is after next validator start time
 	// Add a pending validator
-<<<<<<< HEAD
 	pendingValidatorStartTime := defaultValidateStartTime.Add(1 * time.Second)
 	pendingValidatorEndTime := pendingValidatorStartTime.Add(defaultMinStakingDuration)
 	nodeID := ids.GenerateTestNodeID()
 	_, err := addPendingValidator(env, pendingValidatorStartTime, pendingValidatorEndTime, nodeID, []*secp256k1.PrivateKey{preFundedKeys[0]})
 	require.NoError(err)
-=======
-	pendingValidatorStartTime := genesistest.DefaultValidatorStartTime.Add(1 * time.Second)
-	pendingValidatorEndTime := pendingValidatorStartTime.Add(defaultMinStakingDuration)
-	nodeID := ids.GenerateTestNodeID()
-	addPendingValidator(t, env, pendingValidatorStartTime, pendingValidatorEndTime, nodeID, []*secp256k1.PrivateKey{genesistest.DefaultFundedKeys[0]})
->>>>>>> d3c09eb1
 
 	{
 		tx, err := newAdvanceTimeTx(t, pendingValidatorStartTime.Add(1*time.Second))
@@ -215,11 +164,7 @@
 	}
 
 	// Case: Timestamp is after next validator end time
-<<<<<<< HEAD
 	env = newEnvironment(t, apricotPhase5)
-=======
-	env = newEnvironment(t, upgradetest.ApricotPhase5)
->>>>>>> d3c09eb1
 	env.ctx.Lock.Lock()
 	defer env.ctx.Lock.Unlock()
 
@@ -228,11 +173,7 @@
 
 	{
 		// Proposes advancing timestamp to 1 second after genesis validators stop validating
-<<<<<<< HEAD
 		tx, err := newAdvanceTimeTx(t, defaultValidateEndTime.Add(1*time.Second))
-=======
-		tx, err := newAdvanceTimeTx(t, genesistest.DefaultValidatorEndTime.Add(1*time.Second))
->>>>>>> d3c09eb1
 		require.NoError(err)
 
 		onCommitState, err := state.NewDiff(lastAcceptedID, env)
@@ -286,13 +227,8 @@
 	// Staker5:                                 |--------------------|
 	staker1 := staker{
 		nodeID:    ids.GenerateTestNodeID(),
-<<<<<<< HEAD
 		startTime: defaultValidateStartTime.Add(1 * time.Minute),
 		endTime:   defaultValidateStartTime.Add(10 * defaultMinStakingDuration).Add(1 * time.Minute),
-=======
-		startTime: genesistest.DefaultValidatorStartTime.Add(1 * time.Minute),
-		endTime:   genesistest.DefaultValidatorStartTime.Add(10 * defaultMinStakingDuration).Add(1 * time.Minute),
->>>>>>> d3c09eb1
 	}
 	staker2 := staker{
 		nodeID:    ids.GenerateTestNodeID(),
@@ -430,11 +366,7 @@
 	for _, test := range tests {
 		t.Run(test.description, func(t *testing.T) {
 			require := require.New(t)
-<<<<<<< HEAD
 			env := newEnvironment(t, apricotPhase5)
-=======
-			env := newEnvironment(t, upgradetest.ApricotPhase5)
->>>>>>> d3c09eb1
 			env.ctx.Lock.Lock()
 			defer env.ctx.Lock.Unlock()
 
@@ -450,25 +382,13 @@
 					staker.startTime,
 					staker.endTime,
 					staker.nodeID,
-<<<<<<< HEAD
 					[]*secp256k1.PrivateKey{preFundedKeys[0]},
-=======
-					[]*secp256k1.PrivateKey{genesistest.DefaultFundedKeys[0]},
->>>>>>> d3c09eb1
 				)
 			}
 
 			for _, staker := range test.subnetStakers {
-<<<<<<< HEAD
 				builder, signer := env.factory.NewWallet(preFundedKeys[0], preFundedKeys[1])
 				utx, err := builder.NewAddSubnetValidatorTx(
-=======
-				wallet := newWallet(t, env, walletConfig{
-					subnetIDs: []ids.ID{subnetID},
-				})
-
-				tx, err := wallet.IssueAddSubnetValidatorTx(
->>>>>>> d3c09eb1
 					&txs.SubnetValidator{
 						Validator: txs.Validator{
 							NodeID: staker.nodeID,
@@ -556,18 +476,13 @@
 // is after the new timestamp
 func TestAdvanceTimeTxRemoveSubnetValidator(t *testing.T) {
 	require := require.New(t)
-<<<<<<< HEAD
 	env := newEnvironment(t, apricotPhase5)
-=======
-	env := newEnvironment(t, upgradetest.ApricotPhase5)
->>>>>>> d3c09eb1
 	env.ctx.Lock.Lock()
 	defer env.ctx.Lock.Unlock()
 
 	subnetID := testSubnet1.ID()
 	env.config.TrackedSubnets.Add(subnetID)
 
-<<<<<<< HEAD
 	dummyHeight := uint64(1)
 	// Add a subnet validator to the staker set
 	subnetValidatorNodeID := genesisNodeIDs[0]
@@ -580,22 +495,6 @@
 			Validator: txs.Validator{
 				NodeID: subnetValidatorNodeID,
 				Start:  uint64(subnetVdr1StartTime.Unix()),
-=======
-	wallet := newWallet(t, env, walletConfig{
-		subnetIDs: []ids.ID{subnetID},
-	})
-
-	dummyHeight := uint64(1)
-	// Add a subnet validator to the staker set
-	subnetValidatorNodeID := genesistest.DefaultNodeIDs[0]
-	subnetVdr1EndTime := genesistest.DefaultValidatorStartTime.Add(defaultMinStakingDuration)
-
-	tx, err := wallet.IssueAddSubnetValidatorTx(
-		&txs.SubnetValidator{
-			Validator: txs.Validator{
-				NodeID: subnetValidatorNodeID,
-				Start:  genesistest.DefaultValidatorStartTimeUnix,
->>>>>>> d3c09eb1
 				End:    uint64(subnetVdr1EndTime.Unix()),
 				Wght:   1,
 			},
@@ -623,13 +522,8 @@
 	// The above validator is now part of the staking set
 
 	// Queue a staker that joins the staker set after the above validator leaves
-<<<<<<< HEAD
 	subnetVdr2NodeID := genesisNodeIDs[1]
 	utx, err = builder.NewAddSubnetValidatorTx(
-=======
-	subnetVdr2NodeID := genesistest.DefaultNodeIDs[1]
-	tx, err = wallet.IssueAddSubnetValidatorTx(
->>>>>>> d3c09eb1
 		&txs.SubnetValidator{
 			Validator: txs.Validator{
 				NodeID: subnetVdr2NodeID,
@@ -696,11 +590,7 @@
 	for _, tracked := range []bool{true, false} {
 		t.Run(fmt.Sprintf("tracked %t", tracked), func(t *testing.T) {
 			require := require.New(t)
-<<<<<<< HEAD
 			env := newEnvironment(t, apricotPhase5)
-=======
-			env := newEnvironment(t, upgradetest.ApricotPhase5)
->>>>>>> d3c09eb1
 			env.ctx.Lock.Lock()
 			defer env.ctx.Lock.Unlock()
 			dummyHeight := uint64(1)
@@ -710,7 +600,6 @@
 				env.config.TrackedSubnets.Add(subnetID)
 			}
 
-<<<<<<< HEAD
 			// Add a subnet validator to the staker set
 			subnetValidatorNodeID := genesisNodeIDs[0]
 
@@ -718,18 +607,6 @@
 			subnetVdr1EndTime := defaultValidateStartTime.Add(10 * defaultMinStakingDuration).Add(1 * time.Minute)
 			builder, signer := env.factory.NewWallet(preFundedKeys[0], preFundedKeys[1])
 			utx, err := builder.NewAddSubnetValidatorTx(
-=======
-			wallet := newWallet(t, env, walletConfig{
-				subnetIDs: []ids.ID{subnetID},
-			})
-
-			// Add a subnet validator to the staker set
-			subnetValidatorNodeID := genesistest.DefaultNodeIDs[0]
-
-			subnetVdr1StartTime := genesistest.DefaultValidatorStartTime.Add(1 * time.Minute)
-			subnetVdr1EndTime := genesistest.DefaultValidatorStartTime.Add(10 * defaultMinStakingDuration).Add(1 * time.Minute)
-			tx, err := wallet.IssueAddSubnetValidatorTx(
->>>>>>> d3c09eb1
 				&txs.SubnetValidator{
 					Validator: txs.Validator{
 						NodeID: subnetValidatorNodeID,
@@ -741,11 +618,8 @@
 				},
 			)
 			require.NoError(err)
-<<<<<<< HEAD
 			tx, err := walletsigner.SignUnsigned(context.Background(), signer, utx)
 			require.NoError(err)
-=======
->>>>>>> d3c09eb1
 
 			staker, err := state.NewPendingStaker(
 				tx.ID(),
@@ -791,22 +665,14 @@
 
 func TestAdvanceTimeTxDelegatorStakerWeight(t *testing.T) {
 	require := require.New(t)
-<<<<<<< HEAD
 	env := newEnvironment(t, apricotPhase5)
-=======
-	env := newEnvironment(t, upgradetest.ApricotPhase5)
->>>>>>> d3c09eb1
 	env.ctx.Lock.Lock()
 	defer env.ctx.Lock.Unlock()
 	dummyHeight := uint64(1)
 
 	// Case: Timestamp is after next validator start time
 	// Add a pending validator
-<<<<<<< HEAD
 	pendingValidatorStartTime := defaultValidateStartTime.Add(1 * time.Second)
-=======
-	pendingValidatorStartTime := genesistest.DefaultValidatorStartTime.Add(1 * time.Second)
->>>>>>> d3c09eb1
 	pendingValidatorEndTime := pendingValidatorStartTime.Add(defaultMaxStakingDuration)
 	nodeID := ids.GenerateTestNodeID()
 	addPendingValidator(
@@ -815,14 +681,9 @@
 		pendingValidatorStartTime,
 		pendingValidatorEndTime,
 		nodeID,
-<<<<<<< HEAD
 		[]*secp256k1.PrivateKey{preFundedKeys[0]},
 	)
 	require.NoError(err)
-=======
-		[]*secp256k1.PrivateKey{genesistest.DefaultFundedKeys[0]},
-	)
->>>>>>> d3c09eb1
 
 	tx, err := newAdvanceTimeTx(t, pendingValidatorStartTime)
 	require.NoError(err)
@@ -847,11 +708,6 @@
 
 	env.state.SetHeight(dummyHeight)
 	require.NoError(env.state.Commit())
-<<<<<<< HEAD
-=======
-
-	wallet := newWallet(t, env, walletConfig{})
->>>>>>> d3c09eb1
 
 	// Test validator weight before delegation
 	vdrWeight := env.config.Validators.GetWeight(constants.PrimaryNetworkID, nodeID)
@@ -861,12 +717,8 @@
 	pendingDelegatorStartTime := pendingValidatorStartTime.Add(1 * time.Second)
 	pendingDelegatorEndTime := pendingDelegatorStartTime.Add(1 * time.Second)
 
-<<<<<<< HEAD
 	builder, signer := env.factory.NewWallet(preFundedKeys[0], preFundedKeys[1], preFundedKeys[4])
 	utx, err := builder.NewAddDelegatorTx(
-=======
-	addDelegatorTx, err := wallet.IssueAddDelegatorTx(
->>>>>>> d3c09eb1
 		&txs.Validator{
 			NodeID: nodeID,
 			Start:  uint64(pendingDelegatorStartTime.Unix()),
@@ -875,19 +727,12 @@
 		},
 		&secp256k1fx.OutputOwners{
 			Threshold: 1,
-<<<<<<< HEAD
 			Addrs:     []ids.ShortID{preFundedKeys[0].PublicKey().Address()},
 		},
 	)
 	require.NoError(err)
 	addDelegatorTx, err := walletsigner.SignUnsigned(context.Background(), signer, utx)
 	require.NoError(err)
-=======
-			Addrs:     []ids.ShortID{ids.GenerateTestShortID()},
-		},
-	)
-	require.NoError(err)
->>>>>>> d3c09eb1
 
 	staker, err := state.NewPendingStaker(
 		addDelegatorTx.ID(),
@@ -931,29 +776,18 @@
 
 func TestAdvanceTimeTxDelegatorStakers(t *testing.T) {
 	require := require.New(t)
-<<<<<<< HEAD
 	env := newEnvironment(t, apricotPhase5)
-=======
-	env := newEnvironment(t, upgradetest.ApricotPhase5)
->>>>>>> d3c09eb1
 	env.ctx.Lock.Lock()
 	defer env.ctx.Lock.Unlock()
 	dummyHeight := uint64(1)
 
 	// Case: Timestamp is after next validator start time
 	// Add a pending validator
-<<<<<<< HEAD
 	pendingValidatorStartTime := defaultValidateStartTime.Add(1 * time.Second)
 	pendingValidatorEndTime := pendingValidatorStartTime.Add(defaultMinStakingDuration)
 	nodeID := ids.GenerateTestNodeID()
 	_, err := addPendingValidator(env, pendingValidatorStartTime, pendingValidatorEndTime, nodeID, []*secp256k1.PrivateKey{preFundedKeys[0]})
 	require.NoError(err)
-=======
-	pendingValidatorStartTime := genesistest.DefaultValidatorStartTime.Add(1 * time.Second)
-	pendingValidatorEndTime := pendingValidatorStartTime.Add(defaultMinStakingDuration)
-	nodeID := ids.GenerateTestNodeID()
-	addPendingValidator(t, env, pendingValidatorStartTime, pendingValidatorEndTime, nodeID, []*secp256k1.PrivateKey{genesistest.DefaultFundedKeys[0]})
->>>>>>> d3c09eb1
 
 	tx, err := newAdvanceTimeTx(t, pendingValidatorStartTime)
 	require.NoError(err)
@@ -978,11 +812,6 @@
 
 	env.state.SetHeight(dummyHeight)
 	require.NoError(env.state.Commit())
-<<<<<<< HEAD
-=======
-
-	wallet := newWallet(t, env, walletConfig{})
->>>>>>> d3c09eb1
 
 	// Test validator weight before delegation
 	vdrWeight := env.config.Validators.GetWeight(constants.PrimaryNetworkID, nodeID)
@@ -991,12 +820,8 @@
 	// Add delegator
 	pendingDelegatorStartTime := pendingValidatorStartTime.Add(1 * time.Second)
 	pendingDelegatorEndTime := pendingDelegatorStartTime.Add(defaultMinStakingDuration)
-<<<<<<< HEAD
 	builder, signer := env.factory.NewWallet(preFundedKeys[0], preFundedKeys[1], preFundedKeys[4])
 	utx, err := builder.NewAddDelegatorTx(
-=======
-	addDelegatorTx, err := wallet.IssueAddDelegatorTx(
->>>>>>> d3c09eb1
 		&txs.Validator{
 			NodeID: nodeID,
 			Start:  uint64(pendingDelegatorStartTime.Unix()),
@@ -1005,19 +830,12 @@
 		},
 		&secp256k1fx.OutputOwners{
 			Threshold: 1,
-<<<<<<< HEAD
 			Addrs:     []ids.ShortID{preFundedKeys[0].PublicKey().Address()},
 		},
 	)
 	require.NoError(err)
 	addDelegatorTx, err := walletsigner.SignUnsigned(context.Background(), signer, utx)
 	require.NoError(err)
-=======
-			Addrs:     []ids.ShortID{ids.GenerateTestShortID()},
-		},
-	)
-	require.NoError(err)
->>>>>>> d3c09eb1
 
 	staker, err := state.NewPendingStaker(
 		addDelegatorTx.ID(),
@@ -1061,17 +879,10 @@
 
 func TestAdvanceTimeTxAfterBanff(t *testing.T) {
 	require := require.New(t)
-<<<<<<< HEAD
 	env := newEnvironment(t, durango)
 	env.ctx.Lock.Lock()
 	defer env.ctx.Lock.Unlock()
 	env.clk.Set(defaultGenesisTime) // VM's clock reads the genesis time
-=======
-	env := newEnvironment(t, upgradetest.Durango)
-	env.ctx.Lock.Lock()
-	defer env.ctx.Lock.Unlock()
-	env.clk.Set(genesistest.DefaultValidatorStartTime) // VM's clock reads the genesis time
->>>>>>> d3c09eb1
 	upgradeTime := env.clk.Time().Add(SyncBound)
 	env.config.UpgradeConfig.BanffTime = upgradeTime
 	env.config.UpgradeConfig.CortinaTime = upgradeTime
@@ -1102,11 +913,7 @@
 // Ensure marshaling/unmarshaling works
 func TestAdvanceTimeTxUnmarshal(t *testing.T) {
 	require := require.New(t)
-<<<<<<< HEAD
 	env := newEnvironment(t, apricotPhase5)
-=======
-	env := newEnvironment(t, upgradetest.ApricotPhase5)
->>>>>>> d3c09eb1
 	env.ctx.Lock.Lock()
 	defer env.ctx.Lock.Unlock()
 
@@ -1134,19 +941,9 @@
 	endTime time.Time,
 	nodeID ids.NodeID,
 	keys []*secp256k1.PrivateKey,
-<<<<<<< HEAD
 ) (*txs.Tx, error) {
 	builder, signer := env.factory.NewWallet(keys...)
 	utx, err := builder.NewAddValidatorTx(
-=======
-) *txs.Tx {
-	require := require.New(t)
-
-	wallet := newWallet(t, env, walletConfig{
-		keys: keys,
-	})
-	addPendingValidatorTx, err := wallet.IssueAddValidatorTx(
->>>>>>> d3c09eb1
 		&txs.Validator{
 			NodeID: nodeID,
 			Start:  uint64(startTime.Unix()),
@@ -1159,7 +956,6 @@
 		},
 		reward.PercentDenominator,
 	)
-<<<<<<< HEAD
 	if err != nil {
 		return nil, err
 	}
@@ -1167,21 +963,14 @@
 	if err != nil {
 		return nil, err
 	}
-=======
-	require.NoError(err)
->>>>>>> d3c09eb1
 
 	staker, err := state.NewPendingStaker(
 		addPendingValidatorTx.ID(),
 		addPendingValidatorTx.Unsigned.(*txs.AddValidatorTx),
 	)
-<<<<<<< HEAD
 	if err != nil {
 		return nil, err
 	}
-=======
-	require.NoError(err)
->>>>>>> d3c09eb1
 
 	require.NoError(env.state.PutPendingValidator(staker))
 	env.state.AddTx(addPendingValidatorTx, status.Committed)
