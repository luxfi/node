<<<<<<< HEAD
// Copyright (C) 2019-2024, Lux Partners Limited. All rights reserved.
=======
// Copyright (C) 2019-2024, Ava Labs, Inc. All rights reserved.
>>>>>>> d3c09eb1
// See the file LICENSE for licensing terms.

package executor

import (
	"errors"
	"fmt"
	"time"

<<<<<<< HEAD
	"github.com/luxfi/node/database"
	"github.com/luxfi/node/ids"
	"github.com/luxfi/node/utils/math"
	"github.com/luxfi/node/vms/components/lux"
	"github.com/luxfi/node/vms/components/verify"
	"github.com/luxfi/node/vms/platformvm/reward"
	"github.com/luxfi/node/vms/platformvm/state"
	"github.com/luxfi/node/vms/platformvm/txs"
=======
	"github.com/ava-labs/avalanchego/database"
	"github.com/ava-labs/avalanchego/ids"
	"github.com/ava-labs/avalanchego/utils/math"
	"github.com/ava-labs/avalanchego/vms/components/avax"
	"github.com/ava-labs/avalanchego/vms/components/verify"
	"github.com/ava-labs/avalanchego/vms/platformvm/reward"
	"github.com/ava-labs/avalanchego/vms/platformvm/state"
	"github.com/ava-labs/avalanchego/vms/platformvm/txs"
	"github.com/ava-labs/avalanchego/vms/platformvm/txs/fee"
>>>>>>> d3c09eb1
)

const (
	// Maximum future start time for staking/delegating
	MaxFutureStartTime = 24 * 7 * 2 * time.Hour

	// SyncBound is the synchrony bound used for safe decision making
	SyncBound = 10 * time.Second

	MaxValidatorWeightFactor = 5
)

var (
	_ txs.Visitor = (*ProposalTxExecutor)(nil)

	ErrRemoveStakerTooEarly          = errors.New("attempting to remove staker before their end time")
	ErrRemoveWrongStaker             = errors.New("attempting to remove wrong staker")
	ErrChildBlockNotAfterParent      = errors.New("proposed timestamp not after current chain time")
	ErrInvalidState                  = errors.New("generated output isn't valid state")
	ErrShouldBePermissionlessStaker  = errors.New("expected permissionless staker")
	ErrWrongTxType                   = errors.New("wrong transaction type")
	ErrInvalidID                     = errors.New("invalid ID")
	ErrProposedAddStakerTxAfterBanff = errors.New("staker transaction proposed after Banff")
	ErrAdvanceTimeTxIssuedAfterBanff = errors.New("AdvanceTimeTx issued after Banff")
)

type ProposalTxExecutor struct {
	// inputs, to be filled before visitor methods are called
	*Backend
	FeeCalculator fee.Calculator
	Tx            *txs.Tx
	// [OnCommitState] is the state used for validation.
	// [OnCommitState] is modified by this struct's methods to
	// reflect changes made to the state if the proposal is committed.
	//
	// Invariant: Both [OnCommitState] and [OnAbortState] represent the same
	//            state when provided to this struct.
	OnCommitState state.Diff
	// [OnAbortState] is modified by this struct's methods to
	// reflect changes made to the state if the proposal is aborted.
	OnAbortState state.Diff
}

func (*ProposalTxExecutor) CreateChainTx(*txs.CreateChainTx) error {
	return ErrWrongTxType
}

func (*ProposalTxExecutor) CreateSubnetTx(*txs.CreateSubnetTx) error {
	return ErrWrongTxType
}

func (*ProposalTxExecutor) ImportTx(*txs.ImportTx) error {
	return ErrWrongTxType
}

func (*ProposalTxExecutor) ExportTx(*txs.ExportTx) error {
	return ErrWrongTxType
}

func (*ProposalTxExecutor) RemoveSubnetValidatorTx(*txs.RemoveSubnetValidatorTx) error {
	return ErrWrongTxType
}

func (*ProposalTxExecutor) TransformSubnetTx(*txs.TransformSubnetTx) error {
	return ErrWrongTxType
}

func (*ProposalTxExecutor) AddPermissionlessValidatorTx(*txs.AddPermissionlessValidatorTx) error {
	return ErrWrongTxType
}

func (*ProposalTxExecutor) AddPermissionlessDelegatorTx(*txs.AddPermissionlessDelegatorTx) error {
	return ErrWrongTxType
}

func (*ProposalTxExecutor) TransferSubnetOwnershipTx(*txs.TransferSubnetOwnershipTx) error {
	return ErrWrongTxType
}

func (*ProposalTxExecutor) BaseTx(*txs.BaseTx) error {
	return ErrWrongTxType
}

func (e *ProposalTxExecutor) AddValidatorTx(tx *txs.AddValidatorTx) error {
	// AddValidatorTx is a proposal transaction until the Banff fork
	// activation. Following the activation, AddValidatorTxs must be issued into
	// StandardBlocks.
	currentTimestamp := e.OnCommitState.GetTimestamp()
	if e.Config.UpgradeConfig.IsBanffActivated(currentTimestamp) {
		return fmt.Errorf(
			"%w: timestamp (%s) >= Banff fork time (%s)",
			ErrProposedAddStakerTxAfterBanff,
			currentTimestamp,
			e.Config.UpgradeConfig.BanffTime,
		)
	}

	onAbortOuts, err := verifyAddValidatorTx(
		e.Backend,
		e.FeeCalculator,
		e.OnCommitState,
		e.Tx,
		tx,
	)
	if err != nil {
		return err
	}

	txID := e.Tx.ID()

	// Set up the state if this tx is committed
	// Consume the UTXOs
<<<<<<< HEAD
	lux.Consume(e.OnCommitState, tx.Ins)
	// Produce the UTXOs
	lux.Produce(e.OnCommitState, txID, tx.Outs)

	newStaker, err := state.NewPendingStaker(txID, tx)
	if err != nil {
		return err
	}

	e.OnCommitState.PutPendingValidator(newStaker)

	// Set up the state if this tx is aborted
	// Consume the UTXOs
	lux.Consume(e.OnAbortState, tx.Ins)
	// Produce the UTXOs
	lux.Produce(e.OnAbortState, txID, onAbortOuts)
=======
	avax.Consume(e.OnCommitState, tx.Ins)
	// Produce the UTXOs
	avax.Produce(e.OnCommitState, txID, tx.Outs)

	newStaker, err := state.NewPendingStaker(txID, tx)
	if err != nil {
		return err
	}

	if err := e.OnCommitState.PutPendingValidator(newStaker); err != nil {
		return err
	}

	// Set up the state if this tx is aborted
	// Consume the UTXOs
	avax.Consume(e.OnAbortState, tx.Ins)
	// Produce the UTXOs
	avax.Produce(e.OnAbortState, txID, onAbortOuts)
>>>>>>> d3c09eb1
	return nil
}

func (e *ProposalTxExecutor) AddSubnetValidatorTx(tx *txs.AddSubnetValidatorTx) error {
	// AddSubnetValidatorTx is a proposal transaction until the Banff fork
	// activation. Following the activation, AddSubnetValidatorTxs must be
	// issued into StandardBlocks.
	currentTimestamp := e.OnCommitState.GetTimestamp()
	if e.Config.UpgradeConfig.IsBanffActivated(currentTimestamp) {
		return fmt.Errorf(
			"%w: timestamp (%s) >= Banff fork time (%s)",
			ErrProposedAddStakerTxAfterBanff,
			currentTimestamp,
			e.Config.UpgradeConfig.BanffTime,
		)
	}

	if err := verifyAddSubnetValidatorTx(
		e.Backend,
		e.FeeCalculator,
		e.OnCommitState,
		e.Tx,
		tx,
	); err != nil {
		return err
	}

	txID := e.Tx.ID()

	// Set up the state if this tx is committed
	// Consume the UTXOs
<<<<<<< HEAD
	lux.Consume(e.OnCommitState, tx.Ins)
	// Produce the UTXOs
	lux.Produce(e.OnCommitState, txID, tx.Outs)

	newStaker, err := state.NewPendingStaker(txID, tx)
	if err != nil {
		return err
	}

	e.OnCommitState.PutPendingValidator(newStaker)

	// Set up the state if this tx is aborted
	// Consume the UTXOs
	lux.Consume(e.OnAbortState, tx.Ins)
	// Produce the UTXOs
	lux.Produce(e.OnAbortState, txID, tx.Outs)
=======
	avax.Consume(e.OnCommitState, tx.Ins)
	// Produce the UTXOs
	avax.Produce(e.OnCommitState, txID, tx.Outs)

	newStaker, err := state.NewPendingStaker(txID, tx)
	if err != nil {
		return err
	}

	if err := e.OnCommitState.PutPendingValidator(newStaker); err != nil {
		return err
	}

	// Set up the state if this tx is aborted
	// Consume the UTXOs
	avax.Consume(e.OnAbortState, tx.Ins)
	// Produce the UTXOs
	avax.Produce(e.OnAbortState, txID, tx.Outs)
>>>>>>> d3c09eb1
	return nil
}

func (e *ProposalTxExecutor) AddDelegatorTx(tx *txs.AddDelegatorTx) error {
	// AddDelegatorTx is a proposal transaction until the Banff fork
	// activation. Following the activation, AddDelegatorTxs must be issued into
	// StandardBlocks.
	currentTimestamp := e.OnCommitState.GetTimestamp()
	if e.Config.UpgradeConfig.IsBanffActivated(currentTimestamp) {
		return fmt.Errorf(
			"%w: timestamp (%s) >= Banff fork time (%s)",
			ErrProposedAddStakerTxAfterBanff,
			currentTimestamp,
			e.Config.UpgradeConfig.BanffTime,
		)
	}

	onAbortOuts, err := verifyAddDelegatorTx(
		e.Backend,
		e.FeeCalculator,
		e.OnCommitState,
		e.Tx,
		tx,
	)
	if err != nil {
		return err
	}

	txID := e.Tx.ID()

	// Set up the state if this tx is committed
	// Consume the UTXOs
<<<<<<< HEAD
	lux.Consume(e.OnCommitState, tx.Ins)
	// Produce the UTXOs
	lux.Produce(e.OnCommitState, txID, tx.Outs)
=======
	avax.Consume(e.OnCommitState, tx.Ins)
	// Produce the UTXOs
	avax.Produce(e.OnCommitState, txID, tx.Outs)
>>>>>>> d3c09eb1

	newStaker, err := state.NewPendingStaker(txID, tx)
	if err != nil {
		return err
	}

	e.OnCommitState.PutPendingDelegator(newStaker)

	// Set up the state if this tx is aborted
	// Consume the UTXOs
<<<<<<< HEAD
	lux.Consume(e.OnAbortState, tx.Ins)
	// Produce the UTXOs
	lux.Produce(e.OnAbortState, txID, onAbortOuts)
=======
	avax.Consume(e.OnAbortState, tx.Ins)
	// Produce the UTXOs
	avax.Produce(e.OnAbortState, txID, onAbortOuts)
>>>>>>> d3c09eb1
	return nil
}

func (e *ProposalTxExecutor) AdvanceTimeTx(tx *txs.AdvanceTimeTx) error {
	switch {
	case tx == nil:
		return txs.ErrNilTx
	case len(e.Tx.Creds) != 0:
		return errWrongNumberOfCredentials
	}

	// Validate [newChainTime]
	newChainTime := tx.Timestamp()
	if e.Config.UpgradeConfig.IsBanffActivated(newChainTime) {
		return fmt.Errorf(
			"%w: proposed timestamp (%s) >= Banff fork time (%s)",
			ErrAdvanceTimeTxIssuedAfterBanff,
			newChainTime,
			e.Config.UpgradeConfig.BanffTime,
		)
	}

	parentChainTime := e.OnCommitState.GetTimestamp()
	if !newChainTime.After(parentChainTime) {
		return fmt.Errorf(
			"%w, proposed timestamp (%s), chain time (%s)",
			ErrChildBlockNotAfterParent,
			parentChainTime,
			parentChainTime,
		)
	}

	// Only allow timestamp to move forward as far as the time of next staker
	// set change time
	nextStakerChangeTime, err := state.GetNextStakerChangeTime(e.OnCommitState)
	if err != nil {
		return err
	}

	now := e.Clk.Time()
	if err := VerifyNewChainTime(
		newChainTime,
		nextStakerChangeTime,
		now,
	); err != nil {
		return err
	}

	// Note that state doesn't change if this proposal is aborted
	_, err = AdvanceTimeTo(e.Backend, e.OnCommitState, newChainTime)
	return err
}

func (e *ProposalTxExecutor) RewardValidatorTx(tx *txs.RewardValidatorTx) error {
	switch {
	case tx == nil:
		return txs.ErrNilTx
	case tx.TxID == ids.Empty:
		return ErrInvalidID
	case len(e.Tx.Creds) != 0:
		return errWrongNumberOfCredentials
	}

	currentStakerIterator, err := e.OnCommitState.GetCurrentStakerIterator()
	if err != nil {
		return err
	}
	if !currentStakerIterator.Next() {
		return fmt.Errorf("failed to get next staker to remove: %w", database.ErrNotFound)
	}
	stakerToReward := currentStakerIterator.Value()
	currentStakerIterator.Release()

	if stakerToReward.TxID != tx.TxID {
		return fmt.Errorf(
			"%w: %s != %s",
			ErrRemoveWrongStaker,
			stakerToReward.TxID,
			tx.TxID,
		)
	}

	// Verify that the chain's timestamp is the validator's end time
	currentChainTime := e.OnCommitState.GetTimestamp()
	if !stakerToReward.EndTime.Equal(currentChainTime) {
		return fmt.Errorf(
			"%w: TxID = %s with %s < %s",
			ErrRemoveStakerTooEarly,
			tx.TxID,
			currentChainTime,
			stakerToReward.EndTime,
		)
	}

	stakerTx, _, err := e.OnCommitState.GetTx(stakerToReward.TxID)
	if err != nil {
		return fmt.Errorf("failed to get next removed staker tx: %w", err)
	}

	// Invariant: A [txs.DelegatorTx] does not also implement the
	//            [txs.ValidatorTx] interface.
	switch uStakerTx := stakerTx.Unsigned.(type) {
	case txs.ValidatorTx:
		if err := e.rewardValidatorTx(uStakerTx, stakerToReward); err != nil {
			return err
		}

		// Handle staker lifecycle.
		e.OnCommitState.DeleteCurrentValidator(stakerToReward)
		e.OnAbortState.DeleteCurrentValidator(stakerToReward)
	case txs.DelegatorTx:
		if err := e.rewardDelegatorTx(uStakerTx, stakerToReward); err != nil {
			return err
		}

		// Handle staker lifecycle.
		e.OnCommitState.DeleteCurrentDelegator(stakerToReward)
		e.OnAbortState.DeleteCurrentDelegator(stakerToReward)
	default:
		// Invariant: Permissioned stakers are removed by the advancement of
		//            time and the current chain timestamp is == this staker's
		//            EndTime. This means only permissionless stakers should be
		//            left in the staker set.
		return ErrShouldBePermissionlessStaker
	}

	// If the reward is aborted, then the current supply should be decreased.
	currentSupply, err := e.OnAbortState.GetCurrentSupply(stakerToReward.SubnetID)
	if err != nil {
		return err
	}
	newSupply, err := math.Sub(currentSupply, stakerToReward.PotentialReward)
	if err != nil {
		return err
	}
	e.OnAbortState.SetCurrentSupply(stakerToReward.SubnetID, newSupply)
	return nil
}
<<<<<<< HEAD

func (e *ProposalTxExecutor) rewardValidatorTx(uValidatorTx txs.ValidatorTx, validator *state.Staker) error {
	var (
		txID    = validator.TxID
		stake   = uValidatorTx.Stake()
		outputs = uValidatorTx.Outputs()
		// Invariant: The staked asset must be equal to the reward asset.
		stakeAsset = stake[0].Asset
	)

	// Refund the stake only when validator is about to leave
	// the staking set
	for i, out := range stake {
		utxo := &lux.UTXO{
			UTXOID: lux.UTXOID{
				TxID:        txID,
				OutputIndex: uint32(len(outputs) + i),
			},
			Asset: out.Asset,
			Out:   out.Output(),
		}
		e.OnCommitState.AddUTXO(utxo)
		e.OnAbortState.AddUTXO(utxo)
	}

	utxosOffset := 0

=======

func (e *ProposalTxExecutor) rewardValidatorTx(uValidatorTx txs.ValidatorTx, validator *state.Staker) error {
	var (
		txID    = validator.TxID
		stake   = uValidatorTx.Stake()
		outputs = uValidatorTx.Outputs()
		// Invariant: The staked asset must be equal to the reward asset.
		stakeAsset = stake[0].Asset
	)

	// Refund the stake only when validator is about to leave
	// the staking set
	for i, out := range stake {
		utxo := &avax.UTXO{
			UTXOID: avax.UTXOID{
				TxID:        txID,
				OutputIndex: uint32(len(outputs) + i),
			},
			Asset: out.Asset,
			Out:   out.Output(),
		}
		e.OnCommitState.AddUTXO(utxo)
		e.OnAbortState.AddUTXO(utxo)
	}

	utxosOffset := 0

>>>>>>> d3c09eb1
	// Provide the reward here
	reward := validator.PotentialReward
	if reward > 0 {
		validationRewardsOwner := uValidatorTx.ValidationRewardsOwner()
		outIntf, err := e.Fx.CreateOutput(reward, validationRewardsOwner)
		if err != nil {
			return fmt.Errorf("failed to create output: %w", err)
		}
		out, ok := outIntf.(verify.State)
		if !ok {
			return ErrInvalidState
		}

<<<<<<< HEAD
		utxo := &lux.UTXO{
			UTXOID: lux.UTXOID{
=======
		utxo := &avax.UTXO{
			UTXOID: avax.UTXOID{
>>>>>>> d3c09eb1
				TxID:        txID,
				OutputIndex: uint32(len(outputs) + len(stake)),
			},
			Asset: stakeAsset,
			Out:   out,
		}
		e.OnCommitState.AddUTXO(utxo)
		e.OnCommitState.AddRewardUTXO(txID, utxo)

		utxosOffset++
	}

	// Provide the accrued delegatee rewards from successful delegations here.
	delegateeReward, err := e.OnCommitState.GetDelegateeReward(
		validator.SubnetID,
		validator.NodeID,
	)
	if err != nil {
		return fmt.Errorf("failed to fetch accrued delegatee rewards: %w", err)
	}

	if delegateeReward == 0 {
		return nil
	}

	delegationRewardsOwner := uValidatorTx.DelegationRewardsOwner()
	outIntf, err := e.Fx.CreateOutput(delegateeReward, delegationRewardsOwner)
	if err != nil {
		return fmt.Errorf("failed to create output: %w", err)
	}
	out, ok := outIntf.(verify.State)
	if !ok {
		return ErrInvalidState
	}

<<<<<<< HEAD
	onCommitUtxo := &lux.UTXO{
		UTXOID: lux.UTXOID{
=======
	onCommitUtxo := &avax.UTXO{
		UTXOID: avax.UTXOID{
>>>>>>> d3c09eb1
			TxID:        txID,
			OutputIndex: uint32(len(outputs) + len(stake) + utxosOffset),
		},
		Asset: stakeAsset,
		Out:   out,
	}
	e.OnCommitState.AddUTXO(onCommitUtxo)
	e.OnCommitState.AddRewardUTXO(txID, onCommitUtxo)

	// Note: There is no [offset] if the RewardValidatorTx is
	// aborted, because the validator reward is not awarded.
<<<<<<< HEAD
	onAbortUtxo := &lux.UTXO{
		UTXOID: lux.UTXOID{
=======
	onAbortUtxo := &avax.UTXO{
		UTXOID: avax.UTXOID{
>>>>>>> d3c09eb1
			TxID:        txID,
			OutputIndex: uint32(len(outputs) + len(stake)),
		},
		Asset: stakeAsset,
		Out:   out,
	}
	e.OnAbortState.AddUTXO(onAbortUtxo)
	e.OnAbortState.AddRewardUTXO(txID, onAbortUtxo)
	return nil
}

func (e *ProposalTxExecutor) rewardDelegatorTx(uDelegatorTx txs.DelegatorTx, delegator *state.Staker) error {
	var (
		txID    = delegator.TxID
		stake   = uDelegatorTx.Stake()
		outputs = uDelegatorTx.Outputs()
		// Invariant: The staked asset must be equal to the reward asset.
		stakeAsset = stake[0].Asset
	)

	// Refund the stake only when delegator is about to leave
	// the staking set
	for i, out := range stake {
<<<<<<< HEAD
		utxo := &lux.UTXO{
			UTXOID: lux.UTXOID{
=======
		utxo := &avax.UTXO{
			UTXOID: avax.UTXOID{
>>>>>>> d3c09eb1
				TxID:        txID,
				OutputIndex: uint32(len(outputs) + i),
			},
			Asset: out.Asset,
			Out:   out.Output(),
		}
		e.OnCommitState.AddUTXO(utxo)
		e.OnAbortState.AddUTXO(utxo)
	}

	// We're (possibly) rewarding a delegator, so we need to fetch
	// the validator they are delegated to.
	validator, err := e.OnCommitState.GetCurrentValidator(delegator.SubnetID, delegator.NodeID)
	if err != nil {
		return fmt.Errorf("failed to get whether %s is a validator: %w", delegator.NodeID, err)
	}

	vdrTxIntf, _, err := e.OnCommitState.GetTx(validator.TxID)
	if err != nil {
		return fmt.Errorf("failed to get whether %s is a validator: %w", delegator.NodeID, err)
	}

	// Invariant: Delegators must only be able to reference validator
	//            transactions that implement [txs.ValidatorTx]. All
	//            validator transactions implement this interface except the
	//            AddSubnetValidatorTx.
	vdrTx, ok := vdrTxIntf.Unsigned.(txs.ValidatorTx)
	if !ok {
		return ErrWrongTxType
	}

	// Calculate split of reward between delegator/delegatee
	delegateeReward, delegatorReward := reward.Split(delegator.PotentialReward, vdrTx.Shares())

	utxosOffset := 0

	// Reward the delegator here
	reward := delegatorReward
	if reward > 0 {
		rewardsOwner := uDelegatorTx.RewardsOwner()
		outIntf, err := e.Fx.CreateOutput(reward, rewardsOwner)
		if err != nil {
			return fmt.Errorf("failed to create output: %w", err)
<<<<<<< HEAD
		}
		out, ok := outIntf.(verify.State)
		if !ok {
			return ErrInvalidState
		}
		utxo := &lux.UTXO{
			UTXOID: lux.UTXOID{
				TxID:        txID,
				OutputIndex: uint32(len(outputs) + len(stake)),
			},
			Asset: stakeAsset,
			Out:   out,
		}
=======
		}
		out, ok := outIntf.(verify.State)
		if !ok {
			return ErrInvalidState
		}
		utxo := &avax.UTXO{
			UTXOID: avax.UTXOID{
				TxID:        txID,
				OutputIndex: uint32(len(outputs) + len(stake)),
			},
			Asset: stakeAsset,
			Out:   out,
		}
>>>>>>> d3c09eb1

		e.OnCommitState.AddUTXO(utxo)
		e.OnCommitState.AddRewardUTXO(txID, utxo)

		utxosOffset++
	}

	if delegateeReward == 0 {
		return nil
	}

	// Reward the delegatee here
	if e.Config.UpgradeConfig.IsCortinaActivated(validator.StartTime) {
		previousDelegateeReward, err := e.OnCommitState.GetDelegateeReward(
			validator.SubnetID,
			validator.NodeID,
		)
		if err != nil {
			return fmt.Errorf("failed to get delegatee reward: %w", err)
		}

		// Invariant: The rewards calculator can never return a
		//            [potentialReward] that would overflow the
		//            accumulated rewards.
		newDelegateeReward := previousDelegateeReward + delegateeReward

		// For any validators starting after [CortinaTime], we defer rewarding the
		// [reward] until their staking period is over.
		err = e.OnCommitState.SetDelegateeReward(
			validator.SubnetID,
			validator.NodeID,
			newDelegateeReward,
		)
		if err != nil {
			return fmt.Errorf("failed to update delegatee reward: %w", err)
		}
	} else {
		// For any validators who started prior to [CortinaTime], we issue the
		// [delegateeReward] immediately.
		delegationRewardsOwner := vdrTx.DelegationRewardsOwner()
		outIntf, err := e.Fx.CreateOutput(delegateeReward, delegationRewardsOwner)
		if err != nil {
			return fmt.Errorf("failed to create output: %w", err)
		}
		out, ok := outIntf.(verify.State)
		if !ok {
			return ErrInvalidState
		}
<<<<<<< HEAD
		utxo := &lux.UTXO{
			UTXOID: lux.UTXOID{
=======
		utxo := &avax.UTXO{
			UTXOID: avax.UTXOID{
>>>>>>> d3c09eb1
				TxID:        txID,
				OutputIndex: uint32(len(outputs) + len(stake) + utxosOffset),
			},
			Asset: stakeAsset,
			Out:   out,
		}

		e.OnCommitState.AddUTXO(utxo)
		e.OnCommitState.AddRewardUTXO(txID, utxo)
	}
	return nil
}<|MERGE_RESOLUTION|>--- conflicted
+++ resolved
@@ -1,8 +1,4 @@
-<<<<<<< HEAD
 // Copyright (C) 2019-2024, Lux Partners Limited. All rights reserved.
-=======
-// Copyright (C) 2019-2024, Ava Labs, Inc. All rights reserved.
->>>>>>> d3c09eb1
 // See the file LICENSE for licensing terms.
 
 package executor
@@ -12,7 +8,6 @@
 	"fmt"
 	"time"
 
-<<<<<<< HEAD
 	"github.com/luxfi/node/database"
 	"github.com/luxfi/node/ids"
 	"github.com/luxfi/node/utils/math"
@@ -21,17 +16,6 @@
 	"github.com/luxfi/node/vms/platformvm/reward"
 	"github.com/luxfi/node/vms/platformvm/state"
 	"github.com/luxfi/node/vms/platformvm/txs"
-=======
-	"github.com/ava-labs/avalanchego/database"
-	"github.com/ava-labs/avalanchego/ids"
-	"github.com/ava-labs/avalanchego/utils/math"
-	"github.com/ava-labs/avalanchego/vms/components/avax"
-	"github.com/ava-labs/avalanchego/vms/components/verify"
-	"github.com/ava-labs/avalanchego/vms/platformvm/reward"
-	"github.com/ava-labs/avalanchego/vms/platformvm/state"
-	"github.com/ava-labs/avalanchego/vms/platformvm/txs"
-	"github.com/ava-labs/avalanchego/vms/platformvm/txs/fee"
->>>>>>> d3c09eb1
 )
 
 const (
@@ -144,7 +128,6 @@
 
 	// Set up the state if this tx is committed
 	// Consume the UTXOs
-<<<<<<< HEAD
 	lux.Consume(e.OnCommitState, tx.Ins)
 	// Produce the UTXOs
 	lux.Produce(e.OnCommitState, txID, tx.Outs)
@@ -161,26 +144,6 @@
 	lux.Consume(e.OnAbortState, tx.Ins)
 	// Produce the UTXOs
 	lux.Produce(e.OnAbortState, txID, onAbortOuts)
-=======
-	avax.Consume(e.OnCommitState, tx.Ins)
-	// Produce the UTXOs
-	avax.Produce(e.OnCommitState, txID, tx.Outs)
-
-	newStaker, err := state.NewPendingStaker(txID, tx)
-	if err != nil {
-		return err
-	}
-
-	if err := e.OnCommitState.PutPendingValidator(newStaker); err != nil {
-		return err
-	}
-
-	// Set up the state if this tx is aborted
-	// Consume the UTXOs
-	avax.Consume(e.OnAbortState, tx.Ins)
-	// Produce the UTXOs
-	avax.Produce(e.OnAbortState, txID, onAbortOuts)
->>>>>>> d3c09eb1
 	return nil
 }
 
@@ -212,7 +175,6 @@
 
 	// Set up the state if this tx is committed
 	// Consume the UTXOs
-<<<<<<< HEAD
 	lux.Consume(e.OnCommitState, tx.Ins)
 	// Produce the UTXOs
 	lux.Produce(e.OnCommitState, txID, tx.Outs)
@@ -229,26 +191,6 @@
 	lux.Consume(e.OnAbortState, tx.Ins)
 	// Produce the UTXOs
 	lux.Produce(e.OnAbortState, txID, tx.Outs)
-=======
-	avax.Consume(e.OnCommitState, tx.Ins)
-	// Produce the UTXOs
-	avax.Produce(e.OnCommitState, txID, tx.Outs)
-
-	newStaker, err := state.NewPendingStaker(txID, tx)
-	if err != nil {
-		return err
-	}
-
-	if err := e.OnCommitState.PutPendingValidator(newStaker); err != nil {
-		return err
-	}
-
-	// Set up the state if this tx is aborted
-	// Consume the UTXOs
-	avax.Consume(e.OnAbortState, tx.Ins)
-	// Produce the UTXOs
-	avax.Produce(e.OnAbortState, txID, tx.Outs)
->>>>>>> d3c09eb1
 	return nil
 }
 
@@ -281,15 +223,9 @@
 
 	// Set up the state if this tx is committed
 	// Consume the UTXOs
-<<<<<<< HEAD
 	lux.Consume(e.OnCommitState, tx.Ins)
 	// Produce the UTXOs
 	lux.Produce(e.OnCommitState, txID, tx.Outs)
-=======
-	avax.Consume(e.OnCommitState, tx.Ins)
-	// Produce the UTXOs
-	avax.Produce(e.OnCommitState, txID, tx.Outs)
->>>>>>> d3c09eb1
 
 	newStaker, err := state.NewPendingStaker(txID, tx)
 	if err != nil {
@@ -300,15 +236,9 @@
 
 	// Set up the state if this tx is aborted
 	// Consume the UTXOs
-<<<<<<< HEAD
 	lux.Consume(e.OnAbortState, tx.Ins)
 	// Produce the UTXOs
 	lux.Produce(e.OnAbortState, txID, onAbortOuts)
-=======
-	avax.Consume(e.OnAbortState, tx.Ins)
-	// Produce the UTXOs
-	avax.Produce(e.OnAbortState, txID, onAbortOuts)
->>>>>>> d3c09eb1
 	return nil
 }
 
@@ -447,7 +377,6 @@
 	e.OnAbortState.SetCurrentSupply(stakerToReward.SubnetID, newSupply)
 	return nil
 }
-<<<<<<< HEAD
 
 func (e *ProposalTxExecutor) rewardValidatorTx(uValidatorTx txs.ValidatorTx, validator *state.Staker) error {
 	var (
@@ -475,35 +404,6 @@
 
 	utxosOffset := 0
 
-=======
-
-func (e *ProposalTxExecutor) rewardValidatorTx(uValidatorTx txs.ValidatorTx, validator *state.Staker) error {
-	var (
-		txID    = validator.TxID
-		stake   = uValidatorTx.Stake()
-		outputs = uValidatorTx.Outputs()
-		// Invariant: The staked asset must be equal to the reward asset.
-		stakeAsset = stake[0].Asset
-	)
-
-	// Refund the stake only when validator is about to leave
-	// the staking set
-	for i, out := range stake {
-		utxo := &avax.UTXO{
-			UTXOID: avax.UTXOID{
-				TxID:        txID,
-				OutputIndex: uint32(len(outputs) + i),
-			},
-			Asset: out.Asset,
-			Out:   out.Output(),
-		}
-		e.OnCommitState.AddUTXO(utxo)
-		e.OnAbortState.AddUTXO(utxo)
-	}
-
-	utxosOffset := 0
-
->>>>>>> d3c09eb1
 	// Provide the reward here
 	reward := validator.PotentialReward
 	if reward > 0 {
@@ -517,13 +417,8 @@
 			return ErrInvalidState
 		}
 
-<<<<<<< HEAD
 		utxo := &lux.UTXO{
 			UTXOID: lux.UTXOID{
-=======
-		utxo := &avax.UTXO{
-			UTXOID: avax.UTXOID{
->>>>>>> d3c09eb1
 				TxID:        txID,
 				OutputIndex: uint32(len(outputs) + len(stake)),
 			},
@@ -559,13 +454,8 @@
 		return ErrInvalidState
 	}
 
-<<<<<<< HEAD
 	onCommitUtxo := &lux.UTXO{
 		UTXOID: lux.UTXOID{
-=======
-	onCommitUtxo := &avax.UTXO{
-		UTXOID: avax.UTXOID{
->>>>>>> d3c09eb1
 			TxID:        txID,
 			OutputIndex: uint32(len(outputs) + len(stake) + utxosOffset),
 		},
@@ -577,13 +467,8 @@
 
 	// Note: There is no [offset] if the RewardValidatorTx is
 	// aborted, because the validator reward is not awarded.
-<<<<<<< HEAD
 	onAbortUtxo := &lux.UTXO{
 		UTXOID: lux.UTXOID{
-=======
-	onAbortUtxo := &avax.UTXO{
-		UTXOID: avax.UTXOID{
->>>>>>> d3c09eb1
 			TxID:        txID,
 			OutputIndex: uint32(len(outputs) + len(stake)),
 		},
@@ -607,13 +492,8 @@
 	// Refund the stake only when delegator is about to leave
 	// the staking set
 	for i, out := range stake {
-<<<<<<< HEAD
 		utxo := &lux.UTXO{
 			UTXOID: lux.UTXOID{
-=======
-		utxo := &avax.UTXO{
-			UTXOID: avax.UTXOID{
->>>>>>> d3c09eb1
 				TxID:        txID,
 				OutputIndex: uint32(len(outputs) + i),
 			},
@@ -657,7 +537,6 @@
 		outIntf, err := e.Fx.CreateOutput(reward, rewardsOwner)
 		if err != nil {
 			return fmt.Errorf("failed to create output: %w", err)
-<<<<<<< HEAD
 		}
 		out, ok := outIntf.(verify.State)
 		if !ok {
@@ -671,21 +550,6 @@
 			Asset: stakeAsset,
 			Out:   out,
 		}
-=======
-		}
-		out, ok := outIntf.(verify.State)
-		if !ok {
-			return ErrInvalidState
-		}
-		utxo := &avax.UTXO{
-			UTXOID: avax.UTXOID{
-				TxID:        txID,
-				OutputIndex: uint32(len(outputs) + len(stake)),
-			},
-			Asset: stakeAsset,
-			Out:   out,
-		}
->>>>>>> d3c09eb1
 
 		e.OnCommitState.AddUTXO(utxo)
 		e.OnCommitState.AddRewardUTXO(txID, utxo)
@@ -734,13 +598,8 @@
 		if !ok {
 			return ErrInvalidState
 		}
-<<<<<<< HEAD
 		utxo := &lux.UTXO{
 			UTXOID: lux.UTXOID{
-=======
-		utxo := &avax.UTXO{
-			UTXOID: avax.UTXOID{
->>>>>>> d3c09eb1
 				TxID:        txID,
 				OutputIndex: uint32(len(outputs) + len(stake) + utxosOffset),
 			},
