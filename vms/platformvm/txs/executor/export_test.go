<<<<<<< HEAD
// Copyright (C) 2019-2024, Lux Partners Limited. All rights reserved.
=======
// Copyright (C) 2019-2024, Ava Labs, Inc. All rights reserved.
>>>>>>> d3c09eb1
// See the file LICENSE for licensing terms.

package executor

import (
	"context"
	"testing"
	"time"

	"github.com/stretchr/testify/require"

<<<<<<< HEAD
	"github.com/luxfi/node/ids"
	"github.com/luxfi/node/utils/crypto/secp256k1"
	"github.com/luxfi/node/vms/components/lux"
	"github.com/luxfi/node/vms/platformvm/state"
	"github.com/luxfi/node/vms/secp256k1fx"

	walletsigner "github.com/luxfi/node/wallet/chain/p/signer"
)

func TestNewExportTx(t *testing.T) {
	env := newEnvironment(t, banff)
=======
	"github.com/ava-labs/avalanchego/ids"
	"github.com/ava-labs/avalanchego/upgrade/upgradetest"
	"github.com/ava-labs/avalanchego/vms/components/avax"
	"github.com/ava-labs/avalanchego/vms/platformvm/genesis/genesistest"
	"github.com/ava-labs/avalanchego/vms/platformvm/state"
	"github.com/ava-labs/avalanchego/vms/secp256k1fx"
)

func TestNewExportTx(t *testing.T) {
	env := newEnvironment(t, upgradetest.Banff)
>>>>>>> d3c09eb1
	env.ctx.Lock.Lock()
	defer env.ctx.Lock.Unlock()

	tests := []struct {
		description        string
		destinationChainID ids.ID
<<<<<<< HEAD
		sourceKeys         []*secp256k1.PrivateKey
		timestamp          time.Time
	}

	sourceKey := preFundedKeys[0]

	tests := []test{
		{
			description:        "P->X export",
			destinationChainID: env.ctx.XChainID,
			sourceKeys:         []*secp256k1.PrivateKey{sourceKey},
			timestamp:          defaultValidateStartTime,
=======
		timestamp          time.Time
	}{
		{
			description:        "P->X export",
			destinationChainID: env.ctx.XChainID,
			timestamp:          genesistest.DefaultValidatorStartTime,
>>>>>>> d3c09eb1
		},
		{
			description:        "P->C export",
			destinationChainID: env.ctx.CChainID,
<<<<<<< HEAD
			sourceKeys:         []*secp256k1.PrivateKey{sourceKey},
=======
>>>>>>> d3c09eb1
			timestamp:          env.config.UpgradeConfig.ApricotPhase5Time,
		},
	}

	for _, tt := range tests {
		t.Run(tt.description, func(t *testing.T) {
			require := require.New(t)

<<<<<<< HEAD
			builder, signer := env.factory.NewWallet(tt.sourceKeys...)
			utx, err := builder.NewExportTx(
				tt.destinationChainID,
				[]*lux.TransferableOutput{{
					Asset: lux.Asset{ID: env.ctx.LUXAssetID},
					Out: &secp256k1fx.TransferOutput{
						Amt: defaultBalance - defaultTxFee,
						OutputOwners: secp256k1fx.OutputOwners{
							Locktime:  0,
							Threshold: 1,
							Addrs:     []ids.ShortID{to},
=======
			wallet := newWallet(t, env, walletConfig{})

			tx, err := wallet.IssueExportTx(
				tt.destinationChainID,
				[]*avax.TransferableOutput{{
					Asset: avax.Asset{ID: env.ctx.AVAXAssetID},
					Out: &secp256k1fx.TransferOutput{
						Amt: genesistest.DefaultInitialBalance - defaultTxFee,
						OutputOwners: secp256k1fx.OutputOwners{
							Threshold: 1,
							Addrs:     []ids.ShortID{ids.GenerateTestShortID()},
>>>>>>> d3c09eb1
						},
					},
				}},
			)
			require.NoError(err)
<<<<<<< HEAD
			tx, err := walletsigner.SignUnsigned(context.Background(), signer, utx)
			require.NoError(err)

			stateDiff, err := state.NewDiff(lastAcceptedID, env)
			require.NoError(err)

			stateDiff.SetTimestamp(tt.timestamp)

			verifier := StandardTxExecutor{
				Backend: &env.backend,
				State:   stateDiff,
				Tx:      tx,
=======

			stateDiff, err := state.NewDiff(lastAcceptedID, env)
			require.NoError(err)

			stateDiff.SetTimestamp(tt.timestamp)

			feeCalculator := state.PickFeeCalculator(env.config, stateDiff)
			verifier := StandardTxExecutor{
				Backend:       &env.backend,
				FeeCalculator: feeCalculator,
				State:         stateDiff,
				Tx:            tx,
>>>>>>> d3c09eb1
			}
			require.NoError(tx.Unsigned.Visit(&verifier))
		})
	}
}<|MERGE_RESOLUTION|>--- conflicted
+++ resolved
@@ -1,8 +1,4 @@
-<<<<<<< HEAD
 // Copyright (C) 2019-2024, Lux Partners Limited. All rights reserved.
-=======
-// Copyright (C) 2019-2024, Ava Labs, Inc. All rights reserved.
->>>>>>> d3c09eb1
 // See the file LICENSE for licensing terms.
 
 package executor
@@ -14,7 +10,6 @@
 
 	"github.com/stretchr/testify/require"
 
-<<<<<<< HEAD
 	"github.com/luxfi/node/ids"
 	"github.com/luxfi/node/utils/crypto/secp256k1"
 	"github.com/luxfi/node/vms/components/lux"
@@ -26,25 +21,12 @@
 
 func TestNewExportTx(t *testing.T) {
 	env := newEnvironment(t, banff)
-=======
-	"github.com/ava-labs/avalanchego/ids"
-	"github.com/ava-labs/avalanchego/upgrade/upgradetest"
-	"github.com/ava-labs/avalanchego/vms/components/avax"
-	"github.com/ava-labs/avalanchego/vms/platformvm/genesis/genesistest"
-	"github.com/ava-labs/avalanchego/vms/platformvm/state"
-	"github.com/ava-labs/avalanchego/vms/secp256k1fx"
-)
-
-func TestNewExportTx(t *testing.T) {
-	env := newEnvironment(t, upgradetest.Banff)
->>>>>>> d3c09eb1
 	env.ctx.Lock.Lock()
 	defer env.ctx.Lock.Unlock()
 
 	tests := []struct {
 		description        string
 		destinationChainID ids.ID
-<<<<<<< HEAD
 		sourceKeys         []*secp256k1.PrivateKey
 		timestamp          time.Time
 	}
@@ -57,22 +39,11 @@
 			destinationChainID: env.ctx.XChainID,
 			sourceKeys:         []*secp256k1.PrivateKey{sourceKey},
 			timestamp:          defaultValidateStartTime,
-=======
-		timestamp          time.Time
-	}{
-		{
-			description:        "P->X export",
-			destinationChainID: env.ctx.XChainID,
-			timestamp:          genesistest.DefaultValidatorStartTime,
->>>>>>> d3c09eb1
 		},
 		{
 			description:        "P->C export",
 			destinationChainID: env.ctx.CChainID,
-<<<<<<< HEAD
 			sourceKeys:         []*secp256k1.PrivateKey{sourceKey},
-=======
->>>>>>> d3c09eb1
 			timestamp:          env.config.UpgradeConfig.ApricotPhase5Time,
 		},
 	}
@@ -81,7 +52,6 @@
 		t.Run(tt.description, func(t *testing.T) {
 			require := require.New(t)
 
-<<<<<<< HEAD
 			builder, signer := env.factory.NewWallet(tt.sourceKeys...)
 			utx, err := builder.NewExportTx(
 				tt.destinationChainID,
@@ -93,25 +63,11 @@
 							Locktime:  0,
 							Threshold: 1,
 							Addrs:     []ids.ShortID{to},
-=======
-			wallet := newWallet(t, env, walletConfig{})
-
-			tx, err := wallet.IssueExportTx(
-				tt.destinationChainID,
-				[]*avax.TransferableOutput{{
-					Asset: avax.Asset{ID: env.ctx.AVAXAssetID},
-					Out: &secp256k1fx.TransferOutput{
-						Amt: genesistest.DefaultInitialBalance - defaultTxFee,
-						OutputOwners: secp256k1fx.OutputOwners{
-							Threshold: 1,
-							Addrs:     []ids.ShortID{ids.GenerateTestShortID()},
->>>>>>> d3c09eb1
 						},
 					},
 				}},
 			)
 			require.NoError(err)
-<<<<<<< HEAD
 			tx, err := walletsigner.SignUnsigned(context.Background(), signer, utx)
 			require.NoError(err)
 
@@ -124,20 +80,6 @@
 				Backend: &env.backend,
 				State:   stateDiff,
 				Tx:      tx,
-=======
-
-			stateDiff, err := state.NewDiff(lastAcceptedID, env)
-			require.NoError(err)
-
-			stateDiff.SetTimestamp(tt.timestamp)
-
-			feeCalculator := state.PickFeeCalculator(env.config, stateDiff)
-			verifier := StandardTxExecutor{
-				Backend:       &env.backend,
-				FeeCalculator: feeCalculator,
-				State:         stateDiff,
-				Tx:            tx,
->>>>>>> d3c09eb1
 			}
 			require.NoError(tx.Unsigned.Visit(&verifier))
 		})
