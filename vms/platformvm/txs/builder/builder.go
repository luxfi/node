// Copyright (C) 2019-2023, Lux Industries Inc. All rights reserved.
// See the file LICENSE for licensing terms.

package builder

import (
	"context"
	"errors"
	"fmt"
	"time"

	"github.com/luxfi/crypto/secp256k1"
	"github.com/luxfi/ids"
	"github.com/luxfi/node/utils"
<<<<<<< HEAD
	"github.com/luxfi/node/utils/math"
	"github.com/luxfi/node/utils/set"
=======
	"github.com/luxfi/math/math"
	"github.com/luxfi/math/set"
>>>>>>> 5d385f6d
	"github.com/luxfi/node/utils/timer/mockable"
	"github.com/luxfi/node/vms/components/lux"
	"github.com/luxfi/node/vms/platformvm/config"
	"github.com/luxfi/node/vms/platformvm/fx"
	"github.com/luxfi/node/vms/platformvm/state"
	"github.com/luxfi/node/vms/platformvm/txs"
	"github.com/luxfi/node/vms/platformvm/utxo"
	"github.com/luxfi/node/vms/secp256k1fx"
)

// Max number of items allowed in a page
const MaxPageSize = 1024

var (
	_ Builder = (*builder)(nil)

	ErrNoFunds = errors.New("no spendable funds were found")
)

type Builder interface {
	AtomicTxBuilder
	DecisionTxBuilder
	ProposalTxBuilder
}

type AtomicTxBuilder interface {
	// chainID: chain to import UTXOs from
	// to: address of recipient
	// keys: keys to import the funds
	// changeAddr: address to send change to, if there is any
	NewImportTx(
		chainID ids.ID,
		to ids.ShortID,
		keys []*secp256k1.PrivateKey,
		changeAddr ids.ShortID,
	) (*txs.Tx, error)

	// amount: amount of tokens to export
	// chainID: chain to send the UTXOs to
	// to: address of recipient
	// keys: keys to pay the fee and provide the tokens
	// changeAddr: address to send change to, if there is any
	NewExportTx(
		amount uint64,
		chainID ids.ID,
		to ids.ShortID,
		keys []*secp256k1.PrivateKey,
		changeAddr ids.ShortID,
	) (*txs.Tx, error)
}

type DecisionTxBuilder interface {
	// subnetID: ID of the subnet that validates the new chain
	// genesisData: byte repr. of genesis state of the new chain
	// vmID: ID of VM this chain runs
	// fxIDs: ids of features extensions this chain supports
	// chainName: name of the chain
	// keys: keys to sign the tx
	// changeAddr: address to send change to, if there is any
	NewCreateChainTx(
		subnetID ids.ID,
		genesisData []byte,
		vmID ids.ID,
		fxIDs []ids.ID,
		chainName string,
		keys []*secp256k1.PrivateKey,
		changeAddr ids.ShortID,
	) (*txs.Tx, error)

	// threshold: [threshold] of [ownerAddrs] needed to manage this subnet
	// ownerAddrs: control addresses for the new subnet
	// keys: keys to pay the fee
	// changeAddr: address to send change to, if there is any
	NewCreateSubnetTx(
		threshold uint32,
		ownerAddrs []ids.ShortID,
		keys []*secp256k1.PrivateKey,
		changeAddr ids.ShortID,
	) (*txs.Tx, error)

	// amount: amount the sender is sending
	// owner: recipient of the funds
	// keys: keys to sign the tx and pay the amount
	// changeAddr: address to send change to, if there is any
	NewBaseTx(
		amount uint64,
		owner secp256k1fx.OutputOwners,
		keys []*secp256k1.PrivateKey,
		changeAddr ids.ShortID,
	) (*txs.Tx, error)
}

type ProposalTxBuilder interface {
	// stakeAmount: amount the validator stakes
	// startTime: unix time they start validating
	// endTime: unix time they stop validating
	// nodeID: ID of the node we want to validate with
	// rewardAddress: address to send reward to, if applicable
	// shares: 10,000 times percentage of reward taken from delegators
	// keys: Keys providing the staked tokens
	// changeAddr: Address to send change to, if there is any
	NewAddValidatorTx(
		stakeAmount,
		startTime,
		endTime uint64,
		nodeID ids.NodeID,
		rewardAddress ids.ShortID,
		shares uint32,
		keys []*secp256k1.PrivateKey,
		changeAddr ids.ShortID,
	) (*txs.Tx, error)

	// stakeAmount: amount the delegator stakes
	// startTime: unix time they start delegating
	// endTime: unix time they stop delegating
	// nodeID: ID of the node we are delegating to
	// rewardAddress: address to send reward to, if applicable
	// keys: keys providing the staked tokens
	// changeAddr: address to send change to, if there is any
	NewAddDelegatorTx(
		stakeAmount,
		startTime,
		endTime uint64,
		nodeID ids.NodeID,
		rewardAddress ids.ShortID,
		keys []*secp256k1.PrivateKey,
		changeAddr ids.ShortID,
	) (*txs.Tx, error)

	// weight: sampling weight of the new validator
	// startTime: unix time they start delegating
	// endTime:  unix time they top delegating
	// nodeID: ID of the node validating
	// subnetID: ID of the subnet the validator will validate
	// keys: keys to use for adding the validator
	// changeAddr: address to send change to, if there is any
	NewAddSubnetValidatorTx(
		weight,
		startTime,
		endTime uint64,
		nodeID ids.NodeID,
		subnetID ids.ID,
		keys []*secp256k1.PrivateKey,
		changeAddr ids.ShortID,
	) (*txs.Tx, error)

	// Creates a transaction that removes [nodeID]
	// as a validator from [subnetID]
	// keys: keys to use for removing the validator
	// changeAddr: address to send change to, if there is any
	NewRemoveSubnetValidatorTx(
		nodeID ids.NodeID,
		subnetID ids.ID,
		keys []*secp256k1.PrivateKey,
		changeAddr ids.ShortID,
	) (*txs.Tx, error)

	// Creates a transaction that transfers ownership of [subnetID]
	// threshold: [threshold] of [ownerAddrs] needed to manage this subnet
	// ownerAddrs: control addresses for the new subnet
	// keys: keys to use for modifying the subnet
	// changeAddr: address to send change to, if there is any
	NewTransferSubnetOwnershipTx(
		subnetID ids.ID,
		threshold uint32,
		ownerAddrs []ids.ShortID,
		keys []*secp256k1.PrivateKey,
		changeAddr ids.ShortID,
	) (*txs.Tx, error)

	// newAdvanceTimeTx creates a new tx that, if it is accepted and followed by a
	// Commit block, will set the chain's timestamp to [timestamp].
	NewAdvanceTimeTx(timestamp time.Time) (*txs.Tx, error)

	// RewardStakerTx creates a new transaction that proposes to remove the staker
	// [validatorID] from the default validator set.
	NewRewardValidatorTx(txID ids.ID) (*txs.Tx, error)
}

func New(
	ctx context.Context,
	cfg *config.Config,
	clk *mockable.Clock,
	fx fx.Fx,
	state state.State,
	atomicUTXOManager lux.AtomicUTXOManager,
	utxoSpender utxo.Spender,
) Builder {
	return &builder{
		AtomicUTXOManager: atomicUTXOManager,
		Spender:           utxoSpender,
		state:             state,
		cfg:               cfg,
		ctx:               ctx,
		clk:               clk,
		fx:                fx,
	}
}

type builder struct {
	lux.AtomicUTXOManager
	utxo.Spender
	state state.State

	cfg        *config.Config
	ctx        context.Context
	NetworkID  uint32
	ChainID    ids.ID
	LUXAssetID ids.ID
	clk        *mockable.Clock
	fx         fx.Fx
}

func (b *builder) NewImportTx(
	from ids.ID,
	to ids.ShortID,
	keys []*secp256k1.PrivateKey,
	changeAddr ids.ShortID,
) (*txs.Tx, error) {
	kc := secp256k1fx.NewKeychain(keys...)

<<<<<<< HEAD
	// Convert addresses slice to set
	addresses := set.NewSet[ids.ShortID](len(keys))
	for _, addr := range kc.Addresses() {
		addresses.Add(addr)
	}

	atomicUTXOs, _, _, err := b.GetAtomicUTXOs(from, addresses, ids.ShortEmpty, ids.Empty, MaxPageSize)
=======
	addrs := set.Of(kc.Addresses()...)
	atomicUTXOs, _, _, err := b.GetAtomicUTXOs(from, addrs, ids.ShortEmpty, ids.Empty, MaxPageSize)
>>>>>>> 5d385f6d
	if err != nil {
		return nil, fmt.Errorf("problem retrieving atomic UTXOs: %w", err)
	}

	importedInputs := []*lux.TransferableInput{}
	signers := [][]*secp256k1.PrivateKey{}

	importedAmounts := make(map[ids.ID]uint64)
	now := b.clk.Unix()
	for _, utxo := range atomicUTXOs {
		inputIntf, utxoSigners, err := kc.Spend(utxo.Out, now)
		if err != nil {
			continue
		}
		input, ok := inputIntf.(lux.TransferableIn)
		if !ok {
			continue
		}
		assetID := utxo.AssetID()
		importedAmounts[assetID], err = math.Add64(importedAmounts[assetID], input.Amount())
		if err != nil {
			return nil, err
		}
		importedInputs = append(importedInputs, &lux.TransferableInput{
			UTXOID: utxo.UTXOID,
			Asset:  utxo.Asset,
			In:     input,
		})
		signers = append(signers, utxoSigners)
	}
	lux.SortTransferableInputsWithSigners(importedInputs, signers)

	if len(importedAmounts) == 0 {
		return nil, ErrNoFunds // No imported UTXOs were spendable
	}

	importedLUX := importedAmounts[b.LUXAssetID]

	ins := []*lux.TransferableInput{}
	outs := []*lux.TransferableOutput{}
	switch {
	case importedLUX < b.cfg.TxFee: // imported amount goes toward paying tx fee
		var baseSigners [][]*secp256k1.PrivateKey
		ins, outs, _, baseSigners, err = b.Spend(b.state, keys, 0, b.cfg.TxFee-importedLUX, changeAddr)
		if err != nil {
			return nil, fmt.Errorf("couldn't generate tx inputs/outputs: %w", err)
		}
		signers = append(baseSigners, signers...)
		delete(importedAmounts, b.LUXAssetID)
	case importedLUX == b.cfg.TxFee:
		delete(importedAmounts, b.LUXAssetID)
	default:
		importedAmounts[b.LUXAssetID] -= b.cfg.TxFee
	}

	for assetID, amount := range importedAmounts {
		outs = append(outs, &lux.TransferableOutput{
			Asset: lux.Asset{ID: assetID},
			Out: &secp256k1fx.TransferOutput{
				Amt: amount,
				OutputOwners: secp256k1fx.OutputOwners{
					Locktime:  0,
					Threshold: 1,
					Addrs:     []ids.ShortID{to},
				},
			},
		})
	}

	lux.SortTransferableOutputs(outs, txs.Codec) // sort imported outputs

	// Create the transaction
	utx := &txs.ImportTx{
		BaseTx: txs.BaseTx{BaseTx: lux.BaseTx{
			NetworkID:    b.NetworkID,
			BlockchainID: b.ChainID,
			Outs:         outs,
			Ins:          ins,
		}},
		SourceChain:    from,
		ImportedInputs: importedInputs,
	}
	tx, err := txs.NewSigned(utx, txs.Codec, signers)
	if err != nil {
		return nil, err
	}
	return tx, tx.SyntacticVerify(b.ctx)
}

func (b *builder) NewExportTx(
	amount uint64,
	chainID ids.ID,
	to ids.ShortID,
	keys []*secp256k1.PrivateKey,
	changeAddr ids.ShortID,
) (*txs.Tx, error) {
	toBurn, err := math.Add64(amount, b.cfg.TxFee)
	if err != nil {
		return nil, fmt.Errorf("amount (%d) + tx fee(%d) overflows", amount, b.cfg.TxFee)
	}
	ins, outs, _, signers, err := b.Spend(b.state, keys, 0, toBurn, changeAddr)
	if err != nil {
		return nil, fmt.Errorf("couldn't generate tx inputs/outputs: %w", err)
	}

	// Create the transaction
	utx := &txs.ExportTx{
		BaseTx: txs.BaseTx{BaseTx: lux.BaseTx{
			NetworkID:    b.NetworkID,
			BlockchainID: b.ChainID,
			Ins:          ins,
			Outs:         outs, // Non-exported outputs
		}},
		DestinationChain: chainID,
		ExportedOutputs: []*lux.TransferableOutput{{ // Exported to X-Chain
			Asset: lux.Asset{ID: b.LUXAssetID},
			Out: &secp256k1fx.TransferOutput{
				Amt: amount,
				OutputOwners: secp256k1fx.OutputOwners{
					Locktime:  0,
					Threshold: 1,
					Addrs:     []ids.ShortID{to},
				},
			},
		}},
	}
	tx, err := txs.NewSigned(utx, txs.Codec, signers)
	if err != nil {
		return nil, err
	}
	return tx, tx.SyntacticVerify(b.ctx)
}

func (b *builder) NewCreateChainTx(
	subnetID ids.ID,
	genesisData []byte,
	vmID ids.ID,
	fxIDs []ids.ID,
	chainName string,
	keys []*secp256k1.PrivateKey,
	changeAddr ids.ShortID,
) (*txs.Tx, error) {
	timestamp := b.state.GetTimestamp()
	createBlockchainTxFee := b.cfg.GetCreateBlockchainTxFee(timestamp)
	ins, outs, _, signers, err := b.Spend(b.state, keys, 0, createBlockchainTxFee, changeAddr)
	if err != nil {
		return nil, fmt.Errorf("couldn't generate tx inputs/outputs: %w", err)
	}

	subnetAuth, subnetSigners, err := b.Authorize(b.state, subnetID, keys)
	if err != nil {
		return nil, fmt.Errorf("couldn't authorize tx's subnet restrictions: %w", err)
	}
	signers = append(signers, subnetSigners)

	// Sort the provided fxIDs
	utils.Sort(fxIDs)

	// Create the tx
	utx := &txs.CreateChainTx{
		BaseTx: txs.BaseTx{BaseTx: lux.BaseTx{
			NetworkID:    b.NetworkID,
			BlockchainID: b.ChainID,
			Ins:          ins,
			Outs:         outs,
		}},
		SubnetID:    subnetID,
		ChainName:   chainName,
		VMID:        vmID,
		FxIDs:       fxIDs,
		GenesisData: genesisData,
		SubnetAuth:  subnetAuth,
	}
	tx, err := txs.NewSigned(utx, txs.Codec, signers)
	if err != nil {
		return nil, err
	}
	return tx, tx.SyntacticVerify(b.ctx)
}

func (b *builder) NewCreateSubnetTx(
	threshold uint32,
	ownerAddrs []ids.ShortID,
	keys []*secp256k1.PrivateKey,
	changeAddr ids.ShortID,
) (*txs.Tx, error) {
	timestamp := b.state.GetTimestamp()
	createSubnetTxFee := b.cfg.GetCreateSubnetTxFee(timestamp)
	ins, outs, _, signers, err := b.Spend(b.state, keys, 0, createSubnetTxFee, changeAddr)
	if err != nil {
		return nil, fmt.Errorf("couldn't generate tx inputs/outputs: %w", err)
	}

	// Sort control addresses
	utils.Sort(ownerAddrs)

	// Create the tx
	utx := &txs.CreateSubnetTx{
		BaseTx: txs.BaseTx{BaseTx: lux.BaseTx{
			NetworkID:    b.NetworkID,
			BlockchainID: b.ChainID,
			Ins:          ins,
			Outs:         outs,
		}},
		Owner: &secp256k1fx.OutputOwners{
			Threshold: threshold,
			Addrs:     ownerAddrs,
		},
	}
	tx, err := txs.NewSigned(utx, txs.Codec, signers)
	if err != nil {
		return nil, err
	}
	return tx, tx.SyntacticVerify(b.ctx)
}

func (b *builder) NewAddValidatorTx(
	stakeAmount,
	startTime,
	endTime uint64,
	nodeID ids.NodeID,
	rewardAddress ids.ShortID,
	shares uint32,
	keys []*secp256k1.PrivateKey,
	changeAddr ids.ShortID,
) (*txs.Tx, error) {
	ins, unstakedOuts, stakedOuts, signers, err := b.Spend(b.state, keys, stakeAmount, b.cfg.AddPrimaryNetworkValidatorFee, changeAddr)
	if err != nil {
		return nil, fmt.Errorf("couldn't generate tx inputs/outputs: %w", err)
	}
	// Create the tx
	utx := &txs.AddValidatorTx{
		BaseTx: txs.BaseTx{BaseTx: lux.BaseTx{
			NetworkID:    b.NetworkID,
			BlockchainID: b.ChainID,
			Ins:          ins,
			Outs:         unstakedOuts,
		}},
		Validator: txs.Validator{
			NodeID: nodeID,
			Start:  startTime,
			End:    endTime,
			Wght:   stakeAmount,
		},
		StakeOuts: stakedOuts,
		RewardsOwner: &secp256k1fx.OutputOwners{
			Locktime:  0,
			Threshold: 1,
			Addrs:     []ids.ShortID{rewardAddress},
		},
		DelegationShares: shares,
	}
	tx, err := txs.NewSigned(utx, txs.Codec, signers)
	if err != nil {
		return nil, err
	}
	return tx, tx.SyntacticVerify(b.ctx)
}

func (b *builder) NewAddDelegatorTx(
	stakeAmount,
	startTime,
	endTime uint64,
	nodeID ids.NodeID,
	rewardAddress ids.ShortID,
	keys []*secp256k1.PrivateKey,
	changeAddr ids.ShortID,
) (*txs.Tx, error) {
	ins, unlockedOuts, lockedOuts, signers, err := b.Spend(b.state, keys, stakeAmount, b.cfg.AddPrimaryNetworkDelegatorFee, changeAddr)
	if err != nil {
		return nil, fmt.Errorf("couldn't generate tx inputs/outputs: %w", err)
	}
	// Create the tx
	utx := &txs.AddDelegatorTx{
		BaseTx: txs.BaseTx{BaseTx: lux.BaseTx{
			NetworkID:    b.NetworkID,
			BlockchainID: b.ChainID,
			Ins:          ins,
			Outs:         unlockedOuts,
		}},
		Validator: txs.Validator{
			NodeID: nodeID,
			Start:  startTime,
			End:    endTime,
			Wght:   stakeAmount,
		},
		StakeOuts: lockedOuts,
		DelegationRewardsOwner: &secp256k1fx.OutputOwners{
			Locktime:  0,
			Threshold: 1,
			Addrs:     []ids.ShortID{rewardAddress},
		},
	}
	tx, err := txs.NewSigned(utx, txs.Codec, signers)
	if err != nil {
		return nil, err
	}
	return tx, tx.SyntacticVerify(b.ctx)
}

func (b *builder) NewAddSubnetValidatorTx(
	weight,
	startTime,
	endTime uint64,
	nodeID ids.NodeID,
	subnetID ids.ID,
	keys []*secp256k1.PrivateKey,
	changeAddr ids.ShortID,
) (*txs.Tx, error) {
	ins, outs, _, signers, err := b.Spend(b.state, keys, 0, b.cfg.TxFee, changeAddr)
	if err != nil {
		return nil, fmt.Errorf("couldn't generate tx inputs/outputs: %w", err)
	}

	subnetAuth, subnetSigners, err := b.Authorize(b.state, subnetID, keys)
	if err != nil {
		return nil, fmt.Errorf("couldn't authorize tx's subnet restrictions: %w", err)
	}
	signers = append(signers, subnetSigners)

	// Create the tx
	utx := &txs.AddSubnetValidatorTx{
		BaseTx: txs.BaseTx{BaseTx: lux.BaseTx{
			NetworkID:    b.NetworkID,
			BlockchainID: b.ChainID,
			Ins:          ins,
			Outs:         outs,
		}},
		SubnetValidator: txs.SubnetValidator{
			Validator: txs.Validator{
				NodeID: nodeID,
				Start:  startTime,
				End:    endTime,
				Wght:   weight,
			},
			Subnet: subnetID,
		},
		SubnetAuth: subnetAuth,
	}
	tx, err := txs.NewSigned(utx, txs.Codec, signers)
	if err != nil {
		return nil, err
	}
	return tx, tx.SyntacticVerify(b.ctx)
}

func (b *builder) NewRemoveSubnetValidatorTx(
	nodeID ids.NodeID,
	subnetID ids.ID,
	keys []*secp256k1.PrivateKey,
	changeAddr ids.ShortID,
) (*txs.Tx, error) {
	ins, outs, _, signers, err := b.Spend(b.state, keys, 0, b.cfg.TxFee, changeAddr)
	if err != nil {
		return nil, fmt.Errorf("couldn't generate tx inputs/outputs: %w", err)
	}

	subnetAuth, subnetSigners, err := b.Authorize(b.state, subnetID, keys)
	if err != nil {
		return nil, fmt.Errorf("couldn't authorize tx's subnet restrictions: %w", err)
	}
	signers = append(signers, subnetSigners)

	// Create the tx
	utx := &txs.RemoveSubnetValidatorTx{
		BaseTx: txs.BaseTx{BaseTx: lux.BaseTx{
			NetworkID:    b.NetworkID,
			BlockchainID: b.ChainID,
			Ins:          ins,
			Outs:         outs,
		}},
		Subnet:     subnetID,
		NodeID:     nodeID,
		SubnetAuth: subnetAuth,
	}
	tx, err := txs.NewSigned(utx, txs.Codec, signers)
	if err != nil {
		return nil, err
	}
	return tx, tx.SyntacticVerify(b.ctx)
}

func (b *builder) NewAdvanceTimeTx(timestamp time.Time) (*txs.Tx, error) {
	utx := &txs.AdvanceTimeTx{Time: uint64(timestamp.Unix())}
	tx, err := txs.NewSigned(utx, txs.Codec, nil)
	if err != nil {
		return nil, err
	}
	return tx, tx.SyntacticVerify(b.ctx)
}

func (b *builder) NewRewardValidatorTx(txID ids.ID) (*txs.Tx, error) {
	utx := &txs.RewardValidatorTx{TxID: txID}
	tx, err := txs.NewSigned(utx, txs.Codec, nil)
	if err != nil {
		return nil, err
	}

	return tx, tx.SyntacticVerify(b.ctx)
}

func (b *builder) NewTransferSubnetOwnershipTx(
	subnetID ids.ID,
	threshold uint32,
	ownerAddrs []ids.ShortID,
	keys []*secp256k1.PrivateKey,
	changeAddr ids.ShortID,
) (*txs.Tx, error) {
	ins, outs, _, signers, err := b.Spend(b.state, keys, 0, b.cfg.TxFee, changeAddr)
	if err != nil {
		return nil, fmt.Errorf("couldn't generate tx inputs/outputs: %w", err)
	}

	subnetAuth, subnetSigners, err := b.Authorize(b.state, subnetID, keys)
	if err != nil {
		return nil, fmt.Errorf("couldn't authorize tx's subnet restrictions: %w", err)
	}
	signers = append(signers, subnetSigners)

	utx := &txs.TransferSubnetOwnershipTx{
		BaseTx: txs.BaseTx{BaseTx: lux.BaseTx{
			NetworkID:    b.NetworkID,
			BlockchainID: b.ChainID,
			Ins:          ins,
			Outs:         outs,
		}},
		Subnet:     subnetID,
		SubnetAuth: subnetAuth,
		Owner: &secp256k1fx.OutputOwners{
			Threshold: threshold,
			Addrs:     ownerAddrs,
		},
	}
	tx, err := txs.NewSigned(utx, txs.Codec, signers)
	if err != nil {
		return nil, err
	}
	return tx, tx.SyntacticVerify(b.ctx)
}

func (b *builder) NewBaseTx(
	amount uint64,
	owner secp256k1fx.OutputOwners,
	keys []*secp256k1.PrivateKey,
	changeAddr ids.ShortID,
) (*txs.Tx, error) {
	toBurn, err := math.Add64(amount, b.cfg.TxFee)
	if err != nil {
		return nil, fmt.Errorf("amount (%d) + tx fee(%d) overflows", amount, b.cfg.TxFee)
	}
	ins, outs, _, signers, err := b.Spend(b.state, keys, 0, toBurn, changeAddr)
	if err != nil {
		return nil, fmt.Errorf("couldn't generate tx inputs/outputs: %w", err)
	}

	outs = append(outs, &lux.TransferableOutput{
		Asset: lux.Asset{ID: b.LUXAssetID},
		Out: &secp256k1fx.TransferOutput{
			Amt:          amount,
			OutputOwners: owner,
		},
	})

	lux.SortTransferableOutputs(outs, txs.Codec)

	utx := &txs.BaseTx{
		BaseTx: lux.BaseTx{
			NetworkID:    b.NetworkID,
			BlockchainID: b.ChainID,
			Ins:          ins,
			Outs:         outs,
		},
	}
	tx, err := txs.NewSigned(utx, txs.Codec, signers)
	if err != nil {
		return nil, err
	}
	return tx, tx.SyntacticVerify(b.ctx)
}<|MERGE_RESOLUTION|>--- conflicted
+++ resolved
@@ -12,13 +12,8 @@
 	"github.com/luxfi/crypto/secp256k1"
 	"github.com/luxfi/ids"
 	"github.com/luxfi/node/utils"
-<<<<<<< HEAD
-	"github.com/luxfi/node/utils/math"
-	"github.com/luxfi/node/utils/set"
-=======
 	"github.com/luxfi/math/math"
 	"github.com/luxfi/math/set"
->>>>>>> 5d385f6d
 	"github.com/luxfi/node/utils/timer/mockable"
 	"github.com/luxfi/node/vms/components/lux"
 	"github.com/luxfi/node/vms/platformvm/config"
@@ -240,18 +235,8 @@
 ) (*txs.Tx, error) {
 	kc := secp256k1fx.NewKeychain(keys...)
 
-<<<<<<< HEAD
-	// Convert addresses slice to set
-	addresses := set.NewSet[ids.ShortID](len(keys))
-	for _, addr := range kc.Addresses() {
-		addresses.Add(addr)
-	}
-
-	atomicUTXOs, _, _, err := b.GetAtomicUTXOs(from, addresses, ids.ShortEmpty, ids.Empty, MaxPageSize)
-=======
 	addrs := set.Of(kc.Addresses()...)
 	atomicUTXOs, _, _, err := b.GetAtomicUTXOs(from, addrs, ids.ShortEmpty, ids.Empty, MaxPageSize)
->>>>>>> 5d385f6d
 	if err != nil {
 		return nil, fmt.Errorf("problem retrieving atomic UTXOs: %w", err)
 	}
