<<<<<<< HEAD
// Copyright (C) 2019-2024, Lux Partners Limited. All rights reserved.
=======
// Copyright (C) 2019-2024, Ava Labs, Inc. All rights reserved.
>>>>>>> d3c09eb1
// See the file LICENSE for licensing terms.

package txs

import (
	"errors"
	"fmt"

<<<<<<< HEAD
	"github.com/luxfi/node/ids"
	"github.com/luxfi/node/snow"
	"github.com/luxfi/node/utils/constants"
	"github.com/luxfi/node/utils/crypto/bls"
	"github.com/luxfi/node/utils/math"
	"github.com/luxfi/node/vms/components/lux"
	"github.com/luxfi/node/vms/components/verify"
	"github.com/luxfi/node/vms/platformvm/fx"
	"github.com/luxfi/node/vms/secp256k1fx"
=======
	"github.com/ava-labs/avalanchego/ids"
	"github.com/ava-labs/avalanchego/snow"
	"github.com/ava-labs/avalanchego/utils/constants"
	"github.com/ava-labs/avalanchego/utils/crypto/bls"
	"github.com/ava-labs/avalanchego/utils/math"
	"github.com/ava-labs/avalanchego/vms/components/avax"
	"github.com/ava-labs/avalanchego/vms/components/verify"
	"github.com/ava-labs/avalanchego/vms/platformvm/fx"
	"github.com/ava-labs/avalanchego/vms/secp256k1fx"
>>>>>>> d3c09eb1
)

var (
	_ DelegatorTx     = (*AddDelegatorTx)(nil)
	_ ScheduledStaker = (*AddDelegatorTx)(nil)

	errDelegatorWeightMismatch = errors.New("delegator weight is not equal to total stake weight")
<<<<<<< HEAD
	errStakeMustBeLUX         = errors.New("stake must be LUX")
=======
	errStakeMustBeAVAX         = errors.New("stake must be AVAX")
>>>>>>> d3c09eb1
)

// AddDelegatorTx is an unsigned addDelegatorTx
type AddDelegatorTx struct {
	// Metadata, inputs and outputs
	BaseTx `serialize:"true"`
	// Describes the delegatee
	Validator `serialize:"true" json:"validator"`
	// Where to send staked tokens when done validating
	StakeOuts []*lux.TransferableOutput `serialize:"true" json:"stake"`
	// Where to send staking rewards when done validating
	DelegationRewardsOwner fx.Owner `serialize:"true" json:"rewardsOwner"`
}

// InitCtx sets the FxID fields in the inputs and outputs of this
// [UnsignedAddDelegatorTx]. Also sets the [ctx] to the given [vm.ctx] so that
// the addresses can be json marshalled into human readable format
func (tx *AddDelegatorTx) InitCtx(ctx *snow.Context) {
	tx.BaseTx.InitCtx(ctx)
	for _, out := range tx.StakeOuts {
		out.FxID = secp256k1fx.ID
		out.InitCtx(ctx)
	}
	tx.DelegationRewardsOwner.InitCtx(ctx)
}

func (*AddDelegatorTx) SubnetID() ids.ID {
	return constants.PrimaryNetworkID
}

func (tx *AddDelegatorTx) NodeID() ids.NodeID {
	return tx.Validator.NodeID
}

func (*AddDelegatorTx) PublicKey() (*bls.PublicKey, bool, error) {
	return nil, false, nil
}

func (*AddDelegatorTx) PendingPriority() Priority {
	return PrimaryNetworkDelegatorApricotPendingPriority
}

func (*AddDelegatorTx) CurrentPriority() Priority {
	return PrimaryNetworkDelegatorCurrentPriority
}

<<<<<<< HEAD
func (tx *AddDelegatorTx) Stake() []*lux.TransferableOutput {
=======
func (tx *AddDelegatorTx) Stake() []*avax.TransferableOutput {
>>>>>>> d3c09eb1
	return tx.StakeOuts
}

func (tx *AddDelegatorTx) RewardsOwner() fx.Owner {
	return tx.DelegationRewardsOwner
}

// SyntacticVerify returns nil iff [tx] is valid
func (tx *AddDelegatorTx) SyntacticVerify(ctx *snow.Context) error {
	switch {
	case tx == nil:
		return ErrNilTx
	case tx.SyntacticallyVerified: // already passed syntactic verification
		return nil
	}

	if err := tx.BaseTx.SyntacticVerify(ctx); err != nil {
		return err
	}
	if err := verify.All(&tx.Validator, tx.DelegationRewardsOwner); err != nil {
		return fmt.Errorf("failed to verify validator or rewards owner: %w", err)
	}

	totalStakeWeight := uint64(0)
	for _, out := range tx.StakeOuts {
		if err := out.Verify(); err != nil {
			return fmt.Errorf("output verification failed: %w", err)
		}
		newWeight, err := math.Add(totalStakeWeight, out.Output().Amount())
		if err != nil {
			return err
		}
		totalStakeWeight = newWeight

		assetID := out.AssetID()
<<<<<<< HEAD
		if assetID != ctx.LUXAssetID {
			return fmt.Errorf("%w but is %q", errStakeMustBeLUX, assetID)
=======
		if assetID != ctx.AVAXAssetID {
			return fmt.Errorf("%w but is %q", errStakeMustBeAVAX, assetID)
>>>>>>> d3c09eb1
		}
	}

	switch {
	case !lux.IsSortedTransferableOutputs(tx.StakeOuts, Codec):
		return errOutputsNotSorted
	case totalStakeWeight != tx.Wght:
		return fmt.Errorf("%w, delegator weight %d total stake weight %d",
			errDelegatorWeightMismatch,
			tx.Wght,
			totalStakeWeight,
		)
	}

	// cache that this is valid
	tx.SyntacticallyVerified = true
	return nil
}

func (tx *AddDelegatorTx) Visit(visitor Visitor) error {
	return visitor.AddDelegatorTx(tx)
}<|MERGE_RESOLUTION|>--- conflicted
+++ resolved
@@ -1,8 +1,4 @@
-<<<<<<< HEAD
 // Copyright (C) 2019-2024, Lux Partners Limited. All rights reserved.
-=======
-// Copyright (C) 2019-2024, Ava Labs, Inc. All rights reserved.
->>>>>>> d3c09eb1
 // See the file LICENSE for licensing terms.
 
 package txs
@@ -11,7 +7,6 @@
 	"errors"
 	"fmt"
 
-<<<<<<< HEAD
 	"github.com/luxfi/node/ids"
 	"github.com/luxfi/node/snow"
 	"github.com/luxfi/node/utils/constants"
@@ -21,17 +16,6 @@
 	"github.com/luxfi/node/vms/components/verify"
 	"github.com/luxfi/node/vms/platformvm/fx"
 	"github.com/luxfi/node/vms/secp256k1fx"
-=======
-	"github.com/ava-labs/avalanchego/ids"
-	"github.com/ava-labs/avalanchego/snow"
-	"github.com/ava-labs/avalanchego/utils/constants"
-	"github.com/ava-labs/avalanchego/utils/crypto/bls"
-	"github.com/ava-labs/avalanchego/utils/math"
-	"github.com/ava-labs/avalanchego/vms/components/avax"
-	"github.com/ava-labs/avalanchego/vms/components/verify"
-	"github.com/ava-labs/avalanchego/vms/platformvm/fx"
-	"github.com/ava-labs/avalanchego/vms/secp256k1fx"
->>>>>>> d3c09eb1
 )
 
 var (
@@ -39,11 +23,7 @@
 	_ ScheduledStaker = (*AddDelegatorTx)(nil)
 
 	errDelegatorWeightMismatch = errors.New("delegator weight is not equal to total stake weight")
-<<<<<<< HEAD
 	errStakeMustBeLUX         = errors.New("stake must be LUX")
-=======
-	errStakeMustBeAVAX         = errors.New("stake must be AVAX")
->>>>>>> d3c09eb1
 )
 
 // AddDelegatorTx is an unsigned addDelegatorTx
@@ -90,11 +70,7 @@
 	return PrimaryNetworkDelegatorCurrentPriority
 }
 
-<<<<<<< HEAD
 func (tx *AddDelegatorTx) Stake() []*lux.TransferableOutput {
-=======
-func (tx *AddDelegatorTx) Stake() []*avax.TransferableOutput {
->>>>>>> d3c09eb1
 	return tx.StakeOuts
 }
 
@@ -130,13 +106,8 @@
 		totalStakeWeight = newWeight
 
 		assetID := out.AssetID()
-<<<<<<< HEAD
 		if assetID != ctx.LUXAssetID {
 			return fmt.Errorf("%w but is %q", errStakeMustBeLUX, assetID)
-=======
-		if assetID != ctx.AVAXAssetID {
-			return fmt.Errorf("%w but is %q", errStakeMustBeAVAX, assetID)
->>>>>>> d3c09eb1
 		}
 	}
 
