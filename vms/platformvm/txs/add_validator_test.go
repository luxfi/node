--- conflicted
+++ resolved
@@ -1,8 +1,4 @@
-<<<<<<< HEAD
 // Copyright (C) 2019-2024, Lux Partners Limited. All rights reserved.
-=======
-// Copyright (C) 2019-2024, Ava Labs, Inc. All rights reserved.
->>>>>>> d3c09eb1
 // See the file LICENSE for licensing terms.
 
 package txs
@@ -13,7 +9,6 @@
 
 	"github.com/stretchr/testify/require"
 
-<<<<<<< HEAD
 	"github.com/luxfi/node/ids"
 	"github.com/luxfi/node/snow/snowtest"
 	"github.com/luxfi/node/utils/crypto/secp256k1"
@@ -22,16 +17,6 @@
 	"github.com/luxfi/node/vms/platformvm/reward"
 	"github.com/luxfi/node/vms/platformvm/stakeable"
 	"github.com/luxfi/node/vms/secp256k1fx"
-=======
-	"github.com/ava-labs/avalanchego/ids"
-	"github.com/ava-labs/avalanchego/snow/snowtest"
-	"github.com/ava-labs/avalanchego/utils/crypto/secp256k1"
-	"github.com/ava-labs/avalanchego/utils/timer/mockable"
-	"github.com/ava-labs/avalanchego/vms/components/avax"
-	"github.com/ava-labs/avalanchego/vms/platformvm/reward"
-	"github.com/ava-labs/avalanchego/vms/platformvm/stakeable"
-	"github.com/ava-labs/avalanchego/vms/secp256k1fx"
->>>>>>> d3c09eb1
 )
 
 func TestAddValidatorTxSyntacticVerify(t *testing.T) {
@@ -55,15 +40,9 @@
 	require.ErrorIs(err, ErrNilTx)
 
 	validatorWeight := uint64(2022)
-<<<<<<< HEAD
 	rewardAddress := preFundedKeys[0].PublicKey().Address()
 	inputs := []*lux.TransferableInput{{
 		UTXOID: lux.UTXOID{
-=======
-	rewardAddress := preFundedKeys[0].Address()
-	inputs := []*avax.TransferableInput{{
-		UTXOID: avax.UTXOID{
->>>>>>> d3c09eb1
 			TxID:        ids.ID{'t', 'x', 'I', 'D'},
 			OutputIndex: 2,
 		},
@@ -129,11 +108,7 @@
 	stx, err = NewSigned(addValidatorTx, Codec, signers)
 	require.NoError(err)
 	err = stx.SyntacticVerify(ctx)
-<<<<<<< HEAD
 	require.ErrorIs(err, lux.ErrWrongNetworkID)
-=======
-	require.ErrorIs(err, avax.ErrWrongNetworkID)
->>>>>>> d3c09eb1
 	addValidatorTx.NetworkID--
 
 	// Case: Stake owner has no addresses
@@ -181,15 +156,9 @@
 
 	assetID := ids.GenerateTestID()
 	validatorWeight := uint64(2022)
-<<<<<<< HEAD
 	rewardAddress := preFundedKeys[0].PublicKey().Address()
 	inputs := []*lux.TransferableInput{{
 		UTXOID: lux.UTXOID{
-=======
-	rewardAddress := preFundedKeys[0].Address()
-	inputs := []*avax.TransferableInput{{
-		UTXOID: avax.UTXOID{
->>>>>>> d3c09eb1
 			TxID:        ids.ID{'t', 'x', 'I', 'D'},
 			OutputIndex: 2,
 		},
@@ -248,11 +217,7 @@
 	require.NoError(err)
 
 	err = stx.SyntacticVerify(ctx)
-<<<<<<< HEAD
 	require.ErrorIs(err, errStakeMustBeLUX)
-=======
-	require.ErrorIs(err, errStakeMustBeAVAX)
->>>>>>> d3c09eb1
 }
 
 func TestAddValidatorTxNotDelegatorTx(t *testing.T) {
