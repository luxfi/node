// Copyright (C) 2019-2025, Lux Industries, Inc. All rights reserved.
// See the file LICENSE for licensing terms.

package txstest

import (
	"context"
	"math"
	"testing"

	"github.com/stretchr/testify/require"

	"github.com/luxfi/ids"
	"github.com/luxfi/node/chains/atomic"
	"github.com/luxfi/node/utils/constants"
	"github.com/luxfi/node/vms/components/lux"
	"github.com/luxfi/node/vms/platformvm/config"
	"github.com/luxfi/node/vms/platformvm/fx"
	"github.com/luxfi/node/vms/platformvm/state"
	"github.com/luxfi/node/vms/platformvm/txs"
	"github.com/luxfi/node/vms/platformvm/warp/message"
	"github.com/luxfi/node/vms/secp256k1fx"
	"github.com/luxfi/node/wallet/chain/p/builder"
	"github.com/luxfi/node/wallet/chain/p/signer"
	"github.com/luxfi/node/wallet/chain/p/wallet"
	"github.com/luxfi/node/wallet/keychain"
	"github.com/luxfi/node/wallet/subnet/primary/common"
)

func NewWallet(
	t testing.TB,
	ctx context.Context,
	sharedMemory atomic.SharedMemory,
	config *config.Config,
	state state.State,
	kc *secp256k1fx.Keychain,
	subnetIDs []ids.ID,
	validationIDs []ids.ID,
	chainIDs []ids.ID,
) wallet.Wallet {
	var (
		require = require.New(t)
		addrSet = kc.AddressSet()
		utxos   = common.NewUTXOs()
	)

	pChainUTXOs, err := lux.GetAllUTXOs(state, addrSet)
	require.NoError(err)

	for _, utxo := range pChainUTXOs {
		require.NoError(utxos.AddUTXO(
			context.Background(),
			constants.PlatformChainID,
			constants.PlatformChainID,
			utxo,
		))
	}

	for _, chainID := range chainIDs {
		remoteChainUTXOs, _, _, err := lux.GetAtomicUTXOs(
			sharedMemory,
			txs.Codec,
			chainID,
			addrSet,
			ids.ShortEmpty,
			ids.Empty,
			math.MaxInt,
		)
		require.NoError(err)

		for _, utxo := range remoteChainUTXOs {
			require.NoError(utxos.AddUTXO(
				context.Background(),
				chainID,
				constants.PlatformChainID,
				utxo,
			))
		}
	}

	owners := make(map[ids.ID]fx.Owner, len(subnetIDs)+len(validationIDs))
	for _, subnetID := range subnetIDs {
		owner, err := state.GetSubnetOwner(subnetID)
		require.NoError(err)
		owners[subnetID] = owner
	}
	for _, validationID := range validationIDs {
		l1Validator, err := state.GetL1Validator(validationID)
		require.NoError(err)

		var owner message.PChainOwner
		_, err = txs.Codec.Unmarshal(l1Validator.DeactivationOwner, &owner)
		require.NoError(err)
		owners[validationID] = &secp256k1fx.OutputOwners{
			Threshold: owner.Threshold,
			Addrs:     owner.Addresses,
		}
	}

	backend := wallet.NewBackend(
		common.NewChainUTXOs(constants.PlatformChainID, utxos),
		owners,
	)
	// Use constants for networkID and LUXAssetID
	builderContext := newContext(context.Background(), constants.TestnetID, ids.Empty, config, state.GetTimestamp())
	
	// Create keychain adapter for wallet signer
	kcAdapter := &keychainAdapter{kc: kc}
	
	return wallet.New(
		&client{
			backend: backend,
		},
		builder.New(
			addrSet,
			builderContext,
			backend,
		),
		signer.New(
<<<<<<< HEAD
			kcAdapter,
=======
			keychain.NewSecp256k1fxKeychain(kc),
>>>>>>> 5d385f6d
			backend,
		),
	)
}

type client struct {
	backend wallet.Backend
}

func (c *client) IssueTx(
	tx *txs.Tx,
	options ...common.Option,
) error {
	// Options no longer have IssuanceHandler and ConfirmationHandler
	// Just accept the transaction directly
	ops := common.NewOptions(options)
	ctx := ops.Context()
	return c.backend.AcceptTx(ctx, tx)
}<|MERGE_RESOLUTION|>--- conflicted
+++ resolved
@@ -103,10 +103,6 @@
 	)
 	// Use constants for networkID and LUXAssetID
 	builderContext := newContext(context.Background(), constants.TestnetID, ids.Empty, config, state.GetTimestamp())
-	
-	// Create keychain adapter for wallet signer
-	kcAdapter := &keychainAdapter{kc: kc}
-	
 	return wallet.New(
 		&client{
 			backend: backend,
@@ -117,11 +113,7 @@
 			backend,
 		),
 		signer.New(
-<<<<<<< HEAD
-			kcAdapter,
-=======
 			keychain.NewSecp256k1fxKeychain(kc),
->>>>>>> 5d385f6d
 			backend,
 		),
 	)
