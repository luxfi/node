// Copyright (C) 2019-2024, Lux Industries Inc. All rights reserved.
// See the file LICENSE for licensing terms.

package txstest

import (
	"context"

	"github.com/luxfi/consensus"
	"github.com/luxfi/crypto/secp256k1"
	"github.com/luxfi/ids"
	"github.com/luxfi/node/chains/atomic"
	"github.com/luxfi/node/vms/platformvm/config"
	"github.com/luxfi/node/vms/platformvm/state"
	"github.com/luxfi/node/vms/secp256k1fx"
	"github.com/luxfi/node/wallet/chain/p/builder"
	"github.com/luxfi/node/wallet/chain/p/signer"
	"github.com/luxfi/node/wallet/keychain"
)

func NewWalletFactory(
	ctx context.Context,
	sharedMemory atomic.SharedMemory,
	cfg *config.Config,
	state state.State,
) *WalletFactory {
	return &WalletFactory{
		ctx:          ctx,
		sharedMemory: sharedMemory,
		cfg:          cfg,
		state:        state,
	}
}

type WalletFactory struct {
	ctx          context.Context
	sharedMemory atomic.SharedMemory
	cfg          *config.Config
	state        state.State
}

func (w *WalletFactory) NewWallet(keys ...*secp256k1.PrivateKey) (builder.Builder, signer.Signer) {
	var (
		kc       = secp256k1fx.NewKeychain(keys...)
		addrSet  = kc.AddressSet()
		backend  = newBackend(addrSet, w.state, w.sharedMemory)
		// Extract networkID and LUXAssetID from context
		networkID  = consensus.GetNetworkID(w.ctx)
		luxAssetID = consensus.GetLUXAssetID(w.ctx)
		context    = newContext(w.ctx, networkID, luxAssetID, w.cfg, w.state.GetTimestamp())
	)

<<<<<<< HEAD
	// Create keychain adapter for wallet signer
	kcAdapter := &keychainAdapter{kc: kc}
	
	return builder.New(addrSet, context, backend), signer.New(kcAdapter, backend)
}

// keychainAdapter adapts secp256k1fx.Keychain to wallet/keychain.Keychain
type keychainAdapter struct {
	kc *secp256k1fx.Keychain
}

func (k *keychainAdapter) Addresses() []ids.ShortID {
	return k.kc.Addresses()
}

func (k *keychainAdapter) Get(addr ids.ShortID) (keychain.Signer, bool) {
	// Get the key from the underlying keychain
	ledgerSigner, exists := k.kc.Get(addr)
	if !exists {
		return nil, false
	}
	// Wrap it in our adapter that implements wallet/keychain.Signer
	return &signerAdapter{signer: ledgerSigner}, true
}

// signerAdapter adapts ledger-lux-go/keychain.Signer to wallet/keychain.Signer
type signerAdapter struct {
	signer interface {
		SignHash([]byte) ([]byte, error)
		Sign([]byte) ([]byte, error)
		Address() ids.ShortID
	}
}

func (s *signerAdapter) SignHash(hash []byte) ([]byte, error) {
	return s.signer.SignHash(hash)
}

func (s *signerAdapter) Sign(msg []byte) ([]byte, error) {
	return s.signer.Sign(msg)
}

func (s *signerAdapter) Address() ids.ShortID {
	return s.signer.Address()
=======
	kcAdapter := keychain.NewSecp256k1fxKeychain(kc)
	return builder.New(addrSet, context, backend), signer.New(kcAdapter, backend)
>>>>>>> 5d385f6d
}<|MERGE_RESOLUTION|>--- conflicted
+++ resolved
@@ -8,7 +8,6 @@
 
 	"github.com/luxfi/consensus"
 	"github.com/luxfi/crypto/secp256k1"
-	"github.com/luxfi/ids"
 	"github.com/luxfi/node/chains/atomic"
 	"github.com/luxfi/node/vms/platformvm/config"
 	"github.com/luxfi/node/vms/platformvm/state"
@@ -50,53 +49,6 @@
 		context    = newContext(w.ctx, networkID, luxAssetID, w.cfg, w.state.GetTimestamp())
 	)
 
-<<<<<<< HEAD
-	// Create keychain adapter for wallet signer
-	kcAdapter := &keychainAdapter{kc: kc}
-	
-	return builder.New(addrSet, context, backend), signer.New(kcAdapter, backend)
-}
-
-// keychainAdapter adapts secp256k1fx.Keychain to wallet/keychain.Keychain
-type keychainAdapter struct {
-	kc *secp256k1fx.Keychain
-}
-
-func (k *keychainAdapter) Addresses() []ids.ShortID {
-	return k.kc.Addresses()
-}
-
-func (k *keychainAdapter) Get(addr ids.ShortID) (keychain.Signer, bool) {
-	// Get the key from the underlying keychain
-	ledgerSigner, exists := k.kc.Get(addr)
-	if !exists {
-		return nil, false
-	}
-	// Wrap it in our adapter that implements wallet/keychain.Signer
-	return &signerAdapter{signer: ledgerSigner}, true
-}
-
-// signerAdapter adapts ledger-lux-go/keychain.Signer to wallet/keychain.Signer
-type signerAdapter struct {
-	signer interface {
-		SignHash([]byte) ([]byte, error)
-		Sign([]byte) ([]byte, error)
-		Address() ids.ShortID
-	}
-}
-
-func (s *signerAdapter) SignHash(hash []byte) ([]byte, error) {
-	return s.signer.SignHash(hash)
-}
-
-func (s *signerAdapter) Sign(msg []byte) ([]byte, error) {
-	return s.signer.Sign(msg)
-}
-
-func (s *signerAdapter) Address() ids.ShortID {
-	return s.signer.Address()
-=======
 	kcAdapter := keychain.NewSecp256k1fxKeychain(kc)
 	return builder.New(addrSet, context, backend), signer.New(kcAdapter, backend)
->>>>>>> 5d385f6d
 }