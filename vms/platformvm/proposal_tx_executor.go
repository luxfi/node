--- conflicted
+++ resolved
@@ -27,12 +27,8 @@
 	errInsufficientDelegationFee = errors.New("staker charges an insufficient delegation fee")
 	errFutureStakeTime           = fmt.Errorf("staker is attempting to start staking more than %s ahead of the current chain time", maxFutureStartTime)
 	errWrongNumberOfCredentials  = errors.New("should have the same number of credentials as inputs")
-<<<<<<< HEAD
-	errDSValidatorSubset         = errors.New("all subnets' staking period must be a subset of the primary network")
+	errValidatorSubset           = errors.New("all subnets' staking period must be a subset of the primary network")
 	errStakeOverflow             = errors.New("too many funds staked on single validator")
-=======
-	errValidatorSubset           = errors.New("all subnets' staking period must be a subset of the primary network")
->>>>>>> c646fac1
 	errDelegatorSubset           = errors.New("delegator's time range must be a subset of the validator's time range")
 	errInvalidState              = errors.New("generated output isn't valid state")
 	errOverDelegated             = errors.New("validator would be over delegated")
