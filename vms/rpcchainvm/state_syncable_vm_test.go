--- conflicted
+++ resolved
@@ -1,8 +1,4 @@
-<<<<<<< HEAD
 // Copyright (C) 2019-2024, Lux Partners Limited. All rights reserved.
-=======
-// Copyright (C) 2019-2024, Ava Labs, Inc. All rights reserved.
->>>>>>> d3c09eb1
 // See the file LICENSE for licensing terms.
 
 package rpcchainvm
@@ -16,7 +12,6 @@
 	"github.com/stretchr/testify/require"
 	"go.uber.org/mock/gomock"
 
-<<<<<<< HEAD
 	"github.com/luxfi/node/api/metrics"
 	"github.com/luxfi/node/database/memdb"
 	"github.com/luxfi/node/database/prefixdb"
@@ -30,22 +25,6 @@
 	"github.com/luxfi/node/vms/rpcchainvm/grpcutils"
 	"github.com/luxfi/node/vms/rpcchainvm/runtime"
 	"github.com/luxfi/node/vms/rpcchainvm/runtime/subprocess"
-=======
-	"github.com/ava-labs/avalanchego/api/metrics"
-	"github.com/ava-labs/avalanchego/database/memdb"
-	"github.com/ava-labs/avalanchego/database/prefixdb"
-	"github.com/ava-labs/avalanchego/ids"
-	"github.com/ava-labs/avalanchego/snow"
-	"github.com/ava-labs/avalanchego/snow/consensus/snowman/snowmantest"
-	"github.com/ava-labs/avalanchego/snow/engine/snowman/block"
-	"github.com/ava-labs/avalanchego/snow/engine/snowman/block/blockmock"
-	"github.com/ava-labs/avalanchego/snow/engine/snowman/block/blocktest"
-	"github.com/ava-labs/avalanchego/snow/snowtest"
-	"github.com/ava-labs/avalanchego/utils/logging"
-	"github.com/ava-labs/avalanchego/vms/rpcchainvm/grpcutils"
-	"github.com/ava-labs/avalanchego/vms/rpcchainvm/runtime"
-	"github.com/ava-labs/avalanchego/vms/rpcchainvm/runtime/subprocess"
->>>>>>> d3c09eb1
 )
 
 var (
@@ -64,30 +43,18 @@
 
 	// last accepted blocks data before and after summary is accepted
 	preSummaryBlk = &snowmantest.Block{
-<<<<<<< HEAD
 		TestDecidable: choices.TestDecidable{
 			IDV:     ids.ID{'f', 'i', 'r', 's', 't', 'B', 'l', 'K'},
 			StatusV: choices.Accepted,
-=======
-		Decidable: snowtest.Decidable{
-			IDV:    ids.ID{'f', 'i', 'r', 's', 't', 'B', 'l', 'K'},
-			Status: snowtest.Accepted,
->>>>>>> d3c09eb1
 		},
 		HeightV: preSummaryHeight,
 		ParentV: ids.ID{'p', 'a', 'r', 'e', 'n', 't', 'B', 'l', 'k'},
 	}
 
 	summaryBlk = &snowmantest.Block{
-<<<<<<< HEAD
 		TestDecidable: choices.TestDecidable{
 			IDV:     ids.ID{'s', 'u', 'm', 'm', 'a', 'r', 'y', 'B', 'l', 'K'},
 			StatusV: choices.Accepted,
-=======
-		Decidable: snowtest.Decidable{
-			IDV:    ids.ID{'s', 'u', 'm', 'm', 'a', 'r', 'y', 'B', 'l', 'K'},
-			Status: snowtest.Accepted,
->>>>>>> d3c09eb1
 		},
 		HeightV: SummaryHeight,
 		ParentV: ids.ID{'p', 'a', 'r', 'e', 'n', 't', 'B', 'l', 'k'},
@@ -99,13 +66,8 @@
 )
 
 type StateSyncEnabledMock struct {
-<<<<<<< HEAD
 	*block.MockChainVM
 	*block.MockStateSyncableVM
-=======
-	*blockmock.ChainVM
-	*blockmock.StateSyncableVM
->>>>>>> d3c09eb1
 }
 
 func stateSyncEnabledTestPlugin(t *testing.T, loadExpectations bool) block.ChainVM {
@@ -114,28 +76,16 @@
 	// create mock
 	ctrl := gomock.NewController(t)
 	ssVM := StateSyncEnabledMock{
-<<<<<<< HEAD
-		MockChainVM:         block.NewMockChainVM(ctrl),
-		MockStateSyncableVM: block.NewMockStateSyncableVM(ctrl),
-=======
-		ChainVM:         blockmock.NewChainVM(ctrl),
-		StateSyncableVM: blockmock.NewStateSyncableVM(ctrl),
->>>>>>> d3c09eb1
-	}
-
-	if loadExpectations {
-		gomock.InOrder(
-<<<<<<< HEAD
+		MockChainVM:         block.NewMockChainVM(ctrl),
+		MockStateSyncableVM: block.NewMockStateSyncableVM(ctrl),
+	}
+
+	if loadExpectations {
+		gomock.InOrder(
 			ssVM.MockStateSyncableVM.EXPECT().StateSyncEnabled(gomock.Any()).Return(false, block.ErrStateSyncableVMNotImplemented).Times(1),
 			ssVM.MockStateSyncableVM.EXPECT().StateSyncEnabled(gomock.Any()).Return(false, nil).Times(1),
 			ssVM.MockStateSyncableVM.EXPECT().StateSyncEnabled(gomock.Any()).Return(true, nil).Times(1),
 			ssVM.MockStateSyncableVM.EXPECT().StateSyncEnabled(gomock.Any()).Return(false, errBrokenConnectionOrSomething).Times(1),
-=======
-			ssVM.StateSyncableVM.EXPECT().StateSyncEnabled(gomock.Any()).Return(false, block.ErrStateSyncableVMNotImplemented).Times(1),
-			ssVM.StateSyncableVM.EXPECT().StateSyncEnabled(gomock.Any()).Return(false, nil).Times(1),
-			ssVM.StateSyncableVM.EXPECT().StateSyncEnabled(gomock.Any()).Return(true, nil).Times(1),
-			ssVM.StateSyncableVM.EXPECT().StateSyncEnabled(gomock.Any()).Return(false, errBrokenConnectionOrSomething).Times(1),
->>>>>>> d3c09eb1
 		)
 	}
 
@@ -148,26 +98,15 @@
 	// create mock
 	ctrl := gomock.NewController(t)
 	ssVM := StateSyncEnabledMock{
-<<<<<<< HEAD
-		MockChainVM:         block.NewMockChainVM(ctrl),
-		MockStateSyncableVM: block.NewMockStateSyncableVM(ctrl),
-=======
-		ChainVM:         blockmock.NewChainVM(ctrl),
-		StateSyncableVM: blockmock.NewStateSyncableVM(ctrl),
->>>>>>> d3c09eb1
-	}
-
-	if loadExpectations {
-		gomock.InOrder(
-<<<<<<< HEAD
+		MockChainVM:         block.NewMockChainVM(ctrl),
+		MockStateSyncableVM: block.NewMockStateSyncableVM(ctrl),
+	}
+
+	if loadExpectations {
+		gomock.InOrder(
 			ssVM.MockStateSyncableVM.EXPECT().GetOngoingSyncStateSummary(gomock.Any()).Return(nil, block.ErrStateSyncableVMNotImplemented).Times(1),
 			ssVM.MockStateSyncableVM.EXPECT().GetOngoingSyncStateSummary(gomock.Any()).Return(mockedSummary, nil).Times(1),
 			ssVM.MockStateSyncableVM.EXPECT().GetOngoingSyncStateSummary(gomock.Any()).Return(nil, errBrokenConnectionOrSomething).Times(1),
-=======
-			ssVM.StateSyncableVM.EXPECT().GetOngoingSyncStateSummary(gomock.Any()).Return(nil, block.ErrStateSyncableVMNotImplemented).Times(1),
-			ssVM.StateSyncableVM.EXPECT().GetOngoingSyncStateSummary(gomock.Any()).Return(mockedSummary, nil).Times(1),
-			ssVM.StateSyncableVM.EXPECT().GetOngoingSyncStateSummary(gomock.Any()).Return(nil, errBrokenConnectionOrSomething).Times(1),
->>>>>>> d3c09eb1
 		)
 	}
 
@@ -180,26 +119,15 @@
 	// create mock
 	ctrl := gomock.NewController(t)
 	ssVM := StateSyncEnabledMock{
-<<<<<<< HEAD
-		MockChainVM:         block.NewMockChainVM(ctrl),
-		MockStateSyncableVM: block.NewMockStateSyncableVM(ctrl),
-=======
-		ChainVM:         blockmock.NewChainVM(ctrl),
-		StateSyncableVM: blockmock.NewStateSyncableVM(ctrl),
->>>>>>> d3c09eb1
-	}
-
-	if loadExpectations {
-		gomock.InOrder(
-<<<<<<< HEAD
+		MockChainVM:         block.NewMockChainVM(ctrl),
+		MockStateSyncableVM: block.NewMockStateSyncableVM(ctrl),
+	}
+
+	if loadExpectations {
+		gomock.InOrder(
 			ssVM.MockStateSyncableVM.EXPECT().GetLastStateSummary(gomock.Any()).Return(nil, block.ErrStateSyncableVMNotImplemented).Times(1),
 			ssVM.MockStateSyncableVM.EXPECT().GetLastStateSummary(gomock.Any()).Return(mockedSummary, nil).Times(1),
 			ssVM.MockStateSyncableVM.EXPECT().GetLastStateSummary(gomock.Any()).Return(nil, errBrokenConnectionOrSomething).Times(1),
-=======
-			ssVM.StateSyncableVM.EXPECT().GetLastStateSummary(gomock.Any()).Return(nil, block.ErrStateSyncableVMNotImplemented).Times(1),
-			ssVM.StateSyncableVM.EXPECT().GetLastStateSummary(gomock.Any()).Return(mockedSummary, nil).Times(1),
-			ssVM.StateSyncableVM.EXPECT().GetLastStateSummary(gomock.Any()).Return(nil, errBrokenConnectionOrSomething).Times(1),
->>>>>>> d3c09eb1
 		)
 	}
 
@@ -212,28 +140,16 @@
 	// create mock
 	ctrl := gomock.NewController(t)
 	ssVM := StateSyncEnabledMock{
-<<<<<<< HEAD
-		MockChainVM:         block.NewMockChainVM(ctrl),
-		MockStateSyncableVM: block.NewMockStateSyncableVM(ctrl),
-=======
-		ChainVM:         blockmock.NewChainVM(ctrl),
-		StateSyncableVM: blockmock.NewStateSyncableVM(ctrl),
->>>>>>> d3c09eb1
-	}
-
-	if loadExpectations {
-		gomock.InOrder(
-<<<<<<< HEAD
+		MockChainVM:         block.NewMockChainVM(ctrl),
+		MockStateSyncableVM: block.NewMockStateSyncableVM(ctrl),
+	}
+
+	if loadExpectations {
+		gomock.InOrder(
 			ssVM.MockStateSyncableVM.EXPECT().ParseStateSummary(gomock.Any(), gomock.Any()).Return(nil, block.ErrStateSyncableVMNotImplemented).Times(1),
 			ssVM.MockStateSyncableVM.EXPECT().ParseStateSummary(gomock.Any(), gomock.Any()).Return(mockedSummary, nil).Times(1),
 			ssVM.MockStateSyncableVM.EXPECT().ParseStateSummary(gomock.Any(), gomock.Any()).Return(nil, errNothingToParse).Times(1),
 			ssVM.MockStateSyncableVM.EXPECT().ParseStateSummary(gomock.Any(), gomock.Any()).Return(nil, errBrokenConnectionOrSomething).Times(1),
-=======
-			ssVM.StateSyncableVM.EXPECT().ParseStateSummary(gomock.Any(), gomock.Any()).Return(nil, block.ErrStateSyncableVMNotImplemented).Times(1),
-			ssVM.StateSyncableVM.EXPECT().ParseStateSummary(gomock.Any(), gomock.Any()).Return(mockedSummary, nil).Times(1),
-			ssVM.StateSyncableVM.EXPECT().ParseStateSummary(gomock.Any(), gomock.Any()).Return(nil, errNothingToParse).Times(1),
-			ssVM.StateSyncableVM.EXPECT().ParseStateSummary(gomock.Any(), gomock.Any()).Return(nil, errBrokenConnectionOrSomething).Times(1),
->>>>>>> d3c09eb1
 		)
 	}
 
@@ -246,26 +162,15 @@
 	// create mock
 	ctrl := gomock.NewController(t)
 	ssVM := StateSyncEnabledMock{
-<<<<<<< HEAD
-		MockChainVM:         block.NewMockChainVM(ctrl),
-		MockStateSyncableVM: block.NewMockStateSyncableVM(ctrl),
-=======
-		ChainVM:         blockmock.NewChainVM(ctrl),
-		StateSyncableVM: blockmock.NewStateSyncableVM(ctrl),
->>>>>>> d3c09eb1
-	}
-
-	if loadExpectations {
-		gomock.InOrder(
-<<<<<<< HEAD
+		MockChainVM:         block.NewMockChainVM(ctrl),
+		MockStateSyncableVM: block.NewMockStateSyncableVM(ctrl),
+	}
+
+	if loadExpectations {
+		gomock.InOrder(
 			ssVM.MockStateSyncableVM.EXPECT().GetStateSummary(gomock.Any(), gomock.Any()).Return(nil, block.ErrStateSyncableVMNotImplemented).Times(1),
 			ssVM.MockStateSyncableVM.EXPECT().GetStateSummary(gomock.Any(), gomock.Any()).Return(mockedSummary, nil).Times(1),
 			ssVM.MockStateSyncableVM.EXPECT().GetStateSummary(gomock.Any(), gomock.Any()).Return(nil, errBrokenConnectionOrSomething).Times(1),
-=======
-			ssVM.StateSyncableVM.EXPECT().GetStateSummary(gomock.Any(), gomock.Any()).Return(nil, block.ErrStateSyncableVMNotImplemented).Times(1),
-			ssVM.StateSyncableVM.EXPECT().GetStateSummary(gomock.Any(), gomock.Any()).Return(mockedSummary, nil).Times(1),
-			ssVM.StateSyncableVM.EXPECT().GetStateSummary(gomock.Any(), gomock.Any()).Return(nil, errBrokenConnectionOrSomething).Times(1),
->>>>>>> d3c09eb1
 		)
 	}
 
@@ -278,24 +183,14 @@
 	// create mock
 	ctrl := gomock.NewController(t)
 	ssVM := StateSyncEnabledMock{
-<<<<<<< HEAD
-		MockChainVM:         block.NewMockChainVM(ctrl),
-		MockStateSyncableVM: block.NewMockStateSyncableVM(ctrl),
-=======
-		ChainVM:         blockmock.NewChainVM(ctrl),
-		StateSyncableVM: blockmock.NewStateSyncableVM(ctrl),
->>>>>>> d3c09eb1
-	}
-
-	if loadExpectations {
-		gomock.InOrder(
-<<<<<<< HEAD
+		MockChainVM:         block.NewMockChainVM(ctrl),
+		MockStateSyncableVM: block.NewMockStateSyncableVM(ctrl),
+	}
+
+	if loadExpectations {
+		gomock.InOrder(
 			ssVM.MockStateSyncableVM.EXPECT().GetStateSummary(gomock.Any(), gomock.Any()).Return(mockedSummary, nil).Times(1),
 			ssVM.MockStateSyncableVM.EXPECT().ParseStateSummary(gomock.Any(), gomock.Any()).DoAndReturn(
-=======
-			ssVM.StateSyncableVM.EXPECT().GetStateSummary(gomock.Any(), gomock.Any()).Return(mockedSummary, nil).Times(1),
-			ssVM.StateSyncableVM.EXPECT().ParseStateSummary(gomock.Any(), gomock.Any()).DoAndReturn(
->>>>>>> d3c09eb1
 				func(context.Context, []byte) (block.StateSummary, error) {
 					// setup summary to be accepted before returning it
 					mockedSummary.AcceptF = func(context.Context) (block.StateSyncMode, error) {
@@ -304,11 +199,7 @@
 					return mockedSummary, nil
 				},
 			).Times(1),
-<<<<<<< HEAD
 			ssVM.MockStateSyncableVM.EXPECT().ParseStateSummary(gomock.Any(), gomock.Any()).DoAndReturn(
-=======
-			ssVM.StateSyncableVM.EXPECT().ParseStateSummary(gomock.Any(), gomock.Any()).DoAndReturn(
->>>>>>> d3c09eb1
 				func(context.Context, []byte) (block.StateSummary, error) {
 					// setup summary to be skipped before returning it
 					mockedSummary.AcceptF = func(context.Context) (block.StateSyncMode, error) {
@@ -317,11 +208,7 @@
 					return mockedSummary, nil
 				},
 			).Times(1),
-<<<<<<< HEAD
 			ssVM.MockStateSyncableVM.EXPECT().ParseStateSummary(gomock.Any(), gomock.Any()).DoAndReturn(
-=======
-			ssVM.StateSyncableVM.EXPECT().ParseStateSummary(gomock.Any(), gomock.Any()).DoAndReturn(
->>>>>>> d3c09eb1
 				func(context.Context, []byte) (block.StateSummary, error) {
 					// setup summary to fail accept
 					mockedSummary.AcceptF = func(context.Context) (block.StateSyncMode, error) {
@@ -342,13 +229,8 @@
 	// create mock
 	ctrl := gomock.NewController(t)
 	ssVM := StateSyncEnabledMock{
-<<<<<<< HEAD
-		MockChainVM:         block.NewMockChainVM(ctrl),
-		MockStateSyncableVM: block.NewMockStateSyncableVM(ctrl),
-=======
-		ChainVM:         blockmock.NewChainVM(ctrl),
-		StateSyncableVM: blockmock.NewStateSyncableVM(ctrl),
->>>>>>> d3c09eb1
+		MockChainVM:         block.NewMockChainVM(ctrl),
+		MockStateSyncableVM: block.NewMockStateSyncableVM(ctrl),
 	}
 
 	if loadExpectations {
@@ -358,17 +240,10 @@
 				gomock.Any(), gomock.Any(), gomock.Any(), gomock.Any(),
 				gomock.Any(),
 			).Return(nil).Times(1),
-<<<<<<< HEAD
 			ssVM.MockChainVM.EXPECT().LastAccepted(gomock.Any()).Return(preSummaryBlk.ID(), nil).Times(1),
 			ssVM.MockChainVM.EXPECT().GetBlock(gomock.Any(), gomock.Any()).Return(preSummaryBlk, nil).Times(1),
 
 			ssVM.MockStateSyncableVM.EXPECT().ParseStateSummary(gomock.Any(), gomock.Any()).DoAndReturn(
-=======
-			ssVM.ChainVM.EXPECT().LastAccepted(gomock.Any()).Return(preSummaryBlk.ID(), nil).Times(1),
-			ssVM.ChainVM.EXPECT().GetBlock(gomock.Any(), gomock.Any()).Return(preSummaryBlk, nil).Times(1),
-
-			ssVM.StateSyncableVM.EXPECT().ParseStateSummary(gomock.Any(), gomock.Any()).DoAndReturn(
->>>>>>> d3c09eb1
 				func(context.Context, []byte) (block.StateSummary, error) {
 					// setup summary to be accepted before returning it
 					mockedSummary.AcceptF = func(context.Context) (block.StateSyncMode, error) {
@@ -378,15 +253,9 @@
 				},
 			).Times(2),
 
-<<<<<<< HEAD
 			ssVM.MockChainVM.EXPECT().SetState(gomock.Any(), gomock.Any()).Return(nil).Times(1),
 			ssVM.MockChainVM.EXPECT().LastAccepted(gomock.Any()).Return(summaryBlk.ID(), nil).Times(1),
 			ssVM.MockChainVM.EXPECT().GetBlock(gomock.Any(), gomock.Any()).Return(summaryBlk, nil).Times(1),
-=======
-			ssVM.ChainVM.EXPECT().SetState(gomock.Any(), gomock.Any()).Return(nil).Times(1),
-			ssVM.ChainVM.EXPECT().LastAccepted(gomock.Any()).Return(summaryBlk.ID(), nil).Times(1),
-			ssVM.ChainVM.EXPECT().GetBlock(gomock.Any(), gomock.Any()).Return(summaryBlk, nil).Times(1),
->>>>>>> d3c09eb1
 		)
 	}
 
