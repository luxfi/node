<<<<<<< HEAD
// Copyright (C) 2019-2024, Lux Partners Limited. All rights reserved.
=======
// Copyright (C) 2019-2024, Ava Labs, Inc. All rights reserved.
>>>>>>> d3c09eb1
// See the file LICENSE for licensing terms.

package rpcchainvm

import (
	"context"
	"encoding/json"
	"errors"
	"fmt"
	"net/http"
	"time"

	"github.com/prometheus/client_golang/prometheus"
	"go.uber.org/zap"
	"google.golang.org/grpc"
	"google.golang.org/grpc/health"
	"google.golang.org/protobuf/types/known/emptypb"

<<<<<<< HEAD
	"github.com/luxfi/node/api/keystore/gkeystore"
	"github.com/luxfi/node/api/metrics"
	"github.com/luxfi/node/chains/atomic/gsharedmemory"
	"github.com/luxfi/node/database"
	"github.com/luxfi/node/database/rpcdb"
	"github.com/luxfi/node/ids"
	"github.com/luxfi/node/ids/galiasreader"
	"github.com/luxfi/node/snow"
	"github.com/luxfi/node/snow/choices"
	"github.com/luxfi/node/snow/consensus/snowman"
	"github.com/luxfi/node/snow/engine/common"
	"github.com/luxfi/node/snow/engine/common/appsender"
	"github.com/luxfi/node/snow/engine/snowman/block"
	"github.com/luxfi/node/snow/validators/gvalidators"
	"github.com/luxfi/node/utils/crypto/bls"
	"github.com/luxfi/node/utils/resource"
	"github.com/luxfi/node/utils/units"
	"github.com/luxfi/node/utils/wrappers"
	"github.com/luxfi/node/version"
	"github.com/luxfi/node/vms/components/chain"
	"github.com/luxfi/node/vms/platformvm/warp/gwarp"
	"github.com/luxfi/node/vms/rpcchainvm/ghttp"
	"github.com/luxfi/node/vms/rpcchainvm/grpcutils"
	"github.com/luxfi/node/vms/rpcchainvm/messenger"
	"github.com/luxfi/node/vms/rpcchainvm/runtime"

	aliasreaderpb "github.com/luxfi/node/proto/pb/aliasreader"
	appsenderpb "github.com/luxfi/node/proto/pb/appsender"
	httppb "github.com/luxfi/node/proto/pb/http"
	keystorepb "github.com/luxfi/node/proto/pb/keystore"
	messengerpb "github.com/luxfi/node/proto/pb/messenger"
	rpcdbpb "github.com/luxfi/node/proto/pb/rpcdb"
	sharedmemorypb "github.com/luxfi/node/proto/pb/sharedmemory"
	validatorstatepb "github.com/luxfi/node/proto/pb/validatorstate"
	vmpb "github.com/luxfi/node/proto/pb/vm"
	warppb "github.com/luxfi/node/proto/pb/warp"
=======
	"github.com/ava-labs/avalanchego/api/keystore/gkeystore"
	"github.com/ava-labs/avalanchego/api/metrics"
	"github.com/ava-labs/avalanchego/chains/atomic/gsharedmemory"
	"github.com/ava-labs/avalanchego/database"
	"github.com/ava-labs/avalanchego/database/rpcdb"
	"github.com/ava-labs/avalanchego/ids"
	"github.com/ava-labs/avalanchego/ids/galiasreader"
	"github.com/ava-labs/avalanchego/snow"
	"github.com/ava-labs/avalanchego/snow/consensus/snowman"
	"github.com/ava-labs/avalanchego/snow/engine/common"
	"github.com/ava-labs/avalanchego/snow/engine/common/appsender"
	"github.com/ava-labs/avalanchego/snow/engine/snowman/block"
	"github.com/ava-labs/avalanchego/snow/validators/gvalidators"
	"github.com/ava-labs/avalanchego/utils/crypto/bls"
	"github.com/ava-labs/avalanchego/utils/resource"
	"github.com/ava-labs/avalanchego/utils/units"
	"github.com/ava-labs/avalanchego/utils/wrappers"
	"github.com/ava-labs/avalanchego/version"
	"github.com/ava-labs/avalanchego/vms/components/chain"
	"github.com/ava-labs/avalanchego/vms/platformvm/warp/gwarp"
	"github.com/ava-labs/avalanchego/vms/rpcchainvm/ghttp"
	"github.com/ava-labs/avalanchego/vms/rpcchainvm/grpcutils"
	"github.com/ava-labs/avalanchego/vms/rpcchainvm/messenger"
	"github.com/ava-labs/avalanchego/vms/rpcchainvm/runtime"

	aliasreaderpb "github.com/ava-labs/avalanchego/proto/pb/aliasreader"
	appsenderpb "github.com/ava-labs/avalanchego/proto/pb/appsender"
	httppb "github.com/ava-labs/avalanchego/proto/pb/http"
	keystorepb "github.com/ava-labs/avalanchego/proto/pb/keystore"
	messengerpb "github.com/ava-labs/avalanchego/proto/pb/messenger"
	rpcdbpb "github.com/ava-labs/avalanchego/proto/pb/rpcdb"
	sharedmemorypb "github.com/ava-labs/avalanchego/proto/pb/sharedmemory"
	validatorstatepb "github.com/ava-labs/avalanchego/proto/pb/validatorstate"
	vmpb "github.com/ava-labs/avalanchego/proto/pb/vm"
	warppb "github.com/ava-labs/avalanchego/proto/pb/warp"
>>>>>>> d3c09eb1
	grpc_prometheus "github.com/grpc-ecosystem/go-grpc-prometheus"
	dto "github.com/prometheus/client_model/go"
	healthpb "google.golang.org/grpc/health/grpc_health_v1"
)

// TODO: Enable these to be configured by the user
const (
	decidedCacheSize    = 64 * units.MiB
	missingCacheSize    = 2048
	unverifiedCacheSize = 64 * units.MiB
	bytesToIDCacheSize  = 64 * units.MiB
)

var (
	errUnsupportedFXs                       = errors.New("unsupported feature extensions")
	errBatchedParseBlockWrongNumberOfBlocks = errors.New("BatchedParseBlock returned different number of blocks than expected")

	_ block.ChainVM                      = (*VMClient)(nil)
	_ block.BuildBlockWithContextChainVM = (*VMClient)(nil)
	_ block.BatchedChainVM               = (*VMClient)(nil)
	_ block.StateSyncableVM              = (*VMClient)(nil)
	_ prometheus.Gatherer                = (*VMClient)(nil)

	_ snowman.Block           = (*blockClient)(nil)
	_ block.WithVerifyContext = (*blockClient)(nil)

	_ block.StateSummary = (*summaryClient)(nil)
)

// VMClient is an implementation of a VM that talks over RPC.
type VMClient struct {
	*chain.State
	client          vmpb.VMClient
	runtime         runtime.Stopper
	pid             int
	processTracker  resource.ProcessTracker
	metricsGatherer metrics.MultiGatherer

	messenger            *messenger.Server
	keystore             *gkeystore.Server
	sharedMemory         *gsharedmemory.Server
	bcLookup             *galiasreader.Server
	appSender            *appsender.Server
	validatorStateServer *gvalidators.Server
	warpSignerServer     *gwarp.Server

	serverCloser grpcutils.ServerCloser
	conns        []*grpc.ClientConn

	grpcServerMetrics *grpc_prometheus.ServerMetrics
}

// NewClient returns a VM connected to a remote VM
func NewClient(
	clientConn *grpc.ClientConn,
	runtime runtime.Stopper,
	pid int,
	processTracker resource.ProcessTracker,
	metricsGatherer metrics.MultiGatherer,
) *VMClient {
	return &VMClient{
		client:          vmpb.NewVMClient(clientConn),
		runtime:         runtime,
		pid:             pid,
		processTracker:  processTracker,
		metricsGatherer: metricsGatherer,
		conns:           []*grpc.ClientConn{clientConn},
	}
}

func (vm *VMClient) Initialize(
	ctx context.Context,
	chainCtx *snow.Context,
	db database.Database,
	genesisBytes []byte,
	upgradeBytes []byte,
	configBytes []byte,
	toEngine chan<- common.Message,
	fxs []*common.Fx,
	appSender common.AppSender,
) error {
	if len(fxs) != 0 {
		return errUnsupportedFXs
	}

	primaryAlias, err := chainCtx.BCLookup.PrimaryAlias(chainCtx.ChainID)
	if err != nil {
		// If fetching the alias fails, we default to the chain's ID
		primaryAlias = chainCtx.ChainID.String()
	}

	// Register metrics
	serverReg, err := metrics.MakeAndRegister(
		vm.metricsGatherer,
		primaryAlias,
	)
	if err != nil {
		return err
	}
	vm.grpcServerMetrics = grpc_prometheus.NewServerMetrics()
	if err := serverReg.Register(vm.grpcServerMetrics); err != nil {
		return err
	}

	if err := chainCtx.Metrics.Register("", vm); err != nil {
		return err
	}

	// Initialize the database
	dbServerListener, err := grpcutils.NewListener()
	if err != nil {
		return err
	}
	dbServerAddr := dbServerListener.Addr().String()

	go grpcutils.Serve(dbServerListener, vm.newDBServer(db))
	chainCtx.Log.Info("grpc: serving database",
		zap.String("address", dbServerAddr),
	)

	vm.messenger = messenger.NewServer(toEngine)
	vm.keystore = gkeystore.NewServer(chainCtx.Keystore)
	vm.sharedMemory = gsharedmemory.NewServer(chainCtx.SharedMemory, db)
	vm.bcLookup = galiasreader.NewServer(chainCtx.BCLookup)
	vm.appSender = appsender.NewServer(appSender)
	vm.validatorStateServer = gvalidators.NewServer(chainCtx.ValidatorState)
	vm.warpSignerServer = gwarp.NewServer(chainCtx.WarpSigner)

	serverListener, err := grpcutils.NewListener()
	if err != nil {
		return err
	}
	serverAddr := serverListener.Addr().String()

	go grpcutils.Serve(serverListener, vm.newInitServer())
	chainCtx.Log.Info("grpc: serving vm services",
		zap.String("address", serverAddr),
	)

<<<<<<< HEAD
	resp, err := vm.client.Initialize(ctx, &vmpb.InitializeRequest{
		NetworkId:    chainCtx.NetworkID,
		SubnetId:     chainCtx.SubnetID[:],
		ChainId:      chainCtx.ChainID[:],
		NodeId:       chainCtx.NodeID.Bytes(),
		PublicKey:    bls.PublicKeyToCompressedBytes(chainCtx.PublicKey),
		XChainId:     chainCtx.XChainID[:],
		CChainId:     chainCtx.CChainID[:],
		LuxAssetId:  chainCtx.LUXAssetID[:],
		ChainDataDir: chainCtx.ChainDataDir,
		GenesisBytes: genesisBytes,
		UpgradeBytes: upgradeBytes,
		ConfigBytes:  configBytes,
		DbServerAddr: dbServerAddr,
		ServerAddr:   serverAddr,
=======
	networkUpgrades := &vmpb.NetworkUpgrades{
		ApricotPhase_1Time:            grpcutils.TimestampFromTime(chainCtx.NetworkUpgrades.ApricotPhase1Time),
		ApricotPhase_2Time:            grpcutils.TimestampFromTime(chainCtx.NetworkUpgrades.ApricotPhase2Time),
		ApricotPhase_3Time:            grpcutils.TimestampFromTime(chainCtx.NetworkUpgrades.ApricotPhase3Time),
		ApricotPhase_4Time:            grpcutils.TimestampFromTime(chainCtx.NetworkUpgrades.ApricotPhase4Time),
		ApricotPhase_4MinPChainHeight: chainCtx.NetworkUpgrades.ApricotPhase4MinPChainHeight,
		ApricotPhase_5Time:            grpcutils.TimestampFromTime(chainCtx.NetworkUpgrades.ApricotPhase5Time),
		ApricotPhasePre_6Time:         grpcutils.TimestampFromTime(chainCtx.NetworkUpgrades.ApricotPhasePre6Time),
		ApricotPhase_6Time:            grpcutils.TimestampFromTime(chainCtx.NetworkUpgrades.ApricotPhase6Time),
		ApricotPhasePost_6Time:        grpcutils.TimestampFromTime(chainCtx.NetworkUpgrades.ApricotPhasePost6Time),
		BanffTime:                     grpcutils.TimestampFromTime(chainCtx.NetworkUpgrades.BanffTime),
		CortinaTime:                   grpcutils.TimestampFromTime(chainCtx.NetworkUpgrades.CortinaTime),
		CortinaXChainStopVertexId:     chainCtx.NetworkUpgrades.CortinaXChainStopVertexID[:],
		DurangoTime:                   grpcutils.TimestampFromTime(chainCtx.NetworkUpgrades.DurangoTime),
		EtnaTime:                      grpcutils.TimestampFromTime(chainCtx.NetworkUpgrades.EtnaTime),
	}

	resp, err := vm.client.Initialize(ctx, &vmpb.InitializeRequest{
		NetworkId:       chainCtx.NetworkID,
		SubnetId:        chainCtx.SubnetID[:],
		ChainId:         chainCtx.ChainID[:],
		NodeId:          chainCtx.NodeID.Bytes(),
		PublicKey:       bls.PublicKeyToCompressedBytes(chainCtx.PublicKey),
		NetworkUpgrades: networkUpgrades,
		XChainId:        chainCtx.XChainID[:],
		CChainId:        chainCtx.CChainID[:],
		AvaxAssetId:     chainCtx.AVAXAssetID[:],
		ChainDataDir:    chainCtx.ChainDataDir,
		GenesisBytes:    genesisBytes,
		UpgradeBytes:    upgradeBytes,
		ConfigBytes:     configBytes,
		DbServerAddr:    dbServerAddr,
		ServerAddr:      serverAddr,
>>>>>>> d3c09eb1
	})
	if err != nil {
		return err
	}

	id, err := ids.ToID(resp.LastAcceptedId)
	if err != nil {
		return err
	}
	parentID, err := ids.ToID(resp.LastAcceptedParentId)
	if err != nil {
		return err
	}

	time, err := grpcutils.TimestampAsTime(resp.Timestamp)
	if err != nil {
		return err
	}

	// We don't need to check whether this is a block.WithVerifyContext because
	// we'll never Verify this block.
	lastAcceptedBlk := &blockClient{
		vm:       vm,
		id:       id,
		parentID: parentID,
		bytes:    resp.Bytes,
		height:   resp.Height,
		time:     time,
	}

	vm.State, err = chain.NewMeteredState(
		serverReg,
		&chain.Config{
			DecidedCacheSize:      decidedCacheSize,
			MissingCacheSize:      missingCacheSize,
			UnverifiedCacheSize:   unverifiedCacheSize,
			BytesToIDCacheSize:    bytesToIDCacheSize,
			LastAcceptedBlock:     lastAcceptedBlk,
			GetBlock:              vm.getBlock,
			UnmarshalBlock:        vm.parseBlock,
			BatchedUnmarshalBlock: vm.batchedParseBlock,
			BuildBlock:            vm.buildBlock,
			BuildBlockWithContext: vm.buildBlockWithContext,
		},
	)
	return err
}

func (vm *VMClient) newDBServer(db database.Database) *grpc.Server {
	server := grpcutils.NewServer(
		grpcutils.WithUnaryInterceptor(vm.grpcServerMetrics.UnaryServerInterceptor()),
		grpcutils.WithStreamInterceptor(vm.grpcServerMetrics.StreamServerInterceptor()),
	)

	// See https://github.com/grpc/grpc/blob/master/doc/health-checking.md
	grpcHealth := health.NewServer()
	grpcHealth.SetServingStatus("", healthpb.HealthCheckResponse_SERVING)

	vm.serverCloser.Add(server)

	// Register services
	rpcdbpb.RegisterDatabaseServer(server, rpcdb.NewServer(db))
	healthpb.RegisterHealthServer(server, grpcHealth)

	// Ensure metric counters are zeroed on restart
	grpc_prometheus.Register(server)

	return server
}

func (vm *VMClient) newInitServer() *grpc.Server {
	server := grpcutils.NewServer(
		grpcutils.WithUnaryInterceptor(vm.grpcServerMetrics.UnaryServerInterceptor()),
		grpcutils.WithStreamInterceptor(vm.grpcServerMetrics.StreamServerInterceptor()),
	)

	// See https://github.com/grpc/grpc/blob/master/doc/health-checking.md
	grpcHealth := health.NewServer()
	grpcHealth.SetServingStatus("", healthpb.HealthCheckResponse_SERVING)

	vm.serverCloser.Add(server)

	// Register services
	messengerpb.RegisterMessengerServer(server, vm.messenger)
	keystorepb.RegisterKeystoreServer(server, vm.keystore)
	sharedmemorypb.RegisterSharedMemoryServer(server, vm.sharedMemory)
	aliasreaderpb.RegisterAliasReaderServer(server, vm.bcLookup)
	appsenderpb.RegisterAppSenderServer(server, vm.appSender)
	healthpb.RegisterHealthServer(server, grpcHealth)
	validatorstatepb.RegisterValidatorStateServer(server, vm.validatorStateServer)
	warppb.RegisterSignerServer(server, vm.warpSignerServer)

	// Ensure metric counters are zeroed on restart
	grpc_prometheus.Register(server)

	return server
}

func (vm *VMClient) SetState(ctx context.Context, state snow.State) error {
	resp, err := vm.client.SetState(ctx, &vmpb.SetStateRequest{
		State: vmpb.State(state),
	})
	if err != nil {
		return err
	}

	id, err := ids.ToID(resp.LastAcceptedId)
	if err != nil {
		return err
	}

	parentID, err := ids.ToID(resp.LastAcceptedParentId)
	if err != nil {
		return err
	}

	time, err := grpcutils.TimestampAsTime(resp.Timestamp)
	if err != nil {
		return err
	}

	// We don't need to check whether this is a block.WithVerifyContext because
	// we'll never Verify this block.
	return vm.State.SetLastAcceptedBlock(&blockClient{
		vm:       vm,
		id:       id,
		parentID: parentID,
		bytes:    resp.Bytes,
		height:   resp.Height,
		time:     time,
	})
}

func (vm *VMClient) Shutdown(ctx context.Context) error {
	errs := wrappers.Errs{}
	_, err := vm.client.Shutdown(ctx, &emptypb.Empty{})
	errs.Add(err)

	vm.serverCloser.Stop()
	for _, conn := range vm.conns {
		errs.Add(conn.Close())
	}

	vm.runtime.Stop(ctx)

	vm.processTracker.UntrackProcess(vm.pid)
	return errs.Err
}

func (vm *VMClient) CreateHandlers(ctx context.Context) (map[string]http.Handler, error) {
	resp, err := vm.client.CreateHandlers(ctx, &emptypb.Empty{})
	if err != nil {
		return nil, err
	}

	handlers := make(map[string]http.Handler, len(resp.Handlers))
	for _, handler := range resp.Handlers {
		clientConn, err := grpcutils.Dial(handler.ServerAddr)
		if err != nil {
			return nil, err
		}

		vm.conns = append(vm.conns, clientConn)
		handlers[handler.Prefix] = ghttp.NewClient(httppb.NewHTTPClient(clientConn))
	}
	return handlers, nil
}

func (vm *VMClient) Connected(ctx context.Context, nodeID ids.NodeID, nodeVersion *version.Application) error {
	_, err := vm.client.Connected(ctx, &vmpb.ConnectedRequest{
		NodeId: nodeID.Bytes(),
		Name:   nodeVersion.Name,
		Major:  uint32(nodeVersion.Major),
		Minor:  uint32(nodeVersion.Minor),
		Patch:  uint32(nodeVersion.Patch),
	})
	return err
}

func (vm *VMClient) Disconnected(ctx context.Context, nodeID ids.NodeID) error {
	_, err := vm.client.Disconnected(ctx, &vmpb.DisconnectedRequest{
		NodeId: nodeID.Bytes(),
	})
	return err
}

// If the underlying VM doesn't actually implement this method, its [BuildBlock]
// method will be called instead.
func (vm *VMClient) buildBlockWithContext(ctx context.Context, blockCtx *block.Context) (snowman.Block, error) {
	resp, err := vm.client.BuildBlock(ctx, &vmpb.BuildBlockRequest{
		PChainHeight: &blockCtx.PChainHeight,
	})
	if err != nil {
		return nil, err
	}
	return vm.newBlockFromBuildBlock(resp)
}

func (vm *VMClient) buildBlock(ctx context.Context) (snowman.Block, error) {
	resp, err := vm.client.BuildBlock(ctx, &vmpb.BuildBlockRequest{})
	if err != nil {
		return nil, err
	}
	return vm.newBlockFromBuildBlock(resp)
}

func (vm *VMClient) parseBlock(ctx context.Context, bytes []byte) (snowman.Block, error) {
	resp, err := vm.client.ParseBlock(ctx, &vmpb.ParseBlockRequest{
		Bytes: bytes,
	})
	if err != nil {
		return nil, err
	}

	id, err := ids.ToID(resp.Id)
	if err != nil {
		return nil, err
	}

	parentID, err := ids.ToID(resp.ParentId)
	if err != nil {
		return nil, err
	}

	time, err := grpcutils.TimestampAsTime(resp.Timestamp)
	if err != nil {
		return nil, err
	}
<<<<<<< HEAD

	time, err := grpcutils.TimestampAsTime(resp.Timestamp)
	if err != nil {
		return nil, err
	}
=======
>>>>>>> d3c09eb1
	return &blockClient{
		vm:                  vm,
		id:                  id,
		parentID:            parentID,
<<<<<<< HEAD
		status:              status,
=======
>>>>>>> d3c09eb1
		bytes:               bytes,
		height:              resp.Height,
		time:                time,
		shouldVerifyWithCtx: resp.VerifyWithContext,
	}, nil
}

func (vm *VMClient) getBlock(ctx context.Context, blkID ids.ID) (snowman.Block, error) {
	resp, err := vm.client.GetBlock(ctx, &vmpb.GetBlockRequest{
		Id: blkID[:],
	})
	if err != nil {
		return nil, err
	}
	if errEnum := resp.Err; errEnum != vmpb.Error_ERROR_UNSPECIFIED {
		return nil, errEnumToError[errEnum]
	}

	parentID, err := ids.ToID(resp.ParentId)
	if err != nil {
		return nil, err
	}

	time, err := grpcutils.TimestampAsTime(resp.Timestamp)
	return &blockClient{
		vm:                  vm,
		id:                  blkID,
		parentID:            parentID,
<<<<<<< HEAD
		status:              status,
=======
>>>>>>> d3c09eb1
		bytes:               resp.Bytes,
		height:              resp.Height,
		time:                time,
		shouldVerifyWithCtx: resp.VerifyWithContext,
	}, err
}

func (vm *VMClient) SetPreference(ctx context.Context, blkID ids.ID) error {
	_, err := vm.client.SetPreference(ctx, &vmpb.SetPreferenceRequest{
		Id: blkID[:],
	})
	return err
}

func (vm *VMClient) HealthCheck(ctx context.Context) (interface{}, error) {
	// HealthCheck is a special case, where we want to fail fast instead of block.
	failFast := grpc.WaitForReady(false)
	health, err := vm.client.Health(ctx, &emptypb.Empty{}, failFast)
	if err != nil {
		return nil, fmt.Errorf("health check failed: %w", err)
	}

	return json.RawMessage(health.Details), nil
}

func (vm *VMClient) Version(ctx context.Context) (string, error) {
	resp, err := vm.client.Version(ctx, &emptypb.Empty{})
	if err != nil {
		return "", err
	}
	return resp.Version, nil
}

<<<<<<< HEAD
func (vm *VMClient) CrossChainAppRequest(ctx context.Context, chainID ids.ID, requestID uint32, deadline time.Time, request []byte) error {
	_, err := vm.client.CrossChainAppRequest(
		ctx,
		&vmpb.CrossChainAppRequestMsg{
			ChainId:   chainID[:],
			RequestId: requestID,
			Deadline:  grpcutils.TimestampFromTime(deadline),
			Request:   request,
		},
	)
	return err
}

func (vm *VMClient) CrossChainAppRequestFailed(ctx context.Context, chainID ids.ID, requestID uint32, appErr *common.AppError) error {
	msg := &vmpb.CrossChainAppRequestFailedMsg{
		ChainId:      chainID[:],
		RequestId:    requestID,
		ErrorCode:    appErr.Code,
		ErrorMessage: appErr.Message,
	}

	_, err := vm.client.CrossChainAppRequestFailed(ctx, msg)
	return err
}

func (vm *VMClient) CrossChainAppResponse(ctx context.Context, chainID ids.ID, requestID uint32, response []byte) error {
	_, err := vm.client.CrossChainAppResponse(
		ctx,
		&vmpb.CrossChainAppResponseMsg{
			ChainId:   chainID[:],
			RequestId: requestID,
			Response:  response,
		},
	)
	return err
}

=======
>>>>>>> d3c09eb1
func (vm *VMClient) AppRequest(ctx context.Context, nodeID ids.NodeID, requestID uint32, deadline time.Time, request []byte) error {
	_, err := vm.client.AppRequest(
		ctx,
		&vmpb.AppRequestMsg{
			NodeId:    nodeID.Bytes(),
			RequestId: requestID,
			Request:   request,
			Deadline:  grpcutils.TimestampFromTime(deadline),
		},
	)
	return err
}

func (vm *VMClient) AppResponse(ctx context.Context, nodeID ids.NodeID, requestID uint32, response []byte) error {
	_, err := vm.client.AppResponse(
		ctx,
		&vmpb.AppResponseMsg{
			NodeId:    nodeID.Bytes(),
			RequestId: requestID,
			Response:  response,
		},
	)
	return err
}

func (vm *VMClient) AppRequestFailed(ctx context.Context, nodeID ids.NodeID, requestID uint32, appErr *common.AppError) error {
	msg := &vmpb.AppRequestFailedMsg{
		NodeId:       nodeID.Bytes(),
		RequestId:    requestID,
		ErrorCode:    appErr.Code,
		ErrorMessage: appErr.Message,
	}

	_, err := vm.client.AppRequestFailed(ctx, msg)
	return err
}

func (vm *VMClient) AppGossip(ctx context.Context, nodeID ids.NodeID, msg []byte) error {
	_, err := vm.client.AppGossip(
		ctx,
		&vmpb.AppGossipMsg{
			NodeId: nodeID.Bytes(),
			Msg:    msg,
		},
	)
	return err
}

func (vm *VMClient) Gather() ([]*dto.MetricFamily, error) {
	resp, err := vm.client.Gather(context.Background(), &emptypb.Empty{})
	if err != nil {
		return nil, err
	}
	return resp.MetricFamilies, nil
}

func (vm *VMClient) GetAncestors(
	ctx context.Context,
	blkID ids.ID,
	maxBlocksNum int,
	maxBlocksSize int,
	maxBlocksRetrivalTime time.Duration,
) ([][]byte, error) {
	resp, err := vm.client.GetAncestors(ctx, &vmpb.GetAncestorsRequest{
		BlkId:                 blkID[:],
		MaxBlocksNum:          int32(maxBlocksNum),
		MaxBlocksSize:         int32(maxBlocksSize),
		MaxBlocksRetrivalTime: int64(maxBlocksRetrivalTime),
	})
	if err != nil {
		return nil, err
	}
	return resp.BlksBytes, nil
}

func (vm *VMClient) batchedParseBlock(ctx context.Context, blksBytes [][]byte) ([]snowman.Block, error) {
	resp, err := vm.client.BatchedParseBlock(ctx, &vmpb.BatchedParseBlockRequest{
		Request: blksBytes,
	})
	if err != nil {
		return nil, err
	}
	if len(blksBytes) != len(resp.Response) {
		return nil, errBatchedParseBlockWrongNumberOfBlocks
	}

	res := make([]snowman.Block, 0, len(blksBytes))
	for idx, blkResp := range resp.Response {
		id, err := ids.ToID(blkResp.Id)
		if err != nil {
			return nil, err
		}

		parentID, err := ids.ToID(blkResp.ParentId)
		if err != nil {
			return nil, err
		}

		time, err := grpcutils.TimestampAsTime(blkResp.Timestamp)
		if err != nil {
			return nil, err
		}

		res = append(res, &blockClient{
			vm:                  vm,
			id:                  id,
			parentID:            parentID,
<<<<<<< HEAD
			status:              status,
=======
>>>>>>> d3c09eb1
			bytes:               blksBytes[idx],
			height:              blkResp.Height,
			time:                time,
			shouldVerifyWithCtx: blkResp.VerifyWithContext,
		})
	}

	return res, nil
}

func (vm *VMClient) GetBlockIDAtHeight(ctx context.Context, height uint64) (ids.ID, error) {
	resp, err := vm.client.GetBlockIDAtHeight(
		ctx,
		&vmpb.GetBlockIDAtHeightRequest{Height: height},
	)
	if err != nil {
		return ids.Empty, err
	}
	if errEnum := resp.Err; errEnum != vmpb.Error_ERROR_UNSPECIFIED {
		return ids.Empty, errEnumToError[errEnum]
	}
	return ids.ToID(resp.BlkId)
}

func (vm *VMClient) StateSyncEnabled(ctx context.Context) (bool, error) {
	resp, err := vm.client.StateSyncEnabled(ctx, &emptypb.Empty{})
	if err != nil {
		return false, err
	}
	err = errEnumToError[resp.Err]
	if err == block.ErrStateSyncableVMNotImplemented {
		return false, nil
	}
	return resp.Enabled, err
}

func (vm *VMClient) GetOngoingSyncStateSummary(ctx context.Context) (block.StateSummary, error) {
	resp, err := vm.client.GetOngoingSyncStateSummary(ctx, &emptypb.Empty{})
	if err != nil {
		return nil, err
	}
	if errEnum := resp.Err; errEnum != vmpb.Error_ERROR_UNSPECIFIED {
		return nil, errEnumToError[errEnum]
	}

	summaryID, err := ids.ToID(resp.Id)
	return &summaryClient{
		vm:     vm,
		id:     summaryID,
		height: resp.Height,
		bytes:  resp.Bytes,
	}, err
}

func (vm *VMClient) GetLastStateSummary(ctx context.Context) (block.StateSummary, error) {
	resp, err := vm.client.GetLastStateSummary(ctx, &emptypb.Empty{})
	if err != nil {
		return nil, err
	}
	if errEnum := resp.Err; errEnum != vmpb.Error_ERROR_UNSPECIFIED {
		return nil, errEnumToError[errEnum]
	}

	summaryID, err := ids.ToID(resp.Id)
	return &summaryClient{
		vm:     vm,
		id:     summaryID,
		height: resp.Height,
		bytes:  resp.Bytes,
	}, err
}

func (vm *VMClient) ParseStateSummary(ctx context.Context, summaryBytes []byte) (block.StateSummary, error) {
	resp, err := vm.client.ParseStateSummary(
		ctx,
		&vmpb.ParseStateSummaryRequest{
			Bytes: summaryBytes,
		},
	)
	if err != nil {
		return nil, err
	}
	if errEnum := resp.Err; errEnum != vmpb.Error_ERROR_UNSPECIFIED {
		return nil, errEnumToError[errEnum]
	}

	summaryID, err := ids.ToID(resp.Id)
	return &summaryClient{
		vm:     vm,
		id:     summaryID,
		height: resp.Height,
		bytes:  summaryBytes,
	}, err
}

func (vm *VMClient) GetStateSummary(ctx context.Context, summaryHeight uint64) (block.StateSummary, error) {
	resp, err := vm.client.GetStateSummary(
		ctx,
		&vmpb.GetStateSummaryRequest{
			Height: summaryHeight,
		},
	)
	if err != nil {
		return nil, err
	}
	if errEnum := resp.Err; errEnum != vmpb.Error_ERROR_UNSPECIFIED {
		return nil, errEnumToError[errEnum]
	}

	summaryID, err := ids.ToID(resp.Id)
	return &summaryClient{
		vm:     vm,
		id:     summaryID,
		height: summaryHeight,
		bytes:  resp.Bytes,
	}, err
}

func (vm *VMClient) newBlockFromBuildBlock(resp *vmpb.BuildBlockResponse) (*blockClient, error) {
	id, err := ids.ToID(resp.Id)
	if err != nil {
		return nil, err
	}

	parentID, err := ids.ToID(resp.ParentId)
	if err != nil {
		return nil, err
	}

	time, err := grpcutils.TimestampAsTime(resp.Timestamp)
	return &blockClient{
		vm:                  vm,
		id:                  id,
		parentID:            parentID,
<<<<<<< HEAD
		status:              choices.Processing,
=======
>>>>>>> d3c09eb1
		bytes:               resp.Bytes,
		height:              resp.Height,
		time:                time,
		shouldVerifyWithCtx: resp.VerifyWithContext,
	}, err
}

type blockClient struct {
	vm *VMClient

	id                  ids.ID
	parentID            ids.ID
<<<<<<< HEAD
	status              choices.Status
=======
>>>>>>> d3c09eb1
	bytes               []byte
	height              uint64
	time                time.Time
	shouldVerifyWithCtx bool
}

func (b *blockClient) ID() ids.ID {
	return b.id
}

func (b *blockClient) Accept(ctx context.Context) error {
<<<<<<< HEAD
	b.status = choices.Accepted
=======
>>>>>>> d3c09eb1
	_, err := b.vm.client.BlockAccept(ctx, &vmpb.BlockAcceptRequest{
		Id: b.id[:],
	})
	return err
}

func (b *blockClient) Reject(ctx context.Context) error {
<<<<<<< HEAD
	b.status = choices.Rejected
=======
>>>>>>> d3c09eb1
	_, err := b.vm.client.BlockReject(ctx, &vmpb.BlockRejectRequest{
		Id: b.id[:],
	})
	return err
}

<<<<<<< HEAD
func (b *blockClient) Status() choices.Status {
	return b.status
}

=======
>>>>>>> d3c09eb1
func (b *blockClient) Parent() ids.ID {
	return b.parentID
}

func (b *blockClient) Verify(ctx context.Context) error {
	resp, err := b.vm.client.BlockVerify(ctx, &vmpb.BlockVerifyRequest{
		Bytes: b.bytes,
	})
	if err != nil {
		return err
	}

	b.time, err = grpcutils.TimestampAsTime(resp.Timestamp)
	return err
}

func (b *blockClient) Bytes() []byte {
	return b.bytes
}

func (b *blockClient) Height() uint64 {
	return b.height
}

func (b *blockClient) Timestamp() time.Time {
	return b.time
}

func (b *blockClient) ShouldVerifyWithContext(context.Context) (bool, error) {
	return b.shouldVerifyWithCtx, nil
}

func (b *blockClient) VerifyWithContext(ctx context.Context, blockCtx *block.Context) error {
	resp, err := b.vm.client.BlockVerify(ctx, &vmpb.BlockVerifyRequest{
		Bytes:        b.bytes,
		PChainHeight: &blockCtx.PChainHeight,
	})
	if err != nil {
		return err
	}

	b.time, err = grpcutils.TimestampAsTime(resp.Timestamp)
	return err
}

type summaryClient struct {
	vm *VMClient

	id     ids.ID
	height uint64
	bytes  []byte
}

func (s *summaryClient) ID() ids.ID {
	return s.id
}

func (s *summaryClient) Height() uint64 {
	return s.height
}

func (s *summaryClient) Bytes() []byte {
	return s.bytes
}

func (s *summaryClient) Accept(ctx context.Context) (block.StateSyncMode, error) {
	resp, err := s.vm.client.StateSummaryAccept(
		ctx,
		&vmpb.StateSummaryAcceptRequest{
			Bytes: s.bytes,
		},
	)
	if err != nil {
		return block.StateSyncSkipped, err
	}
	return block.StateSyncMode(resp.Mode), errEnumToError[resp.Err]
}<|MERGE_RESOLUTION|>--- conflicted
+++ resolved
@@ -1,8 +1,4 @@
-<<<<<<< HEAD
 // Copyright (C) 2019-2024, Lux Partners Limited. All rights reserved.
-=======
-// Copyright (C) 2019-2024, Ava Labs, Inc. All rights reserved.
->>>>>>> d3c09eb1
 // See the file LICENSE for licensing terms.
 
 package rpcchainvm
@@ -21,7 +17,6 @@
 	"google.golang.org/grpc/health"
 	"google.golang.org/protobuf/types/known/emptypb"
 
-<<<<<<< HEAD
 	"github.com/luxfi/node/api/keystore/gkeystore"
 	"github.com/luxfi/node/api/metrics"
 	"github.com/luxfi/node/chains/atomic/gsharedmemory"
@@ -58,43 +53,6 @@
 	validatorstatepb "github.com/luxfi/node/proto/pb/validatorstate"
 	vmpb "github.com/luxfi/node/proto/pb/vm"
 	warppb "github.com/luxfi/node/proto/pb/warp"
-=======
-	"github.com/ava-labs/avalanchego/api/keystore/gkeystore"
-	"github.com/ava-labs/avalanchego/api/metrics"
-	"github.com/ava-labs/avalanchego/chains/atomic/gsharedmemory"
-	"github.com/ava-labs/avalanchego/database"
-	"github.com/ava-labs/avalanchego/database/rpcdb"
-	"github.com/ava-labs/avalanchego/ids"
-	"github.com/ava-labs/avalanchego/ids/galiasreader"
-	"github.com/ava-labs/avalanchego/snow"
-	"github.com/ava-labs/avalanchego/snow/consensus/snowman"
-	"github.com/ava-labs/avalanchego/snow/engine/common"
-	"github.com/ava-labs/avalanchego/snow/engine/common/appsender"
-	"github.com/ava-labs/avalanchego/snow/engine/snowman/block"
-	"github.com/ava-labs/avalanchego/snow/validators/gvalidators"
-	"github.com/ava-labs/avalanchego/utils/crypto/bls"
-	"github.com/ava-labs/avalanchego/utils/resource"
-	"github.com/ava-labs/avalanchego/utils/units"
-	"github.com/ava-labs/avalanchego/utils/wrappers"
-	"github.com/ava-labs/avalanchego/version"
-	"github.com/ava-labs/avalanchego/vms/components/chain"
-	"github.com/ava-labs/avalanchego/vms/platformvm/warp/gwarp"
-	"github.com/ava-labs/avalanchego/vms/rpcchainvm/ghttp"
-	"github.com/ava-labs/avalanchego/vms/rpcchainvm/grpcutils"
-	"github.com/ava-labs/avalanchego/vms/rpcchainvm/messenger"
-	"github.com/ava-labs/avalanchego/vms/rpcchainvm/runtime"
-
-	aliasreaderpb "github.com/ava-labs/avalanchego/proto/pb/aliasreader"
-	appsenderpb "github.com/ava-labs/avalanchego/proto/pb/appsender"
-	httppb "github.com/ava-labs/avalanchego/proto/pb/http"
-	keystorepb "github.com/ava-labs/avalanchego/proto/pb/keystore"
-	messengerpb "github.com/ava-labs/avalanchego/proto/pb/messenger"
-	rpcdbpb "github.com/ava-labs/avalanchego/proto/pb/rpcdb"
-	sharedmemorypb "github.com/ava-labs/avalanchego/proto/pb/sharedmemory"
-	validatorstatepb "github.com/ava-labs/avalanchego/proto/pb/validatorstate"
-	vmpb "github.com/ava-labs/avalanchego/proto/pb/vm"
-	warppb "github.com/ava-labs/avalanchego/proto/pb/warp"
->>>>>>> d3c09eb1
 	grpc_prometheus "github.com/grpc-ecosystem/go-grpc-prometheus"
 	dto "github.com/prometheus/client_model/go"
 	healthpb "google.golang.org/grpc/health/grpc_health_v1"
@@ -234,7 +192,6 @@
 		zap.String("address", serverAddr),
 	)
 
-<<<<<<< HEAD
 	resp, err := vm.client.Initialize(ctx, &vmpb.InitializeRequest{
 		NetworkId:    chainCtx.NetworkID,
 		SubnetId:     chainCtx.SubnetID[:],
@@ -250,41 +207,6 @@
 		ConfigBytes:  configBytes,
 		DbServerAddr: dbServerAddr,
 		ServerAddr:   serverAddr,
-=======
-	networkUpgrades := &vmpb.NetworkUpgrades{
-		ApricotPhase_1Time:            grpcutils.TimestampFromTime(chainCtx.NetworkUpgrades.ApricotPhase1Time),
-		ApricotPhase_2Time:            grpcutils.TimestampFromTime(chainCtx.NetworkUpgrades.ApricotPhase2Time),
-		ApricotPhase_3Time:            grpcutils.TimestampFromTime(chainCtx.NetworkUpgrades.ApricotPhase3Time),
-		ApricotPhase_4Time:            grpcutils.TimestampFromTime(chainCtx.NetworkUpgrades.ApricotPhase4Time),
-		ApricotPhase_4MinPChainHeight: chainCtx.NetworkUpgrades.ApricotPhase4MinPChainHeight,
-		ApricotPhase_5Time:            grpcutils.TimestampFromTime(chainCtx.NetworkUpgrades.ApricotPhase5Time),
-		ApricotPhasePre_6Time:         grpcutils.TimestampFromTime(chainCtx.NetworkUpgrades.ApricotPhasePre6Time),
-		ApricotPhase_6Time:            grpcutils.TimestampFromTime(chainCtx.NetworkUpgrades.ApricotPhase6Time),
-		ApricotPhasePost_6Time:        grpcutils.TimestampFromTime(chainCtx.NetworkUpgrades.ApricotPhasePost6Time),
-		BanffTime:                     grpcutils.TimestampFromTime(chainCtx.NetworkUpgrades.BanffTime),
-		CortinaTime:                   grpcutils.TimestampFromTime(chainCtx.NetworkUpgrades.CortinaTime),
-		CortinaXChainStopVertexId:     chainCtx.NetworkUpgrades.CortinaXChainStopVertexID[:],
-		DurangoTime:                   grpcutils.TimestampFromTime(chainCtx.NetworkUpgrades.DurangoTime),
-		EtnaTime:                      grpcutils.TimestampFromTime(chainCtx.NetworkUpgrades.EtnaTime),
-	}
-
-	resp, err := vm.client.Initialize(ctx, &vmpb.InitializeRequest{
-		NetworkId:       chainCtx.NetworkID,
-		SubnetId:        chainCtx.SubnetID[:],
-		ChainId:         chainCtx.ChainID[:],
-		NodeId:          chainCtx.NodeID.Bytes(),
-		PublicKey:       bls.PublicKeyToCompressedBytes(chainCtx.PublicKey),
-		NetworkUpgrades: networkUpgrades,
-		XChainId:        chainCtx.XChainID[:],
-		CChainId:        chainCtx.CChainID[:],
-		AvaxAssetId:     chainCtx.AVAXAssetID[:],
-		ChainDataDir:    chainCtx.ChainDataDir,
-		GenesisBytes:    genesisBytes,
-		UpgradeBytes:    upgradeBytes,
-		ConfigBytes:     configBytes,
-		DbServerAddr:    dbServerAddr,
-		ServerAddr:      serverAddr,
->>>>>>> d3c09eb1
 	})
 	if err != nil {
 		return err
@@ -513,22 +435,16 @@
 	if err != nil {
 		return nil, err
 	}
-<<<<<<< HEAD
 
 	time, err := grpcutils.TimestampAsTime(resp.Timestamp)
 	if err != nil {
 		return nil, err
 	}
-=======
->>>>>>> d3c09eb1
 	return &blockClient{
 		vm:                  vm,
 		id:                  id,
 		parentID:            parentID,
-<<<<<<< HEAD
 		status:              status,
-=======
->>>>>>> d3c09eb1
 		bytes:               bytes,
 		height:              resp.Height,
 		time:                time,
@@ -557,10 +473,7 @@
 		vm:                  vm,
 		id:                  blkID,
 		parentID:            parentID,
-<<<<<<< HEAD
 		status:              status,
-=======
->>>>>>> d3c09eb1
 		bytes:               resp.Bytes,
 		height:              resp.Height,
 		time:                time,
@@ -594,7 +507,6 @@
 	return resp.Version, nil
 }
 
-<<<<<<< HEAD
 func (vm *VMClient) CrossChainAppRequest(ctx context.Context, chainID ids.ID, requestID uint32, deadline time.Time, request []byte) error {
 	_, err := vm.client.CrossChainAppRequest(
 		ctx,
@@ -632,8 +544,6 @@
 	return err
 }
 
-=======
->>>>>>> d3c09eb1
 func (vm *VMClient) AppRequest(ctx context.Context, nodeID ids.NodeID, requestID uint32, deadline time.Time, request []byte) error {
 	_, err := vm.client.AppRequest(
 		ctx,
@@ -741,10 +651,7 @@
 			vm:                  vm,
 			id:                  id,
 			parentID:            parentID,
-<<<<<<< HEAD
 			status:              status,
-=======
->>>>>>> d3c09eb1
 			bytes:               blksBytes[idx],
 			height:              blkResp.Height,
 			time:                time,
@@ -879,10 +786,7 @@
 		vm:                  vm,
 		id:                  id,
 		parentID:            parentID,
-<<<<<<< HEAD
 		status:              choices.Processing,
-=======
->>>>>>> d3c09eb1
 		bytes:               resp.Bytes,
 		height:              resp.Height,
 		time:                time,
@@ -895,10 +799,7 @@
 
 	id                  ids.ID
 	parentID            ids.ID
-<<<<<<< HEAD
 	status              choices.Status
-=======
->>>>>>> d3c09eb1
 	bytes               []byte
 	height              uint64
 	time                time.Time
@@ -910,10 +811,7 @@
 }
 
 func (b *blockClient) Accept(ctx context.Context) error {
-<<<<<<< HEAD
 	b.status = choices.Accepted
-=======
->>>>>>> d3c09eb1
 	_, err := b.vm.client.BlockAccept(ctx, &vmpb.BlockAcceptRequest{
 		Id: b.id[:],
 	})
@@ -921,23 +819,17 @@
 }
 
 func (b *blockClient) Reject(ctx context.Context) error {
-<<<<<<< HEAD
 	b.status = choices.Rejected
-=======
->>>>>>> d3c09eb1
 	_, err := b.vm.client.BlockReject(ctx, &vmpb.BlockRejectRequest{
 		Id: b.id[:],
 	})
 	return err
 }
 
-<<<<<<< HEAD
 func (b *blockClient) Status() choices.Status {
 	return b.status
 }
 
-=======
->>>>>>> d3c09eb1
 func (b *blockClient) Parent() ids.ID {
 	return b.parentID
 }
