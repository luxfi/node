--- conflicted
+++ resolved
@@ -1,8 +1,4 @@
-<<<<<<< HEAD
 // Copyright (C) 2019-2024, Lux Partners Limited. All rights reserved.
-=======
-// Copyright (C) 2019-2024, Ava Labs, Inc. All rights reserved.
->>>>>>> d3c09eb1
 // See the file LICENSE for licensing terms.
 
 package rpcchainvm
@@ -19,7 +15,6 @@
 	"github.com/prometheus/client_golang/prometheus/collectors"
 	"google.golang.org/protobuf/types/known/emptypb"
 
-<<<<<<< HEAD
 	"github.com/luxfi/node/api/keystore/gkeystore"
 	"github.com/luxfi/node/api/metrics"
 	"github.com/luxfi/node/chains/atomic/gsharedmemory"
@@ -54,43 +49,6 @@
 	validatorstatepb "github.com/luxfi/node/proto/pb/validatorstate"
 	vmpb "github.com/luxfi/node/proto/pb/vm"
 	warppb "github.com/luxfi/node/proto/pb/warp"
-=======
-	"github.com/ava-labs/avalanchego/api/keystore/gkeystore"
-	"github.com/ava-labs/avalanchego/api/metrics"
-	"github.com/ava-labs/avalanchego/chains/atomic/gsharedmemory"
-	"github.com/ava-labs/avalanchego/database"
-	"github.com/ava-labs/avalanchego/database/corruptabledb"
-	"github.com/ava-labs/avalanchego/database/rpcdb"
-	"github.com/ava-labs/avalanchego/ids"
-	"github.com/ava-labs/avalanchego/ids/galiasreader"
-	"github.com/ava-labs/avalanchego/snow"
-	"github.com/ava-labs/avalanchego/snow/consensus/snowman"
-	"github.com/ava-labs/avalanchego/snow/engine/common"
-	"github.com/ava-labs/avalanchego/snow/engine/common/appsender"
-	"github.com/ava-labs/avalanchego/snow/engine/snowman/block"
-	"github.com/ava-labs/avalanchego/snow/validators/gvalidators"
-	"github.com/ava-labs/avalanchego/upgrade"
-	"github.com/ava-labs/avalanchego/utils"
-	"github.com/ava-labs/avalanchego/utils/crypto/bls"
-	"github.com/ava-labs/avalanchego/utils/logging"
-	"github.com/ava-labs/avalanchego/utils/wrappers"
-	"github.com/ava-labs/avalanchego/version"
-	"github.com/ava-labs/avalanchego/vms/platformvm/warp/gwarp"
-	"github.com/ava-labs/avalanchego/vms/rpcchainvm/ghttp"
-	"github.com/ava-labs/avalanchego/vms/rpcchainvm/grpcutils"
-	"github.com/ava-labs/avalanchego/vms/rpcchainvm/messenger"
-
-	aliasreaderpb "github.com/ava-labs/avalanchego/proto/pb/aliasreader"
-	appsenderpb "github.com/ava-labs/avalanchego/proto/pb/appsender"
-	httppb "github.com/ava-labs/avalanchego/proto/pb/http"
-	keystorepb "github.com/ava-labs/avalanchego/proto/pb/keystore"
-	messengerpb "github.com/ava-labs/avalanchego/proto/pb/messenger"
-	rpcdbpb "github.com/ava-labs/avalanchego/proto/pb/rpcdb"
-	sharedmemorypb "github.com/ava-labs/avalanchego/proto/pb/sharedmemory"
-	validatorstatepb "github.com/ava-labs/avalanchego/proto/pb/validatorstate"
-	vmpb "github.com/ava-labs/avalanchego/proto/pb/vm"
-	warppb "github.com/ava-labs/avalanchego/proto/pb/warp"
->>>>>>> d3c09eb1
 	grpc_prometheus "github.com/grpc-ecosystem/go-grpc-prometheus"
 )
 
@@ -100,10 +58,6 @@
 	originalStderr = os.Stderr
 
 	errExpectedBlockWithVerifyContext = errors.New("expected block.WithVerifyContext")
-<<<<<<< HEAD
-=======
-	errNilNetworkUpgradesPB           = errors.New("network upgrades protobuf is nil")
->>>>>>> d3c09eb1
 )
 
 // VMServer is a VM that is managed over RPC.
@@ -158,15 +112,6 @@
 	if err != nil {
 		return nil, err
 	}
-<<<<<<< HEAD
-=======
-
-	networkUpgrades, err := convertNetworkUpgrades(req.NetworkUpgrades)
-	if err != nil {
-		return nil, err
-	}
-
->>>>>>> d3c09eb1
 	xChainID, err := ids.ToID(req.XChainId)
 	if err != nil {
 		return nil, err
@@ -175,11 +120,7 @@
 	if err != nil {
 		return nil, err
 	}
-<<<<<<< HEAD
 	luxAssetID, err := ids.ToID(req.LuxAssetId)
-=======
-	avaxAssetID, err := ids.ToID(req.AvaxAssetId)
->>>>>>> d3c09eb1
 	if err != nil {
 		return nil, err
 	}
@@ -239,7 +180,6 @@
 	vm.db = corruptabledb.New(
 		rpcdb.NewClient(rpcdbpb.NewDatabaseClient(dbClientConn)),
 	)
-<<<<<<< HEAD
 
 	// TODO: Allow the logger to be configured by the client
 	vm.log = logging.NewLogger(
@@ -251,19 +191,6 @@
 		),
 	)
 
-=======
-
-	// TODO: Allow the logger to be configured by the client
-	vm.log = logging.NewLogger(
-		fmt.Sprintf("<%s Chain>", chainID),
-		logging.NewWrappedCore(
-			logging.Info,
-			originalStderr,
-			logging.Colors.ConsoleEncoder(),
-		),
-	)
-
->>>>>>> d3c09eb1
 	clientConn, err := grpcutils.Dial(
 		req.ServerAddr,
 		grpcutils.WithChainUnaryInterceptor(grpcClientMetrics.UnaryClientInterceptor()),
@@ -303,7 +230,6 @@
 	}()
 
 	vm.ctx = &snow.Context{
-<<<<<<< HEAD
 		NetworkID: req.NetworkId,
 		SubnetID:  subnetID,
 		ChainID:   chainID,
@@ -313,18 +239,6 @@
 		XChainID:    xChainID,
 		CChainID:    cChainID,
 		LUXAssetID: luxAssetID,
-=======
-		NetworkID:       req.NetworkId,
-		SubnetID:        subnetID,
-		ChainID:         chainID,
-		NodeID:          nodeID,
-		PublicKey:       publicKey,
-		NetworkUpgrades: networkUpgrades,
-
-		XChainID:    xChainID,
-		CChainID:    cChainID,
-		AVAXAssetID: avaxAssetID,
->>>>>>> d3c09eb1
 
 		Log:          vm.log,
 		Keystore:     keystoreClient,
@@ -334,17 +248,10 @@
 
 		// Signs warp messages
 		WarpSigner: warpSignerClient,
-<<<<<<< HEAD
 
 		ValidatorState: validatorStateClient,
 		// TODO: support remaining snowman++ fields
 
-=======
-
-		ValidatorState: validatorStateClient,
-		// TODO: support remaining snowman++ fields
-
->>>>>>> d3c09eb1
 		ChainDataDir: req.ChainDataDir,
 	}
 
@@ -531,10 +438,7 @@
 	return &vmpb.ParseBlockResponse{
 		Id:                blkID[:],
 		ParentId:          parentID[:],
-<<<<<<< HEAD
 		Status:            vmpb.Status(blk.Status()),
-=======
->>>>>>> d3c09eb1
 		Height:            blk.Height(),
 		Timestamp:         grpcutils.TimestampFromTime(blk.Timestamp()),
 		VerifyWithContext: verifyWithCtx,
@@ -565,10 +469,7 @@
 	return &vmpb.GetBlockResponse{
 		ParentId:          parentID[:],
 		Bytes:             blk.Bytes(),
-<<<<<<< HEAD
 		Status:            vmpb.Status(blk.Status()),
-=======
->>>>>>> d3c09eb1
 		Height:            blk.Height(),
 		Timestamp:         grpcutils.TimestampFromTime(blk.Timestamp()),
 		VerifyWithContext: verifyWithCtx,
@@ -610,7 +511,6 @@
 	}, err
 }
 
-<<<<<<< HEAD
 func (vm *VMServer) CrossChainAppRequest(ctx context.Context, msg *vmpb.CrossChainAppRequestMsg) (*emptypb.Empty, error) {
 	chainID, err := ids.ToID(msg.ChainId)
 	if err != nil {
@@ -644,8 +544,6 @@
 	return &emptypb.Empty{}, vm.vm.CrossChainAppResponse(ctx, chainID, msg.RequestId, msg.Response)
 }
 
-=======
->>>>>>> d3c09eb1
 func (vm *VMServer) AppRequest(ctx context.Context, req *vmpb.AppRequestMsg) (*emptypb.Empty, error) {
 	nodeID, err := ids.ToNodeID(req.NodeId)
 	if err != nil {
