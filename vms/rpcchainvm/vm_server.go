// Copyright (C) 2019-2024, Lux Industries Inc. All rights reserved.
// See the file LICENSE for licensing terms.

package rpcchainvm

import (
	"context"
	"encoding/json"
	"errors"
	"fmt"
	"net/http"
	"os"
	"time"

	"github.com/prometheus/client_golang/prometheus"
	"github.com/prometheus/client_golang/prometheus/collectors"
	"google.golang.org/protobuf/types/known/emptypb"
	"google.golang.org/protobuf/types/known/timestamppb"

	"github.com/luxfi/consensus"
	"github.com/luxfi/consensus/core"
	"github.com/luxfi/consensus/engine/chain/block"
	"github.com/luxfi/consensus/utils/set"
	"github.com/luxfi/consensus/validators"
	"github.com/luxfi/consensus/utils/set"
	"github.com/luxfi/crypto/bls"
	"github.com/luxfi/database"
	"github.com/luxfi/ids"
	"github.com/luxfi/log"
	metric "github.com/luxfi/metric"
	"github.com/luxfi/node/chains/atomic"
	"github.com/luxfi/node/chains/atomic/gsharedmemory"
	"github.com/luxfi/node/db/rpcdb"
	"github.com/luxfi/node/ids/galiasreader"
	"github.com/luxfi/node/utils"
	"github.com/luxfi/node/utils/wrappers"
	"github.com/luxfi/node/version"
	"github.com/luxfi/node/vms/platformvm/warp/gwarp"
	"github.com/luxfi/node/vms/rpcchainvm/appsender"
	"github.com/luxfi/node/vms/rpcchainvm/ghttp"
	"github.com/luxfi/node/vms/rpcchainvm/grpcutils"
	"github.com/luxfi/node/vms/rpcchainvm/gvalidators"
	"github.com/luxfi/node/vms/rpcchainvm/messenger"

	grpc_prometheus "github.com/grpc-ecosystem/go-grpc-prometheus"
	aliasreaderpb "github.com/luxfi/node/proto/pb/aliasreader"
	appsenderpb "github.com/luxfi/node/proto/pb/appsender"
	httppb "github.com/luxfi/node/proto/pb/http"
	messengerpb "github.com/luxfi/node/proto/pb/messenger"
	rpcdbpb "github.com/luxfi/node/proto/pb/rpcdb"
	sharedmemorypb "github.com/luxfi/node/proto/pb/sharedmemory"
	validatorstatepb "github.com/luxfi/node/proto/pb/validatorstate"
	vmpb "github.com/luxfi/node/proto/pb/vm"
	warppb "github.com/luxfi/node/proto/pb/warp"
)

var (
	_ vmpb.VMServer = (*VMServer)(nil)

	originalStderr = os.Stderr

	errExpectedBlockWithVerifyContext = errors.New("expected block.WithVerifyContext")
)

// VMServer is a VM that is managed over RPC.
type VMServer struct {
	vmpb.UnsafeVMServer

	vm block.ChainVM
	// If nil, the underlying VM doesn't implement the interface.
	bVM block.BuildBlockWithContextChainVM
	// If nil, the underlying VM doesn't implement the interface.
	ssVM block.StateSyncableVM

	allowShutdown *utils.Atomic[bool]

	metrics prometheus.Gatherer
	db      database.Database
	log     log.Logger

	serverCloser grpcutils.ServerCloser
	connCloser   wrappers.Closer

	ctx    context.Context
	closed chan struct{}
}

// NewServer returns a vm instance connected to a remote vm instance
func NewServer(vm block.ChainVM, allowShutdown *utils.Atomic[bool]) *VMServer {
	bVM, _ := vm.(block.BuildBlockWithContextChainVM)
	ssVM, _ := vm.(block.StateSyncableVM)
	return &VMServer{
		vm:            vm,
		bVM:           bVM,
		ssVM:          ssVM,
		allowShutdown: allowShutdown,
	}
}

func (vm *VMServer) Initialize(ctx context.Context, req *vmpb.InitializeRequest) (*vmpb.InitializeResponse, error) {
	subnetID, err := ids.ToID(req.SubnetId)
	if err != nil {
		return nil, err
	}
	chainID, err := ids.ToID(req.ChainId)
	if err != nil {
		return nil, err
	}
	nodeID, err := ids.ToNodeID(req.NodeId)
	if err != nil {
		return nil, err
	}
	publicKey, err := bls.PublicKeyFromCompressedBytes(req.PublicKey)
	if err != nil {
		return nil, err
	}
	_, err = ids.ToID(req.XChainId) // xChainID not used in context.Context
	if err != nil {
		return nil, err
	}
	cChainID, err := ids.ToID(req.CChainId)
	if err != nil {
		return nil, err
	}
	luxAssetID, err := ids.ToID(req.LuxAssetId)
	if err != nil {
		return nil, err
	}

	pluginMetrics := metric.NewPrefixGatherer()
	vm.metrics = pluginMetrics

	processMetrics, err := metric.MakeAndRegister(
		pluginMetrics,
		"process",
	)
	if err != nil {
		return nil, err
	}

	// Current state of process metrics
	processCollector := collectors.NewProcessCollector(collectors.ProcessCollectorOpts{})
	if err := processMetrics.Register(processCollector); err != nil {
		return nil, err
	}

	// Go process metrics using debug.GCStats
	goCollector := collectors.NewGoCollector()
	if err := processMetrics.Register(goCollector); err != nil {
		return nil, err
	}

	grpcMetrics, err := metric.MakeAndRegister(
		pluginMetrics,
		"grpc",
	)
	if err != nil {
		return nil, err
	}

	// gRPC client metrics
	grpcClientMetrics := grpc_prometheus.NewClientMetrics()
	if err := grpcMetrics.Register(grpcClientMetrics); err != nil {
		return nil, err
	}

	vmMetrics := metric.NewPrefixGatherer()
	if err := pluginMetrics.Register("vm", vmMetrics); err != nil {
		return nil, err
	}

	// Dial the database
	dbClientConn, err := grpcutils.Dial(
		req.DbServerAddr,
		grpcutils.WithChainUnaryInterceptor(grpcClientMetrics.UnaryClientInterceptor()),
		grpcutils.WithChainStreamInterceptor(grpcClientMetrics.StreamClientInterceptor()),
	)
	if err != nil {
		return nil, err
	}
	vm.connCloser.Add(dbClientConn)
	vm.db = rpcdb.NewClient(rpcdbpb.NewDatabaseClient(dbClientConn))

	vm.log = nil // No logger needed

	clientConn, err := grpcutils.Dial(
		req.ServerAddr,
		grpcutils.WithChainUnaryInterceptor(grpcClientMetrics.UnaryClientInterceptor()),
		grpcutils.WithChainStreamInterceptor(grpcClientMetrics.StreamClientInterceptor()),
	)
	if err != nil {
		// Ignore closing errors to return the original error
		_ = vm.connCloser.Close()
		return nil, err
	}

	vm.connCloser.Add(clientConn)

	msgClient := messenger.NewClient(messengerpb.NewMessengerClient(clientConn))
	// keystoreClient := gkeystore.NewClient(keystorepb.NewKeystoreClient(clientConn)) // Keystore removed
	sharedMemoryClient := gsharedmemory.NewClient(sharedmemorypb.NewSharedMemoryClient(clientConn))
	bcLookupClient := galiasreader.NewClient(aliasreaderpb.NewAliasReaderClient(clientConn))
	appSenderClient := appsender.NewClient(appsenderpb.NewAppSenderClient(clientConn))
	validatorStateClient := gvalidators.NewClient(validatorstatepb.NewValidatorStateClient(clientConn))
	_ = gwarp.NewClient(warppb.NewSignerClient(clientConn)) // warpSignerClient not used
	
	// Wrap core.AppSender to block.AppSender
	blockAppSender := &coreToBlockAppSender{appSender: appSenderClient}

	toEngine := make(chan block.Message, 1)
	vm.closed = make(chan struct{})
	go func() {
		for {
			select {
			case msg, ok := <-toEngine:
				if !ok {
					return
				}
				// Convert block.Message to core.MessageType
				if msgType, ok := msg.(core.MessageType); ok {
					_ = msgClient.Notify(msgType)
				}
			case <-vm.closed:
				return
			}
		}
	}()

	// Create wrappers for SharedMemory to match interfaces.SharedMemory
	smWrapper := &serverSharedMemoryWrapper{sm: sharedMemoryClient}

	// Create wrapper for BCLookup
	bcWrapper := &serverBCLookupWrapper{client: bcLookupClient}

	// Create wrapper for ValidatorState
	vsWrapper := &serverValidatorStateWrapper{client: validatorStateClient}

	// Set IDs in context
	vm.ctx = consensus.WithIDs(ctx, consensus.IDs{
		NetworkID: req.NetworkId,
		SubnetID:  subnetID,
		ChainID:   chainID,
		NodeID:    nodeID,
		PublicKey: publicKey,
	})

	// The VM already has a log field
	vm.metrics = vmMetrics

	// Create a simple DBManager implementation
	dbMgr := &dbManagerImpl{db: vm.db}

	// Initialize the VM - convert back to block.ChainContext for the interface
	blockChainCtx := &block.ChainContext{
		NetworkID:      req.NetworkId,
		SubnetID:       subnetID,
		ChainID:        chainID,
		NodeID:         nodeID,
		PublicKey:      publicKey,
		CChainID:       cChainID,
		LUXAssetID:     luxAssetID,
		ChainDataDir:   req.ChainDataDir,
		Log:            vm.log,
		Metrics:        vmMetrics,
		SharedMemory:   smWrapper,
		BCLookup:       bcWrapper,
		ValidatorState: vsWrapper,
	}
<<<<<<< HEAD
=======
	// Wrap core.AppSender to block.AppSender
	blockAppSender := &blockAppSenderWrapper{appSender: appSenderClient}
>>>>>>> 5d385f6d
	if err := vm.vm.Initialize(ctx, blockChainCtx, dbMgr, req.GenesisBytes, req.UpgradeBytes, req.ConfigBytes, toEngine, nil, blockAppSender); err != nil {
		// Ignore errors closing resources to return the original error
		_ = vm.connCloser.Close()
		close(vm.closed)
		return nil, err
	}

	lastAccepted, err := vm.vm.LastAccepted(ctx)
	if err != nil {
		// Ignore errors closing resources to return the original error
		// VM.Shutdown not available in ChainVM interface
		// _ = vm.vm.Shutdown(ctx)
		_ = vm.connCloser.Close()
		close(vm.closed)
		return nil, err
	}

	blk, err := vm.vm.GetBlock(ctx, lastAccepted)
	if err != nil {
		// Ignore errors closing resources to return the original error
		// VM.Shutdown not available in ChainVM interface
		// _ = vm.vm.Shutdown(ctx)
		_ = vm.connCloser.Close()
		close(vm.closed)
		return nil, err
	}
	parentID := blk.Parent()
	
	// Try to get timestamp if block supports it
	var timestamp *timestamppb.Timestamp
	if timestampable, ok := blk.(interface{ Timestamp() time.Time }); ok {
		timestamp = grpcutils.TimestampFromTime(timestampable.Timestamp())
	}
	
	return &vmpb.InitializeResponse{
		LastAcceptedId:       lastAccepted[:],
		LastAcceptedParentId: parentID[:],
		Height:               blk.Height(),
		Bytes:                blk.Bytes(),
		Timestamp:            timestamp,
	}, nil
}

func (vm *VMServer) SetState(ctx context.Context, stateReq *vmpb.SetStateRequest) (*vmpb.SetStateResponse, error) {
	// SetState not available in ChainVM interface, check if VM implements it
	type stateSetter interface {
		SetState(context.Context, consensus.State) error
	}

	if ss, ok := vm.vm.(stateSetter); ok {
		err := ss.SetState(ctx, consensus.State(stateReq.State))
		if err != nil {
			return nil, err
		}
	}

	lastAccepted, err := vm.vm.LastAccepted(ctx)
	if err != nil {
		return nil, err
	}

	blk, err := vm.vm.GetBlock(ctx, lastAccepted)
	if err != nil {
		return nil, err
	}

	parentID := blk.Parent()
	// Try to get timestamp if block supports it
	var timestamp *timestamppb.Timestamp
	if timestampable, ok := blk.(interface{ Timestamp() time.Time }); ok {
		timestamp = grpcutils.TimestampFromTime(timestampable.Timestamp())
	}
	
	return &vmpb.SetStateResponse{
		LastAcceptedId:       lastAccepted[:],
		LastAcceptedParentId: parentID[:],
		Height:               blk.Height(),
		Bytes:                blk.Bytes(),
		Timestamp:            timestamp,
	}, nil
}

func (vm *VMServer) Shutdown(ctx context.Context, _ *emptypb.Empty) (*emptypb.Empty, error) {
	vm.allowShutdown.Set(true)
	if vm.closed == nil {
		return &emptypb.Empty{}, nil
	}
	errs := wrappers.Errs{}
	// VM.Shutdown not available in ChainVM interface
	// errs.Add(vm.vm.Shutdown(ctx))
	close(vm.closed)
	vm.serverCloser.Stop()
	errs.Add(vm.connCloser.Close())
	return &emptypb.Empty{}, errs.Err
}

func (vm *VMServer) CreateHandlers(ctx context.Context, _ *emptypb.Empty) (*vmpb.CreateHandlersResponse, error) {
	// CreateHandlers not available in ChainVM interface, check if VM implements it
	type handlerCreator interface {
		CreateHandlers(context.Context) (map[string]http.Handler, error)
	}

	var handlers map[string]http.Handler
	if hc, ok := vm.vm.(handlerCreator); ok {
		var err error
		handlers, err = hc.CreateHandlers(ctx)
		if err != nil {
			return nil, err
		}
	} else {
		// Return empty handlers if not implemented
		handlers = make(map[string]http.Handler)
	}
	resp := &vmpb.CreateHandlersResponse{}
	for prefix, handler := range handlers {
		serverListener, err := grpcutils.NewListener()
		if err != nil {
			return nil, err
		}
		server := grpcutils.NewServer()
		vm.serverCloser.Add(server)
		httppb.RegisterHTTPServer(server, ghttp.NewServer(handler))

		// Start HTTP service
		go grpcutils.Serve(serverListener, server)

		resp.Handlers = append(resp.Handlers, &vmpb.Handler{
			Prefix:     prefix,
			ServerAddr: serverListener.Addr().String(),
		})
	}
	return resp, nil
}

func (vm *VMServer) Connected(ctx context.Context, req *vmpb.ConnectedRequest) (*emptypb.Empty, error) {
	nodeID, err := ids.ToNodeID(req.NodeId)
	if err != nil {
		return nil, err
	}

	peerVersion := &version.Application{
		Name:  req.Name,
		Major: int(req.Major),
		Minor: int(req.Minor),
		Patch: int(req.Patch),
	}
	// Check if VM implements network.Handler interface
	type connectedHandler interface {
		Connected(context.Context, ids.NodeID, *version.Application) error
	}
	if handler, ok := vm.vm.(connectedHandler); ok {
		return &emptypb.Empty{}, handler.Connected(ctx, nodeID, peerVersion)
	}
	return &emptypb.Empty{}, nil
}

func (vm *VMServer) Disconnected(ctx context.Context, req *vmpb.DisconnectedRequest) (*emptypb.Empty, error) {
	nodeID, err := ids.ToNodeID(req.NodeId)
	if err != nil {
		return nil, err
	}
	// Check if VM implements network.Handler interface
	type disconnectedHandler interface {
		Disconnected(context.Context, ids.NodeID) error
	}
	if handler, ok := vm.vm.(disconnectedHandler); ok {
		return &emptypb.Empty{}, handler.Disconnected(ctx, nodeID)
	}
	return &emptypb.Empty{}, nil
}

// If the underlying VM doesn't actually implement this method, its [BuildBlock]
// method will be called instead.
func (vm *VMServer) BuildBlock(ctx context.Context, req *vmpb.BuildBlockRequest) (*vmpb.BuildBlockResponse, error) {
	var (
		blk block.Block
		err error
	)
	if vm.bVM == nil || req.PChainHeight == nil {
		blk, err = vm.vm.BuildBlock(ctx)
	} else {
		blk, err = vm.bVM.BuildBlockWithContext(ctx, &block.Context{
			PChainHeight: *req.PChainHeight,
		})
	}
	if err != nil {
		return nil, err
	}

	blkWithCtx, verifyWithCtx := blk.(block.WithVerifyContext)
	if verifyWithCtx {
		verifyWithCtx, err = blkWithCtx.ShouldVerifyWithContext(ctx)
		if err != nil {
			return nil, err
		}
	}

	var (
		blkID    = blk.ID()
		parentID = blk.Parent()
	)
	
	// Try to get timestamp if block supports it
	var timestamp *timestamppb.Timestamp
	if timestampable, ok := blk.(interface{ Timestamp() time.Time }); ok {
		timestamp = grpcutils.TimestampFromTime(timestampable.Timestamp())
	}
	
	return &vmpb.BuildBlockResponse{
		Id:                blkID[:],
		ParentId:          parentID[:],
		Bytes:             blk.Bytes(),
		Height:            blk.Height(),
		Timestamp:         timestamp,
		VerifyWithContext: verifyWithCtx,
	}, nil
}

func (vm *VMServer) ParseBlock(ctx context.Context, req *vmpb.ParseBlockRequest) (*vmpb.ParseBlockResponse, error) {
	blk, err := vm.vm.ParseBlock(ctx, req.Bytes)
	if err != nil {
		return nil, err
	}

	blkWithCtx, verifyWithCtx := blk.(block.WithVerifyContext)
	if verifyWithCtx {
		verifyWithCtx, err = blkWithCtx.ShouldVerifyWithContext(ctx)
		if err != nil {
			return nil, err
		}
	}

	var (
		blkID    = blk.ID()
		parentID = blk.Parent()
	)
	
	// Try to get timestamp if block supports it
	var timestamp *timestamppb.Timestamp
	if timestampable, ok := blk.(interface{ Timestamp() time.Time }); ok {
		timestamp = grpcutils.TimestampFromTime(timestampable.Timestamp())
	}
	
	return &vmpb.ParseBlockResponse{
		Id:       blkID[:],
		ParentId: parentID[:],
		// Status:            vmpb.Status(blk.Status()), // Status method no longer exists on chain.Block
		Height:            blk.Height(),
		Timestamp:         timestamp,
		VerifyWithContext: verifyWithCtx,
	}, nil
}

func (vm *VMServer) GetBlock(ctx context.Context, req *vmpb.GetBlockRequest) (*vmpb.GetBlockResponse, error) {
	id, err := ids.ToID(req.Id)
	if err != nil {
		return nil, err
	}
	blk, err := vm.vm.GetBlock(ctx, id)
	if err != nil {
		return &vmpb.GetBlockResponse{
			Err: errorToErrEnum[err],
		}, errorToRPCError(err)
	}

	blkWithCtx, verifyWithCtx := blk.(block.WithVerifyContext)
	if verifyWithCtx {
		verifyWithCtx, err = blkWithCtx.ShouldVerifyWithContext(ctx)
		if err != nil {
			return nil, err
		}
	}

	parentID := blk.Parent()
	
	// Try to get timestamp if block supports it
	var timestamp *timestamppb.Timestamp
	if timestampable, ok := blk.(interface{ Timestamp() time.Time }); ok {
		timestamp = grpcutils.TimestampFromTime(timestampable.Timestamp())
	}
	
	return &vmpb.GetBlockResponse{
		ParentId: parentID[:],
		Bytes:    blk.Bytes(),
		// Status:            vmpb.Status(blk.Status()), // Status method no longer exists on chain.Block
		Height:            blk.Height(),
		Timestamp:         timestamp,
		VerifyWithContext: verifyWithCtx,
	}, nil
}

func (vm *VMServer) SetPreference(ctx context.Context, req *vmpb.SetPreferenceRequest) (*emptypb.Empty, error) {
	id, err := ids.ToID(req.Id)
	if err != nil {
		return nil, err
	}
	return &emptypb.Empty{}, vm.vm.SetPreference(ctx, id)
}

func (vm *VMServer) Health(ctx context.Context, _ *emptypb.Empty) (*vmpb.HealthResponse, error) {
	// HealthCheck not available in ChainVM interface, check if VM implements it
	type healthChecker interface {
		HealthCheck(context.Context) (interface{}, error)
	}

	var vmHealth interface{}
	if hc, ok := vm.vm.(healthChecker); ok {
		var err error
		vmHealth, err = hc.HealthCheck(ctx)
		if err != nil {
			return &vmpb.HealthResponse{}, err
		}
	} else {
		vmHealth = map[string]interface{}{"status": "healthy"}
	}
	dbHealth, err := vm.db.HealthCheck(ctx)
	if err != nil {
		return &vmpb.HealthResponse{}, err
	}
	report := map[string]interface{}{
		"database": dbHealth,
		"health":   vmHealth,
	}

	details, err := json.Marshal(report)
	return &vmpb.HealthResponse{
		Details: details,
	}, err
}

func (vm *VMServer) Version(ctx context.Context, _ *emptypb.Empty) (*vmpb.VersionResponse, error) {
	// Version not available in ChainVM interface, check if VM implements it
	type versionGetter interface {
		Version(context.Context) (string, error)
	}

	var version string
	var err error
	if vg, ok := vm.vm.(versionGetter); ok {
		version, err = vg.Version(ctx)
	} else {
		version = "1.0.0" // Default version
	}

	return &vmpb.VersionResponse{
		Version: version,
	}, err
}

func (vm *VMServer) CrossChainAppRequest(ctx context.Context, msg *vmpb.CrossChainAppRequestMsg) (*emptypb.Empty, error) {
	_, err := ids.ToID(msg.ChainId)
	if err != nil {
		return nil, err
	}
	_, err = grpcutils.TimestampAsTime(msg.Deadline)
	if err != nil {
		return nil, err
	}
	// CrossChainAppRequest method no longer exists on ChainVM interface
	// return &emptypb.Empty{}, vm.vm.CrossChainAppRequest(ctx, chainID, msg.RequestId, deadline, msg.Request)
	return &emptypb.Empty{}, nil
}

func (vm *VMServer) CrossChainAppRequestFailed(ctx context.Context, msg *vmpb.CrossChainAppRequestFailedMsg) (*emptypb.Empty, error) {
	_, err := ids.ToID(msg.ChainId)
	if err != nil {
		return nil, err
	}

	_ = &core.AppError{
		Code:    msg.ErrorCode,
		Message: msg.ErrorMessage,
	}
	// CrossChainAppRequestFailed method no longer exists on ChainVM interface
	// return &emptypb.Empty{}, vm.vm.CrossChainAppRequestFailed(ctx, chainID, msg.RequestId, appErr)
	return &emptypb.Empty{}, nil
}

func (vm *VMServer) CrossChainAppResponse(ctx context.Context, msg *vmpb.CrossChainAppResponseMsg) (*emptypb.Empty, error) {
	_, err := ids.ToID(msg.ChainId)
	if err != nil {
		return nil, err
	}
	// CrossChainAppResponse method no longer exists on ChainVM interface
	// return &emptypb.Empty{}, vm.vm.CrossChainAppResponse(ctx, chainID, msg.RequestId, msg.Response)
	return &emptypb.Empty{}, nil
}

func (vm *VMServer) AppRequest(ctx context.Context, req *vmpb.AppRequestMsg) (*emptypb.Empty, error) {
	nodeID, err := ids.ToNodeID(req.NodeId)
	if err != nil {
		return nil, err
	}
	deadline, err := grpcutils.TimestampAsTime(req.Deadline)
	if err != nil {
		return nil, err
	}
	// Check if VM implements AppHandler interface
	type appHandler interface {
		AppRequest(context.Context, ids.NodeID, uint32, time.Time, []byte) error
	}
	if handler, ok := vm.vm.(appHandler); ok {
		return &emptypb.Empty{}, handler.AppRequest(ctx, nodeID, req.RequestId, deadline, req.Request)
	}
	return &emptypb.Empty{}, nil
}

func (vm *VMServer) AppRequestFailed(ctx context.Context, req *vmpb.AppRequestFailedMsg) (*emptypb.Empty, error) {
	nodeID, err := ids.ToNodeID(req.NodeId)
	if err != nil {
		return nil, err
	}

	appErr := &core.AppError{
		Code:    req.ErrorCode,
		Message: req.ErrorMessage,
	}
	// Check if VM implements AppHandler interface
	type appFailHandler interface {
		AppRequestFailed(context.Context, ids.NodeID, uint32, *core.AppError) error
	}
	if handler, ok := vm.vm.(appFailHandler); ok {
		return &emptypb.Empty{}, handler.AppRequestFailed(ctx, nodeID, req.RequestId, appErr)
	}
	return &emptypb.Empty{}, nil
}

func (vm *VMServer) AppResponse(ctx context.Context, req *vmpb.AppResponseMsg) (*emptypb.Empty, error) {
	nodeID, err := ids.ToNodeID(req.NodeId)
	if err != nil {
		return nil, err
	}
	// Check if VM implements AppHandler interface
	type appRespHandler interface {
		AppResponse(context.Context, ids.NodeID, uint32, []byte) error
	}
	if handler, ok := vm.vm.(appRespHandler); ok {
		return &emptypb.Empty{}, handler.AppResponse(ctx, nodeID, req.RequestId, req.Response)
	}
	return &emptypb.Empty{}, nil
}

func (vm *VMServer) AppGossip(ctx context.Context, req *vmpb.AppGossipMsg) (*emptypb.Empty, error) {
	nodeID, err := ids.ToNodeID(req.NodeId)
	if err != nil {
		return nil, err
	}
	// Check if VM implements AppHandler interface
	type appGossipHandler interface {
		AppGossip(context.Context, ids.NodeID, []byte) error
	}
	if handler, ok := vm.vm.(appGossipHandler); ok {
		return &emptypb.Empty{}, handler.AppGossip(ctx, nodeID, req.Msg)
	}
	return &emptypb.Empty{}, nil
}

func (vm *VMServer) Gather(context.Context, *emptypb.Empty) (*vmpb.GatherResponse, error) {
	metrics, err := vm.metrics.Gather()
	return &vmpb.GatherResponse{MetricFamilies: metrics}, err
}

func (vm *VMServer) GetAncestors(ctx context.Context, req *vmpb.GetAncestorsRequest) (*vmpb.GetAncestorsResponse, error) {
	blkID, err := ids.ToID(req.BlkId)
	if err != nil {
		return nil, err
	}
	maxBlksNum := int(req.MaxBlocksNum)
	maxBlksSize := int(req.MaxBlocksSize)
	_ = time.Duration(req.MaxBlocksRetrivalTime) // Not used in simple implementation

	// GetAncestors implementation - get blocks iteratively
	var blocks [][]byte
	currentID := blkID
	for i := 0; i < maxBlksNum; i++ {
		blk, err := vm.vm.GetBlock(ctx, currentID)
		if err != nil {
			break // Stop when we can't get more blocks
		}
		blkBytes := blk.Bytes()
		if len(blkBytes) > maxBlksSize {
			break // Stop if block is too large
		}
		blocks = append(blocks, blkBytes)
		currentID = blk.Parent()
		if currentID == ids.Empty {
			break // Reached genesis
		}
	}
	return &vmpb.GetAncestorsResponse{
		BlksBytes: blocks,
	}, nil
}

func (vm *VMServer) BatchedParseBlock(
	ctx context.Context,
	req *vmpb.BatchedParseBlockRequest,
) (*vmpb.BatchedParseBlockResponse, error) {
	blocks := make([]*vmpb.ParseBlockResponse, len(req.Request))
	for i, blockBytes := range req.Request {
		block, err := vm.ParseBlock(ctx, &vmpb.ParseBlockRequest{
			Bytes: blockBytes,
		})
		if err != nil {
			return nil, err
		}
		blocks[i] = block
	}
	return &vmpb.BatchedParseBlockResponse{
		Response: blocks,
	}, nil
}

func (vm *VMServer) GetBlockIDAtHeight(
	ctx context.Context,
	req *vmpb.GetBlockIDAtHeightRequest,
) (*vmpb.GetBlockIDAtHeightResponse, error) {
	blkID, err := vm.vm.GetBlockIDAtHeight(ctx, req.Height)
	return &vmpb.GetBlockIDAtHeightResponse{
		BlkId: blkID[:],
		Err:   errorToErrEnum[err],
	}, errorToRPCError(err)
}

func (vm *VMServer) StateSyncEnabled(ctx context.Context, _ *emptypb.Empty) (*vmpb.StateSyncEnabledResponse, error) {
	var (
		enabled bool
		err     error
	)
	if vm.ssVM != nil {
		enabled, err = vm.ssVM.StateSyncEnabled(ctx)
	}

	return &vmpb.StateSyncEnabledResponse{
		Enabled: enabled,
		Err:     errorToErrEnum[err],
	}, errorToRPCError(err)
}

func (vm *VMServer) GetOngoingSyncStateSummary(
	ctx context.Context,
	_ *emptypb.Empty,
) (*vmpb.GetOngoingSyncStateSummaryResponse, error) {
	var (
		summary block.StateSummary
		err     error
	)
	if vm.ssVM != nil {
		summary, err = vm.ssVM.GetOngoingSyncStateSummary(ctx)
	} else {
		err = block.ErrStateSyncableVMNotImplemented
	}

	if err != nil {
		return &vmpb.GetOngoingSyncStateSummaryResponse{
			Err: errorToErrEnum[err],
		}, errorToRPCError(err)
	}

	summaryID := summary.ID()
	return &vmpb.GetOngoingSyncStateSummaryResponse{
		Id:     summaryID[:],
		Height: summary.Height(),
		Bytes:  summary.Bytes(),
	}, nil
}

func (vm *VMServer) GetLastStateSummary(ctx context.Context, _ *emptypb.Empty) (*vmpb.GetLastStateSummaryResponse, error) {
	var (
		summary block.StateSummary
		err     error
	)
	if vm.ssVM != nil {
		summary, err = vm.ssVM.GetLastStateSummary(ctx)
	} else {
		err = block.ErrStateSyncableVMNotImplemented
	}

	if err != nil {
		return &vmpb.GetLastStateSummaryResponse{
			Err: errorToErrEnum[err],
		}, errorToRPCError(err)
	}

	summaryID := summary.ID()
	return &vmpb.GetLastStateSummaryResponse{
		Id:     summaryID[:],
		Height: summary.Height(),
		Bytes:  summary.Bytes(),
	}, nil
}

func (vm *VMServer) ParseStateSummary(
	ctx context.Context,
	req *vmpb.ParseStateSummaryRequest,
) (*vmpb.ParseStateSummaryResponse, error) {
	var (
		summary block.StateSummary
		err     error
	)
	if vm.ssVM != nil {
		summary, err = vm.ssVM.ParseStateSummary(ctx, req.Bytes)
	} else {
		err = block.ErrStateSyncableVMNotImplemented
	}

	if err != nil {
		return &vmpb.ParseStateSummaryResponse{
			Err: errorToErrEnum[err],
		}, errorToRPCError(err)
	}

	summaryID := summary.ID()
	return &vmpb.ParseStateSummaryResponse{
		Id:     summaryID[:],
		Height: summary.Height(),
	}, nil
}

func (vm *VMServer) GetStateSummary(
	ctx context.Context,
	req *vmpb.GetStateSummaryRequest,
) (*vmpb.GetStateSummaryResponse, error) {
	var (
		summary block.StateSummary
		err     error
	)
	if vm.ssVM != nil {
		summary, err = vm.ssVM.GetStateSummary(ctx, req.Height)
	} else {
		err = block.ErrStateSyncableVMNotImplemented
	}

	if err != nil {
		return &vmpb.GetStateSummaryResponse{
			Err: errorToErrEnum[err],
		}, errorToRPCError(err)
	}

	summaryID := summary.ID()
	return &vmpb.GetStateSummaryResponse{
		Id:    summaryID[:],
		Bytes: summary.Bytes(),
	}, nil
}

func (vm *VMServer) BlockVerify(ctx context.Context, req *vmpb.BlockVerifyRequest) (*vmpb.BlockVerifyResponse, error) {
	blk, err := vm.vm.ParseBlock(ctx, req.Bytes)
	if err != nil {
		return nil, err
	}

	if req.PChainHeight == nil {
		err = blk.Verify(ctx)
	} else {
		blkWithCtx, ok := blk.(block.WithVerifyContext)
		if !ok {
			return nil, fmt.Errorf("%w but got %T", errExpectedBlockWithVerifyContext, blk)
		}
		blockCtx := &block.Context{
			PChainHeight: *req.PChainHeight,
		}
		err = blkWithCtx.VerifyWithContext(ctx, blockCtx)
	}
	if err != nil {
		return nil, err
	}

	// Try to get timestamp if block supports it
	var timestamp *timestamppb.Timestamp
	if timestampable, ok := blk.(interface{ Timestamp() time.Time }); ok {
		timestamp = grpcutils.TimestampFromTime(timestampable.Timestamp())
	}
	
	return &vmpb.BlockVerifyResponse{
		Timestamp: timestamp,
	}, nil
}

func (vm *VMServer) BlockAccept(ctx context.Context, req *vmpb.BlockAcceptRequest) (*emptypb.Empty, error) {
	id, err := ids.ToID(req.Id)
	if err != nil {
		return nil, err
	}
	blk, err := vm.vm.GetBlock(ctx, id)
	if err != nil {
		return nil, err
	}
	if err := blk.Accept(ctx); err != nil {
		return nil, err
	}
	return &emptypb.Empty{}, nil
}

func (vm *VMServer) BlockReject(ctx context.Context, req *vmpb.BlockRejectRequest) (*emptypb.Empty, error) {
	id, err := ids.ToID(req.Id)
	if err != nil {
		return nil, err
	}
	blk, err := vm.vm.GetBlock(ctx, id)
	if err != nil {
		return nil, err
	}
	if err := blk.Reject(ctx); err != nil {
		return nil, err
	}
	return &emptypb.Empty{}, nil
}

func (vm *VMServer) StateSummaryAccept(
	ctx context.Context,
	req *vmpb.StateSummaryAcceptRequest,
) (*vmpb.StateSummaryAcceptResponse, error) {
	var (
		mode = block.StateSyncSkipped
		err  error
	)
	if vm.ssVM != nil {
		var summary block.StateSummary
		summary, err = vm.ssVM.ParseStateSummary(ctx, req.Bytes)
		if err == nil {
			mode, err = summary.Accept(ctx)
		}
	} else {
		err = block.ErrStateSyncableVMNotImplemented
	}

	return &vmpb.StateSummaryAcceptResponse{
		Mode: vmpb.StateSummaryAcceptResponse_Mode(mode),
		Err:  errorToErrEnum[err],
	}, errorToRPCError(err)
}

// Server-specific wrapper types

type serverSharedMemoryWrapper struct {
	sm *gsharedmemory.Client
}

func (s *serverSharedMemoryWrapper) Get(peerChainID ids.ID, keys [][]byte) ([][]byte, error) {
	return s.sm.Get(peerChainID, keys)
}

func (s *serverSharedMemoryWrapper) Apply(requests map[ids.ID]interface{}, batches ...interface{}) error {
	// Convert interface{} back to proper types
	reqMap := make(map[ids.ID]*atomic.Requests, len(requests))
	for k, v := range requests {
		if r, ok := v.(*atomic.Requests); ok {
			reqMap[k] = r
		}
	}
	batchSlice := make([]database.Batch, 0, len(batches))
	for _, b := range batches {
		if batch, ok := b.(database.Batch); ok {
			batchSlice = append(batchSlice, batch)
		}
	}
	return s.sm.Apply(reqMap, batchSlice...)
}

type serverBCLookupWrapper struct {
	client *galiasreader.Client
}

func (b *serverBCLookupWrapper) PrimaryAlias(chainID ids.ID) (string, error) {
	return b.client.PrimaryAlias(chainID)
}

func (b *serverBCLookupWrapper) Lookup(alias string) (ids.ID, error) {
	return b.client.Lookup(alias)
}

type serverValidatorStateWrapper struct {
	client validators.State
}

func (v *serverValidatorStateWrapper) GetCurrentHeight() (uint64, error) {
	return v.client.GetCurrentHeight(context.Background())
}

func (v *serverValidatorStateWrapper) GetMinimumHeight(ctx context.Context) (uint64, error) {
	return v.client.GetMinimumHeight(ctx)
}

func (v *serverValidatorStateWrapper) GetSubnetID(ctx context.Context, chainID ids.ID) (ids.ID, error) {
	return v.client.GetSubnetID(ctx, chainID)
}

func (v *serverValidatorStateWrapper) GetValidatorSet(height uint64, subnetID ids.ID) (map[ids.NodeID]uint64, error) {
	// Get the validator set from the client with context
	valSet, err := v.client.GetValidatorSet(context.Background(), height, subnetID)
	if err != nil {
		return nil, err
	}
	
	// Convert map[ids.NodeID]*validators.GetValidatorOutput to map[ids.NodeID]uint64
	result := make(map[ids.NodeID]uint64, len(valSet))
	for nodeID, validator := range valSet {
		result[nodeID] = validator.Weight
	}
	return result, nil
}

// dbManagerImpl is a simple DBManager implementation
type dbManagerImpl struct {
	db database.Database
}

func (d *dbManagerImpl) Current() database.Database {
	return d.db
}

func (d *dbManagerImpl) Get(version uint64) (database.Database, error) {
	return d.db, nil
}

func (d *dbManagerImpl) Close() error {
	return nil
}

<<<<<<< HEAD
// coreToBlockAppSender wraps core.AppSender to implement block.AppSender
type coreToBlockAppSender struct {
	appSender core.AppSender
}

func (c *coreToBlockAppSender) SendAppRequest(ctx context.Context, nodeID ids.NodeID, requestID uint32, request []byte) error {
	// Convert single nodeID to set for core.AppSender
	nodeIDs := set.NewSet[ids.NodeID](1)
	nodeIDs.Add(nodeID)
	return c.appSender.SendAppRequest(ctx, nodeIDs, requestID, request)
}

func (c *coreToBlockAppSender) SendAppResponse(ctx context.Context, nodeID ids.NodeID, requestID uint32, response []byte) error {
	return c.appSender.SendAppResponse(ctx, nodeID, requestID, response)
}

func (c *coreToBlockAppSender) SendAppGossip(ctx context.Context, appGossipBytes []byte) error {
	// block.AppSender doesn't specify nodes, send to all
	nodeIDs := set.NewSet[ids.NodeID](0)
	return c.appSender.SendAppGossip(ctx, nodeIDs, appGossipBytes)
=======
// blockAppSenderWrapper wraps a core.AppSender to implement block.AppSender
type blockAppSenderWrapper struct {
	appSender core.AppSender
}

func (b *blockAppSenderWrapper) SendAppRequest(ctx context.Context, nodeID ids.NodeID, requestID uint32, appRequestBytes []byte) error {
	// Convert single nodeID to set for core.AppSender
	nodeIDs := set.NewSet[ids.NodeID](1)
	nodeIDs.Add(nodeID)
	return b.appSender.SendAppRequest(ctx, nodeIDs, requestID, appRequestBytes)
}

func (b *blockAppSenderWrapper) SendAppResponse(ctx context.Context, nodeID ids.NodeID, requestID uint32, appResponseBytes []byte) error {
	return b.appSender.SendAppResponse(ctx, nodeID, requestID, appResponseBytes)
}

func (b *blockAppSenderWrapper) SendAppGossip(ctx context.Context, appGossipBytes []byte) error {
	// core.AppSender requires nodeIDs, use empty set for broadcast
	nodeIDs := set.NewSet[ids.NodeID](0)
	return b.appSender.SendAppGossip(ctx, nodeIDs, appGossipBytes)
>>>>>>> 5d385f6d
}<|MERGE_RESOLUTION|>--- conflicted
+++ resolved
@@ -20,7 +20,6 @@
 	"github.com/luxfi/consensus"
 	"github.com/luxfi/consensus/core"
 	"github.com/luxfi/consensus/engine/chain/block"
-	"github.com/luxfi/consensus/utils/set"
 	"github.com/luxfi/consensus/validators"
 	"github.com/luxfi/consensus/utils/set"
 	"github.com/luxfi/crypto/bls"
@@ -203,9 +202,6 @@
 	appSenderClient := appsender.NewClient(appsenderpb.NewAppSenderClient(clientConn))
 	validatorStateClient := gvalidators.NewClient(validatorstatepb.NewValidatorStateClient(clientConn))
 	_ = gwarp.NewClient(warppb.NewSignerClient(clientConn)) // warpSignerClient not used
-	
-	// Wrap core.AppSender to block.AppSender
-	blockAppSender := &coreToBlockAppSender{appSender: appSenderClient}
 
 	toEngine := make(chan block.Message, 1)
 	vm.closed = make(chan struct{})
@@ -266,11 +262,8 @@
 		BCLookup:       bcWrapper,
 		ValidatorState: vsWrapper,
 	}
-<<<<<<< HEAD
-=======
 	// Wrap core.AppSender to block.AppSender
 	blockAppSender := &blockAppSenderWrapper{appSender: appSenderClient}
->>>>>>> 5d385f6d
 	if err := vm.vm.Initialize(ctx, blockChainCtx, dbMgr, req.GenesisBytes, req.UpgradeBytes, req.ConfigBytes, toEngine, nil, blockAppSender); err != nil {
 		// Ignore errors closing resources to return the original error
 		_ = vm.connCloser.Close()
@@ -1091,28 +1084,6 @@
 	return nil
 }
 
-<<<<<<< HEAD
-// coreToBlockAppSender wraps core.AppSender to implement block.AppSender
-type coreToBlockAppSender struct {
-	appSender core.AppSender
-}
-
-func (c *coreToBlockAppSender) SendAppRequest(ctx context.Context, nodeID ids.NodeID, requestID uint32, request []byte) error {
-	// Convert single nodeID to set for core.AppSender
-	nodeIDs := set.NewSet[ids.NodeID](1)
-	nodeIDs.Add(nodeID)
-	return c.appSender.SendAppRequest(ctx, nodeIDs, requestID, request)
-}
-
-func (c *coreToBlockAppSender) SendAppResponse(ctx context.Context, nodeID ids.NodeID, requestID uint32, response []byte) error {
-	return c.appSender.SendAppResponse(ctx, nodeID, requestID, response)
-}
-
-func (c *coreToBlockAppSender) SendAppGossip(ctx context.Context, appGossipBytes []byte) error {
-	// block.AppSender doesn't specify nodes, send to all
-	nodeIDs := set.NewSet[ids.NodeID](0)
-	return c.appSender.SendAppGossip(ctx, nodeIDs, appGossipBytes)
-=======
 // blockAppSenderWrapper wraps a core.AppSender to implement block.AppSender
 type blockAppSenderWrapper struct {
 	appSender core.AppSender
@@ -1133,5 +1104,4 @@
 	// core.AppSender requires nodeIDs, use empty set for broadcast
 	nodeIDs := set.NewSet[ids.NodeID](0)
 	return b.appSender.SendAppGossip(ctx, nodeIDs, appGossipBytes)
->>>>>>> 5d385f6d
 }