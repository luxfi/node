--- conflicted
+++ resolved
@@ -177,7 +177,6 @@
     repeated ParseBlockResponse response = 1;
 }
 
-<<<<<<< HEAD
 message StateSyncEnabledResponse {
     bool enabled = 1;
 }
@@ -196,10 +195,10 @@
 
 message StateSyncRequest {
     repeated bytes summaries = 1;
-=======
 // The metrics message defintions are copied from:
 // https://github.com/prometheus/client_model/blob/master/io/prometheus/client/metrics.proto
 // TODO: directly import this dependency
+}
 
 message LabelPair {
   optional string name  = 1;
@@ -275,7 +274,6 @@
 
 message GatherResponse {
     repeated MetricFamily metricFamilies = 1;
->>>>>>> 132ea54c
 }
 
 service VM {
