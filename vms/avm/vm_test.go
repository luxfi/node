// (c) 2019-2020, Ava Labs, Inc. All rights reserved.
// See the file LICENSE for licensing terms.

package avm

import (
	"bytes"
	"errors"
	"testing"

<<<<<<< HEAD
	"github.com/ava-labs/gecko/api/keystore"
	"github.com/ava-labs/gecko/chains/atomic"
	"github.com/ava-labs/gecko/database/memdb"
	"github.com/ava-labs/gecko/database/prefixdb"
=======
	"github.com/stretchr/testify/assert"

	"github.com/ava-labs/gecko/database/memdb"
	"github.com/ava-labs/gecko/database/mockdb"
>>>>>>> 1df2d603
	"github.com/ava-labs/gecko/ids"
	"github.com/ava-labs/gecko/snow"
	"github.com/ava-labs/gecko/snow/engine/common"
	"github.com/ava-labs/gecko/utils/crypto"
	"github.com/ava-labs/gecko/utils/formatting"
	"github.com/ava-labs/gecko/utils/hashing"
	"github.com/ava-labs/gecko/utils/logging"
	"github.com/ava-labs/gecko/utils/units"
	"github.com/ava-labs/gecko/vms/components/ava"
	"github.com/ava-labs/gecko/vms/components/verify"
	"github.com/ava-labs/gecko/vms/nftfx"
	"github.com/ava-labs/gecko/vms/propertyfx"
	"github.com/ava-labs/gecko/vms/secp256k1fx"
)

var networkID uint32 = 43110
var chainID = ids.NewID([32]byte{5, 4, 3, 2, 1})

var keys []*crypto.PrivateKeySECP256K1R
var asset = ids.NewID([32]byte{1, 2, 3})
var username = "bobby"
var password = "StrnasfqewiurPasswdn56d"

func init() {
	cb58 := formatting.CB58{}
	factory := crypto.FactorySECP256K1R{}

	for _, key := range []string{
		"24jUJ9vZexUM6expyMcT48LBx27k1m7xpraoV62oSQAHdziao5",
		"2MMvUMsxx6zsHSNXJdFD8yc5XkancvwyKPwpw4xUK3TCGDuNBY",
		"cxb7KpGWhDMALTjNNSJ7UQkkomPesyWAPUaWRGdyeBNzR6f35",
	} {
		_ = cb58.FromString(key)
		pk, _ := factory.ToPrivateKey(cb58.Bytes)
		keys = append(keys, pk.(*crypto.PrivateKeySECP256K1R))
	}
}

func NewContext() *snow.Context {
	ctx := snow.DefaultContextTest()
	ctx.NetworkID = networkID
	ctx.ChainID = chainID
	return ctx
}

func GetFirstTxFromGenesisTest(genesisBytes []byte, t *testing.T) *Tx {
	c := setupCodec()
	genesis := Genesis{}
	if err := c.Unmarshal(genesisBytes, &genesis); err != nil {
		t.Fatal(err)
	}

	for _, genesisTx := range genesis.Txs {
		if len(genesisTx.Outs) != 0 {
			t.Fatal("genesis tx can't have non-new assets")
		}

		tx := Tx{
			UnsignedTx: &genesisTx.CreateAssetTx,
		}
		txBytes, err := c.Marshal(&tx)
		if err != nil {
			t.Fatal(err)
		}
		tx.Initialize(txBytes)

		return &tx
	}

	t.Fatal("genesis tx didn't have any txs")
	return nil
}

func BuildGenesisTest(t *testing.T) []byte {
	ss := StaticService{}

	addr0 := keys[0].PublicKey().Address()
	addr1 := keys[1].PublicKey().Address()
	addr2 := keys[2].PublicKey().Address()

	args := BuildGenesisArgs{GenesisData: map[string]AssetDefinition{
		"asset1": {
			Name:   "myFixedCapAsset",
			Symbol: "MFCA",
			InitialState: map[string][]interface{}{
				"fixedCap": {
					Holder{
						Amount:  100000,
						Address: addr0.String(),
					},
					Holder{
						Amount:  100000,
						Address: addr0.String(),
					},
					Holder{
						Amount:  50000,
						Address: addr0.String(),
					},
					Holder{
						Amount:  50000,
						Address: addr0.String(),
					},
				},
			},
		},
		"asset2": {
			Name:   "myVarCapAsset",
			Symbol: "MVCA",
			InitialState: map[string][]interface{}{
				"variableCap": {
					Owners{
						Threshold: 1,
						Minters: []string{
							addr0.String(),
							addr1.String(),
						},
					},
					Owners{
						Threshold: 2,
						Minters: []string{
							addr0.String(),
							addr1.String(),
							addr2.String(),
						},
					},
				},
			},
		},
		"asset3": {
			Name: "myOtherVarCapAsset",
			InitialState: map[string][]interface{}{
				"variableCap": {
					Owners{
						Threshold: 1,
						Minters: []string{
							addr0.String(),
						},
					},
				},
			},
		},
	}}
	reply := BuildGenesisReply{}
	err := ss.BuildGenesis(nil, &args, &reply)
	if err != nil {
		t.Fatal(err)
	}

	return reply.Bytes.Bytes
}

func GenesisVM(t *testing.T) ([]byte, chan common.Message, *VM) {
	genesisBytes := BuildGenesisTest(t)
	ctx := NewContext()

	baseDB := memdb.New()

	sm := &atomic.SharedMemory{}
	sm.Initialize(logging.NoLog{}, prefixdb.New([]byte{0}, baseDB))

	ctx.NetworkID = networkID
	ctx.ChainID = chainID
	ctx.SharedMemory = sm.NewBlockchainSharedMemory(chainID)

	// NB: this lock is intentionally left locked when this function returns.
	// The caller of this function is responsible for unlocking.
	ctx.Lock.Lock()

	userKeystore := keystore.CreateTestKeystore(t)
	if err := userKeystore.AddUser(username, password); err != nil {
		t.Fatal(err)
	}
	ctx.Keystore = userKeystore.NewBlockchainKeyStore(ctx.ChainID)

	issuer := make(chan common.Message, 1)
	vm := &VM{
		ava:      ids.Empty,
		platform: ids.Empty,
	}
	err := vm.Initialize(
		ctx,
		prefixdb.New([]byte{1}, baseDB),
		genesisBytes,
		issuer,
		[]*common.Fx{{
			ID: ids.Empty,
			Fx: &secp256k1fx.Fx{},
		}},
	)
	if err != nil {
		t.Fatal(err)
	}
	vm.batchTimeout = 0

	if err := vm.Bootstrapping(); err != nil {
		t.Fatal(err)
	}

	if err := vm.Bootstrapped(); err != nil {
		t.Fatal(err)
	}

	return genesisBytes, issuer, vm
}

func NewTx(t *testing.T, genesisBytes []byte, vm *VM) *Tx {
	genesisTx := GetFirstTxFromGenesisTest(genesisBytes, t)

	newTx := &Tx{UnsignedTx: &BaseTx{
		NetID: networkID,
		BCID:  chainID,
		Ins: []*ava.TransferableInput{{
			UTXOID: ava.UTXOID{
				TxID:        genesisTx.ID(),
				OutputIndex: 1,
			},
			Asset: ava.Asset{ID: genesisTx.ID()},
			In: &secp256k1fx.TransferInput{
				Amt: 50000,
				Input: secp256k1fx.Input{
					SigIndices: []uint32{
						0,
					},
				},
			},
		}},
	}}

	unsignedBytes, err := vm.codec.Marshal(&newTx.UnsignedTx)
	if err != nil {
		t.Fatal(err)
	}

	key := keys[0]
	sig, err := key.Sign(unsignedBytes)
	if err != nil {
		t.Fatal(err)
	}
	fixedSig := [crypto.SECP256K1RSigLen]byte{}
	copy(fixedSig[:], sig)

	newTx.Creds = append(newTx.Creds, &secp256k1fx.Credential{
		Sigs: [][crypto.SECP256K1RSigLen]byte{
			fixedSig,
		},
	})

	b, err := vm.codec.Marshal(newTx)
	if err != nil {
		t.Fatal(err)
	}
	newTx.Initialize(b)
	return newTx
}

func TestTxSerialization(t *testing.T) {
	expected := []byte{
		// txID:
		0x00, 0x00, 0x00, 0x01,
		// networkID:
		0x00, 0x00, 0xa8, 0x66,
		// chainID:
		0x05, 0x04, 0x03, 0x02, 0x01, 0x00, 0x00, 0x00,
		0x00, 0x00, 0x00, 0x00, 0x00, 0x00, 0x00, 0x00,
		0x00, 0x00, 0x00, 0x00, 0x00, 0x00, 0x00, 0x00,
		0x00, 0x00, 0x00, 0x00, 0x00, 0x00, 0x00, 0x00,
		// number of outs:
		0x00, 0x00, 0x00, 0x03,
		// output[0]:
		// assetID:
		0x01, 0x02, 0x03, 0x00, 0x00, 0x00, 0x00, 0x00,
		0x00, 0x00, 0x00, 0x00, 0x00, 0x00, 0x00, 0x00,
		0x00, 0x00, 0x00, 0x00, 0x00, 0x00, 0x00, 0x00,
		0x00, 0x00, 0x00, 0x00, 0x00, 0x00, 0x00, 0x00,
		// fxID:
		0x00, 0x00, 0x00, 0x07,
		// secp256k1 Transferable Output:
		// amount:
		0x00, 0x00, 0x12, 0x30, 0x9c, 0xe5, 0x40, 0x00,
		// locktime:
		0x00, 0x00, 0x00, 0x00, 0x00, 0x00, 0x00, 0x00,
		// threshold:
		0x00, 0x00, 0x00, 0x01,
		// number of addresses
		0x00, 0x00, 0x00, 0x01,
		// address[0]
		0xfc, 0xed, 0xa8, 0xf9, 0x0f, 0xcb, 0x5d, 0x30,
		0x61, 0x4b, 0x99, 0xd7, 0x9f, 0xc4, 0xba, 0xa2,
		0x93, 0x07, 0x76, 0x26,
		// output[1]:
		// assetID:
		0x01, 0x02, 0x03, 0x00, 0x00, 0x00, 0x00, 0x00,
		0x00, 0x00, 0x00, 0x00, 0x00, 0x00, 0x00, 0x00,
		0x00, 0x00, 0x00, 0x00, 0x00, 0x00, 0x00, 0x00,
		0x00, 0x00, 0x00, 0x00, 0x00, 0x00, 0x00, 0x00,
		// fxID:
		0x00, 0x00, 0x00, 0x07,
		// secp256k1 Transferable Output:
		// amount:
		0x00, 0x00, 0x12, 0x30, 0x9c, 0xe5, 0x40, 0x00,
		// locktime:
		0x00, 0x00, 0x00, 0x00, 0x00, 0x00, 0x00, 0x00,
		// threshold:
		0x00, 0x00, 0x00, 0x01,
		// number of addresses:
		0x00, 0x00, 0x00, 0x01,
		// address[0]:
		0x6e, 0xad, 0x69, 0x3c, 0x17, 0xab, 0xb1, 0xbe,
		0x42, 0x2b, 0xb5, 0x0b, 0x30, 0xb9, 0x71, 0x1f,
		0xf9, 0x8d, 0x66, 0x7e,
		// output[2]:
		// assetID:
		0x01, 0x02, 0x03, 0x00, 0x00, 0x00, 0x00, 0x00,
		0x00, 0x00, 0x00, 0x00, 0x00, 0x00, 0x00, 0x00,
		0x00, 0x00, 0x00, 0x00, 0x00, 0x00, 0x00, 0x00,
		0x00, 0x00, 0x00, 0x00, 0x00, 0x00, 0x00, 0x00,
		// fxID:
		0x00, 0x00, 0x00, 0x07,
		// secp256k1 Transferable Output:
		// amount:
		0x00, 0x00, 0x12, 0x30, 0x9c, 0xe5, 0x40, 0x00,
		// locktime:
		0x00, 0x00, 0x00, 0x00, 0x00, 0x00, 0x00, 0x00,
		// threshold:
		0x00, 0x00, 0x00, 0x01,
		// number of addresses:
		0x00, 0x00, 0x00, 0x01,
		// address[0]:
		0xf2, 0x42, 0x08, 0x46, 0x87, 0x6e, 0x69, 0xf4,
		0x73, 0xdd, 0xa2, 0x56, 0x17, 0x29, 0x67, 0xe9,
		0x92, 0xf0, 0xee, 0x31,
		// number of inputs:
		0x00, 0x00, 0x00, 0x00,
		// name length:
		0x00, 0x04,
		// name:
		'n', 'a', 'm', 'e',
		// symbol length:
		0x00, 0x04,
		// symbol:
		's', 'y', 'm', 'b',
		// denomination
		0x00,
		// number of initial states:
		0x00, 0x00, 0x00, 0x01,
		// fx index:
		0x00, 0x00, 0x00, 0x00,
		// number of outputs:
		0x00, 0x00, 0x00, 0x01,
		// fxID:
		0x00, 0x00, 0x00, 0x06,
		// secp256k1 Mint Output:
		// locktime:
		0x00, 0x00, 0x00, 0x00, 0x00, 0x00, 0x00, 0x00,
		// threshold:
		0x00, 0x00, 0x00, 0x01,
		// number of addresses:
		0x00, 0x00, 0x00, 0x01,
		// address[0]:
		0xfc, 0xed, 0xa8, 0xf9, 0x0f, 0xcb, 0x5d, 0x30,
		0x61, 0x4b, 0x99, 0xd7, 0x9f, 0xc4, 0xba, 0xa2,
		0x93, 0x07, 0x76, 0x26,
		// number of credentials:
		0x00, 0x00, 0x00, 0x00,
	}

	unsignedTx := &CreateAssetTx{
		BaseTx: BaseTx{
			NetID: networkID,
			BCID:  chainID,
		},
		Name:         "name",
		Symbol:       "symb",
		Denomination: 0,
		States: []*InitialState{
			{
				FxID: 0,
				Outs: []verify.State{
					&secp256k1fx.MintOutput{
						OutputOwners: secp256k1fx.OutputOwners{
							Threshold: 1,
							Addrs:     []ids.ShortID{keys[0].PublicKey().Address()},
						},
					},
				},
			},
		},
	}
	tx := &Tx{UnsignedTx: unsignedTx}
	for _, key := range keys {
		addr := key.PublicKey().Address()

		unsignedTx.Outs = append(unsignedTx.Outs, &ava.TransferableOutput{
			Asset: ava.Asset{ID: asset},
			Out: &secp256k1fx.TransferOutput{
				Amt: 20 * units.KiloAva,
				OutputOwners: secp256k1fx.OutputOwners{
					Threshold: 1,
					Addrs:     []ids.ShortID{addr},
				},
			},
		})
	}

	c := setupCodec()
	b, err := c.Marshal(tx)
	if err != nil {
		t.Fatal(err)
	}
	tx.Initialize(b)

	result := tx.Bytes()
	if !bytes.Equal(expected, result) {
		t.Fatalf("\nExpected: 0x%x\nResult:   0x%x", expected, result)
	}
}

func TestInvalidGenesis(t *testing.T) {
	vm := &VM{}
	ctx := NewContext()
	ctx.Lock.Lock()
	defer func() {
		vm.Shutdown()
		ctx.Lock.Unlock()
	}()

	err := vm.Initialize(
		/*context=*/ ctx,
		/*db=*/ memdb.New(),
		/*genesisState=*/ nil,
		/*engineMessenger=*/ make(chan common.Message, 1),
		/*fxs=*/ nil,
	)
	if err == nil {
		t.Fatalf("Should have errored due to an invalid genesis")
	}
}

func TestInvalidFx(t *testing.T) {
	vm := &VM{}
	ctx := NewContext()
	ctx.Lock.Lock()
	defer func() {
		vm.Shutdown()
		ctx.Lock.Unlock()
	}()

	genesisBytes := BuildGenesisTest(t)
	err := vm.Initialize(
		/*context=*/ ctx,
		/*db=*/ memdb.New(),
		/*genesisState=*/ genesisBytes,
		/*engineMessenger=*/ make(chan common.Message, 1),
		/*fxs=*/ []*common.Fx{
			nil,
		},
	)
	if err == nil {
		t.Fatalf("Should have errored due to an invalid interface")
	}
}

func TestFxInitializationFailure(t *testing.T) {
	vm := &VM{}
	ctx := NewContext()
	ctx.Lock.Lock()
	defer func() {
		vm.Shutdown()
		ctx.Lock.Unlock()
	}()

	genesisBytes := BuildGenesisTest(t)
	err := vm.Initialize(
		/*context=*/ ctx,
		/*db=*/ memdb.New(),
		/*genesisState=*/ genesisBytes,
		/*engineMessenger=*/ make(chan common.Message, 1),
		/*fxs=*/ []*common.Fx{{
			ID: ids.Empty,
			Fx: &testFx{initialize: errUnknownFx},
		}},
	)
	if err == nil {
		t.Fatalf("Should have errored due to an invalid fx initialization")
	}
}

type testTxBytes struct{ unsignedBytes []byte }

func (tx *testTxBytes) UnsignedBytes() []byte { return tx.unsignedBytes }

func TestIssueTx(t *testing.T) {
	genesisBytes, issuer, vm := GenesisVM(t)
	ctx := vm.ctx
	defer func() {
		vm.Shutdown()
		ctx.Lock.Unlock()
	}()

	newTx := NewTx(t, genesisBytes, vm)

	txID, err := vm.IssueTx(newTx.Bytes(), nil)
	if err != nil {
		t.Fatal(err)
	}
	if !txID.Equals(newTx.ID()) {
		t.Fatalf("Issue Tx returned wrong TxID")
	}
	ctx.Lock.Unlock()

	msg := <-issuer
	if msg != common.PendingTxs {
		t.Fatalf("Wrong message")
	}
	ctx.Lock.Lock()

	if txs := vm.PendingTxs(); len(txs) != 1 {
		t.Fatalf("Should have returned %d tx(s)", 1)
	}
}

func TestGenesisGetUTXOs(t *testing.T) {
	_, _, vm := GenesisVM(t)
	ctx := vm.ctx
	defer func() {
		vm.Shutdown()
		ctx.Lock.Unlock()
	}()

	shortAddr := keys[0].PublicKey().Address()
	addr := ids.NewID(hashing.ComputeHash256Array(shortAddr.Bytes()))

	addrs := ids.Set{}
	addrs.Add(addr)
	utxos, err := vm.GetUTXOs(addrs)
	if err != nil {
		t.Fatal(err)
	}

	if len(utxos) != 7 {
		t.Fatalf("Wrong number of utxos. Expected (%d) returned (%d)", 7, len(utxos))
	}
}

// Test issuing a transaction that consumes a currently pending UTXO. The
// transaction should be issued successfully.
func TestIssueDependentTx(t *testing.T) {
	genesisBytes, issuer, vm := GenesisVM(t)
	ctx := vm.ctx
	defer func() {
		vm.Shutdown()
		ctx.Lock.Unlock()
	}()

	genesisTx := GetFirstTxFromGenesisTest(genesisBytes, t)

	key := keys[0]

	firstTx := &Tx{UnsignedTx: &BaseTx{
		NetID: networkID,
		BCID:  chainID,
		Ins: []*ava.TransferableInput{{
			UTXOID: ava.UTXOID{
				TxID:        genesisTx.ID(),
				OutputIndex: 1,
			},
			Asset: ava.Asset{ID: genesisTx.ID()},
			In: &secp256k1fx.TransferInput{
				Amt: 50000,
				Input: secp256k1fx.Input{
					SigIndices: []uint32{
						0,
					},
				},
			},
		}},
		Outs: []*ava.TransferableOutput{{
			Asset: ava.Asset{ID: genesisTx.ID()},
			Out: &secp256k1fx.TransferOutput{
				Amt: 50000,
				OutputOwners: secp256k1fx.OutputOwners{
					Threshold: 1,
					Addrs:     []ids.ShortID{key.PublicKey().Address()},
				},
			},
		}},
	}}

	unsignedBytes, err := vm.codec.Marshal(&firstTx.UnsignedTx)
	if err != nil {
		t.Fatal(err)
	}

	sig, err := key.Sign(unsignedBytes)
	if err != nil {
		t.Fatal(err)
	}
	fixedSig := [crypto.SECP256K1RSigLen]byte{}
	copy(fixedSig[:], sig)

	firstTx.Creds = append(firstTx.Creds, &secp256k1fx.Credential{
		Sigs: [][crypto.SECP256K1RSigLen]byte{
			fixedSig,
		},
	})

	b, err := vm.codec.Marshal(firstTx)
	if err != nil {
		t.Fatal(err)
	}
	firstTx.Initialize(b)

	_, err = vm.IssueTx(firstTx.Bytes(), nil)
	if err != nil {
		t.Fatal(err)
	}

	secondTx := &Tx{UnsignedTx: &BaseTx{
		NetID: networkID,
		BCID:  chainID,
		Ins: []*ava.TransferableInput{{
			UTXOID: ava.UTXOID{
				TxID:        firstTx.ID(),
				OutputIndex: 0,
			},
			Asset: ava.Asset{ID: genesisTx.ID()},
			In: &secp256k1fx.TransferInput{
				Amt: 50000,
				Input: secp256k1fx.Input{
					SigIndices: []uint32{
						0,
					},
				},
			},
		}},
	}}

	unsignedBytes, err = vm.codec.Marshal(&secondTx.UnsignedTx)
	if err != nil {
		t.Fatal(err)
	}

	sig, err = key.Sign(unsignedBytes)
	if err != nil {
		t.Fatal(err)
	}
	fixedSig = [crypto.SECP256K1RSigLen]byte{}
	copy(fixedSig[:], sig)

	secondTx.Creds = append(secondTx.Creds, &secp256k1fx.Credential{
		Sigs: [][crypto.SECP256K1RSigLen]byte{
			fixedSig,
		},
	})

	b, err = vm.codec.Marshal(secondTx)
	if err != nil {
		t.Fatal(err)
	}
	secondTx.Initialize(b)

	_, err = vm.IssueTx(secondTx.Bytes(), nil)
	if err != nil {
		t.Fatal(err)
	}
	ctx.Lock.Unlock()

	msg := <-issuer
	if msg != common.PendingTxs {
		t.Fatalf("Wrong message")
	}
	ctx.Lock.Lock()

	if txs := vm.PendingTxs(); len(txs) != 2 {
		t.Fatalf("Should have returned %d tx(s)", 2)
	}
}

// Test issuing a transaction that creates an NFT family
func TestIssueNFT(t *testing.T) {
<<<<<<< HEAD
	vm := &VM{
		ava: ids.Empty,
	}
=======
	vm := &VM{}
	ctx := NewContext()
>>>>>>> 1df2d603
	ctx.Lock.Lock()
	defer func() {
		vm.Shutdown()
		ctx.Lock.Unlock()
	}()

	genesisBytes := BuildGenesisTest(t)
	issuer := make(chan common.Message, 1)
	err := vm.Initialize(
		ctx,
		memdb.New(),
		genesisBytes,
		issuer,
		[]*common.Fx{
			{
				ID: ids.Empty.Prefix(0),
				Fx: &secp256k1fx.Fx{},
			},
			{
				ID: ids.Empty.Prefix(1),
				Fx: &nftfx.Fx{},
			},
		},
	)
	if err != nil {
		t.Fatal(err)
	}
	vm.batchTimeout = 0

	err = vm.Bootstrapping()
	if err != nil {
		t.Fatal(err)
	}

	err = vm.Bootstrapped()
	if err != nil {
		t.Fatal(err)
	}

	createAssetTx := &Tx{UnsignedTx: &CreateAssetTx{
		BaseTx: BaseTx{
			NetID: networkID,
			BCID:  chainID,
		},
		Name:         "Team Rocket",
		Symbol:       "TR",
		Denomination: 0,
		States: []*InitialState{{
			FxID: 1,
			Outs: []verify.State{
				&nftfx.MintOutput{
					GroupID: 1,
					OutputOwners: secp256k1fx.OutputOwners{
						Threshold: 1,
						Addrs:     []ids.ShortID{keys[0].PublicKey().Address()},
					},
				},
				&nftfx.MintOutput{
					GroupID: 2,
					OutputOwners: secp256k1fx.OutputOwners{
						Threshold: 1,
						Addrs:     []ids.ShortID{keys[0].PublicKey().Address()},
					},
				},
			},
		}},
	}}

	b, err := vm.codec.Marshal(createAssetTx)
	if err != nil {
		t.Fatal(err)
	}
	createAssetTx.Initialize(b)

	if _, err = vm.IssueTx(createAssetTx.Bytes(), nil); err != nil {
		t.Fatal(err)
	}

	mintNFTTx := &Tx{UnsignedTx: &OperationTx{
		BaseTx: BaseTx{
			NetID: networkID,
			BCID:  chainID,
		},
		Ops: []*Operation{{
			Asset: ava.Asset{ID: createAssetTx.ID()},
			UTXOIDs: []*ava.UTXOID{{
				TxID:        createAssetTx.ID(),
				OutputIndex: 0,
			}},
			Op: &nftfx.MintOperation{
				MintInput: secp256k1fx.Input{
					SigIndices: []uint32{0},
				},
				GroupID: 1,
				Payload: []byte{'h', 'e', 'l', 'l', 'o'},
				Outputs: []*secp256k1fx.OutputOwners{{}},
			},
		}},
	}}

	unsignedBytes, err := vm.codec.Marshal(&mintNFTTx.UnsignedTx)
	if err != nil {
		t.Fatal(err)
	}

	key := keys[0]
	sig, err := key.Sign(unsignedBytes)
	if err != nil {
		t.Fatal(err)
	}
	fixedSig := [crypto.SECP256K1RSigLen]byte{}
	copy(fixedSig[:], sig)

	mintNFTTx.Creds = append(mintNFTTx.Creds, &nftfx.Credential{Credential: secp256k1fx.Credential{
		Sigs: [][crypto.SECP256K1RSigLen]byte{
			fixedSig,
		}},
	})

	b, err = vm.codec.Marshal(mintNFTTx)
	if err != nil {
		t.Fatal(err)
	}
	mintNFTTx.Initialize(b)

	if _, err = vm.IssueTx(mintNFTTx.Bytes(), nil); err != nil {
		t.Fatal(err)
	}

	transferNFTTx := &Tx{UnsignedTx: &OperationTx{
		BaseTx: BaseTx{
			NetID: networkID,
			BCID:  chainID,
		},
		Ops: []*Operation{{
			Asset: ava.Asset{ID: createAssetTx.ID()},
			UTXOIDs: []*ava.UTXOID{{
				TxID:        mintNFTTx.ID(),
				OutputIndex: 0,
			}},
			Op: &nftfx.TransferOperation{
				Input: secp256k1fx.Input{},
				Output: nftfx.TransferOutput{
					GroupID:      1,
					Payload:      []byte{'h', 'e', 'l', 'l', 'o'},
					OutputOwners: secp256k1fx.OutputOwners{},
				},
			},
		}},
	}}

	transferNFTTx.Creds = append(transferNFTTx.Creds, &nftfx.Credential{})

	b, err = vm.codec.Marshal(transferNFTTx)
	if err != nil {
		t.Fatal(err)
	}
	transferNFTTx.Initialize(b)

	if _, err = vm.IssueTx(transferNFTTx.Bytes(), nil); err != nil {
		t.Fatal(err)
	}
}

// Test issuing a transaction that creates an Property family
func TestIssueProperty(t *testing.T) {
<<<<<<< HEAD
	vm := &VM{
		ava: ids.Empty,
	}
=======
	vm := &VM{}
	ctx := NewContext()
>>>>>>> 1df2d603
	ctx.Lock.Lock()
	defer func() {
		vm.Shutdown()
		ctx.Lock.Unlock()
	}()

	genesisBytes := BuildGenesisTest(t)
	issuer := make(chan common.Message, 1)
	err := vm.Initialize(
		ctx,
		memdb.New(),
		genesisBytes,
		issuer,
		[]*common.Fx{
			{
				ID: ids.Empty.Prefix(0),
				Fx: &secp256k1fx.Fx{},
			},
			{
				ID: ids.Empty.Prefix(1),
				Fx: &nftfx.Fx{},
			},
			{
				ID: ids.Empty.Prefix(2),
				Fx: &propertyfx.Fx{},
			},
		},
	)
	if err != nil {
		t.Fatal(err)
	}
	vm.batchTimeout = 0

	err = vm.Bootstrapping()
	if err != nil {
		t.Fatal(err)
	}

	err = vm.Bootstrapped()
	if err != nil {
		t.Fatal(err)
	}

	createAssetTx := &Tx{UnsignedTx: &CreateAssetTx{
		BaseTx: BaseTx{
			NetID: networkID,
			BCID:  chainID,
		},
		Name:         "Team Rocket",
		Symbol:       "TR",
		Denomination: 0,
		States: []*InitialState{{
			FxID: 2,
			Outs: []verify.State{
				&propertyfx.MintOutput{
					OutputOwners: secp256k1fx.OutputOwners{
						Threshold: 1,
						Addrs:     []ids.ShortID{keys[0].PublicKey().Address()},
					},
				},
			},
		}},
	}}

	b, err := vm.codec.Marshal(createAssetTx)
	if err != nil {
		t.Fatal(err)
	}
	createAssetTx.Initialize(b)

	if _, err = vm.IssueTx(createAssetTx.Bytes(), nil); err != nil {
		t.Fatal(err)
	}

	mintPropertyTx := &Tx{UnsignedTx: &OperationTx{
		BaseTx: BaseTx{
			NetID: networkID,
			BCID:  chainID,
		},
		Ops: []*Operation{{
			Asset: ava.Asset{ID: createAssetTx.ID()},
			UTXOIDs: []*ava.UTXOID{{
				TxID:        createAssetTx.ID(),
				OutputIndex: 0,
			}},
			Op: &propertyfx.MintOperation{
				MintInput: secp256k1fx.Input{
					SigIndices: []uint32{0},
				},
				MintOutput: propertyfx.MintOutput{
					OutputOwners: secp256k1fx.OutputOwners{
						Threshold: 1,
						Addrs:     []ids.ShortID{keys[0].PublicKey().Address()},
					},
				},
				OwnedOutput: propertyfx.OwnedOutput{},
			},
		}},
	}}

	unsignedBytes, err := vm.codec.Marshal(&mintPropertyTx.UnsignedTx)
	if err != nil {
		t.Fatal(err)
	}

	key := keys[0]
	sig, err := key.Sign(unsignedBytes)
	if err != nil {
		t.Fatal(err)
	}
	fixedSig := [crypto.SECP256K1RSigLen]byte{}
	copy(fixedSig[:], sig)

	mintPropertyTx.Creds = append(mintPropertyTx.Creds, &propertyfx.Credential{Credential: secp256k1fx.Credential{
		Sigs: [][crypto.SECP256K1RSigLen]byte{
			fixedSig,
		}},
	})

	b, err = vm.codec.Marshal(mintPropertyTx)
	if err != nil {
		t.Fatal(err)
	}
	mintPropertyTx.Initialize(b)

	if _, err = vm.IssueTx(mintPropertyTx.Bytes(), nil); err != nil {
		t.Fatal(err)
	}

	burnPropertyTx := &Tx{UnsignedTx: &OperationTx{
		BaseTx: BaseTx{
			NetID: networkID,
			BCID:  chainID,
		},
		Ops: []*Operation{{
			Asset: ava.Asset{ID: createAssetTx.ID()},
			UTXOIDs: []*ava.UTXOID{{
				TxID:        mintPropertyTx.ID(),
				OutputIndex: 1,
			}},
			Op: &propertyfx.BurnOperation{Input: secp256k1fx.Input{}},
		}},
	}}

	burnPropertyTx.Creds = append(burnPropertyTx.Creds, &propertyfx.Credential{})

	b, err = vm.codec.Marshal(burnPropertyTx)
	if err != nil {
		t.Fatal(err)
	}
	burnPropertyTx.Initialize(b)

	if _, err = vm.IssueTx(burnPropertyTx.Bytes(), nil); err != nil {
		t.Fatal(err)
	}
}

func TestVMFormat(t *testing.T) {
	_, _, vm := GenesisVM(t)
	ctx := vm.ctx
	defer func() {
		vm.Shutdown()
		ctx.Lock.Unlock()
	}()

	tests := []struct {
		in       string
		expected string
	}{
		{"", "3D7sudhzUKTYFkYj4Zoe7GgSKhuyP9bYwXunHwhZsmQe1z9Mp-45PJLL"},
	}
	for _, tt := range tests {
		t.Run(tt.in, func(t *testing.T) {
			if res := vm.Format([]byte(tt.in)); tt.expected != res {
				t.Errorf("Expected %q, got %q", tt.expected, res)
			}
		})
	}
}

func TestVMFormatAliased(t *testing.T) {
	_, _, vm := GenesisVM(t)
	ctx := vm.ctx
	defer func() {
		vm.Shutdown()
		ctx.Lock.Unlock()
	}()

	origAliases := ctx.BCLookup
	defer func() { ctx.BCLookup = origAliases }()

	tmpAliases := &ids.Aliaser{}
	tmpAliases.Initialize()
	tmpAliases.Alias(ctx.ChainID, "X")
	ctx.BCLookup = tmpAliases

	tests := []struct {
		in       string
		expected string
	}{
		{"", "X-45PJLL"},
	}
	for _, tt := range tests {
		t.Run(tt.in, func(t *testing.T) {
			if res := vm.Format([]byte(tt.in)); tt.expected != res {
				t.Errorf("Expected %q, got %q", tt.expected, res)
			}
		})
	}
}

func TestTxCached(t *testing.T) {
	genesisBytes, _, vm := GenesisVM(t)
	ctx := vm.ctx
	defer func() {
		vm.Shutdown()
		ctx.Lock.Unlock()
	}()

	newTx := NewTx(t, genesisBytes, vm)
	txBytes := newTx.Bytes()

	_, err := vm.ParseTx(txBytes)
	assert.NoError(t, err)

	db := mockdb.New()
	called := new(bool)
	db.OnGet = func([]byte) ([]byte, error) {
		*called = true
		return nil, errors.New("")
	}
	vm.state.state.DB = db
	vm.state.state.Cache.Flush()

	_, err = vm.ParseTx(txBytes)
	assert.NoError(t, err)
	assert.False(t, *called, "shouldn't have called the DB")
}

func TestTxNotCached(t *testing.T) {
	genesisBytes, _, vm := GenesisVM(t)
	ctx := vm.ctx
	defer func() {
		vm.Shutdown()
		ctx.Lock.Unlock()
	}()

	newTx := NewTx(t, genesisBytes, vm)
	txBytes := newTx.Bytes()

	_, err := vm.ParseTx(txBytes)
	assert.NoError(t, err)

	db := mockdb.New()
	called := new(bool)
	db.OnGet = func([]byte) ([]byte, error) {
		*called = true
		return nil, errors.New("")
	}
	db.OnPut = func([]byte, []byte) error { return nil }
	vm.state.state.DB = db
	vm.state.uniqueTx.Flush()
	vm.state.state.Cache.Flush()

	_, err = vm.ParseTx(txBytes)
	assert.NoError(t, err)
	assert.True(t, *called, "should have called the DB")
}<|MERGE_RESOLUTION|>--- conflicted
+++ resolved
@@ -8,17 +8,13 @@
 	"errors"
 	"testing"
 
-<<<<<<< HEAD
+	"github.com/stretchr/testify/assert"
+
 	"github.com/ava-labs/gecko/api/keystore"
 	"github.com/ava-labs/gecko/chains/atomic"
 	"github.com/ava-labs/gecko/database/memdb"
+	"github.com/ava-labs/gecko/database/mockdb"
 	"github.com/ava-labs/gecko/database/prefixdb"
-=======
-	"github.com/stretchr/testify/assert"
-
-	"github.com/ava-labs/gecko/database/memdb"
-	"github.com/ava-labs/gecko/database/mockdb"
->>>>>>> 1df2d603
 	"github.com/ava-labs/gecko/ids"
 	"github.com/ava-labs/gecko/snow"
 	"github.com/ava-labs/gecko/snow/engine/common"
@@ -699,14 +695,10 @@
 
 // Test issuing a transaction that creates an NFT family
 func TestIssueNFT(t *testing.T) {
-<<<<<<< HEAD
 	vm := &VM{
 		ava: ids.Empty,
 	}
-=======
-	vm := &VM{}
 	ctx := NewContext()
->>>>>>> 1df2d603
 	ctx.Lock.Lock()
 	defer func() {
 		vm.Shutdown()
@@ -873,14 +865,10 @@
 
 // Test issuing a transaction that creates an Property family
 func TestIssueProperty(t *testing.T) {
-<<<<<<< HEAD
 	vm := &VM{
 		ava: ids.Empty,
 	}
-=======
-	vm := &VM{}
 	ctx := NewContext()
->>>>>>> 1df2d603
 	ctx.Lock.Lock()
 	defer func() {
 		vm.Shutdown()
