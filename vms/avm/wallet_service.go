<<<<<<< HEAD
// Copyright (C) 2019-2024, Lux Partners Limited. All rights reserved.
=======
// Copyright (C) 2019-2024, Ava Labs, Inc. All rights reserved.
>>>>>>> d3c09eb1
// See the file LICENSE for licensing terms.

package avm

import (
	"errors"
	"fmt"
	"net/http"

	"go.uber.org/zap"
	"golang.org/x/exp/maps"

<<<<<<< HEAD
	"github.com/luxfi/node/api"
	"github.com/luxfi/node/ids"
	"github.com/luxfi/node/utils/formatting"
	"github.com/luxfi/node/utils/linked"
	"github.com/luxfi/node/utils/logging"
	"github.com/luxfi/node/utils/math"
	"github.com/luxfi/node/vms/avm/txs"
	"github.com/luxfi/node/vms/components/lux"
	"github.com/luxfi/node/vms/secp256k1fx"
	"github.com/luxfi/node/vms/txs/mempool"
=======
	"github.com/ava-labs/avalanchego/api"
	"github.com/ava-labs/avalanchego/ids"
	"github.com/ava-labs/avalanchego/utils/formatting"
	"github.com/ava-labs/avalanchego/utils/linked"
	"github.com/ava-labs/avalanchego/utils/logging"
	"github.com/ava-labs/avalanchego/utils/math"
	"github.com/ava-labs/avalanchego/vms/avm/txs"
	"github.com/ava-labs/avalanchego/vms/components/avax"
	"github.com/ava-labs/avalanchego/vms/secp256k1fx"
	"github.com/ava-labs/avalanchego/vms/txs/mempool"
>>>>>>> d3c09eb1
)

var errMissingUTXO = errors.New("missing utxo")

type WalletService struct {
	vm         *VM
	pendingTxs *linked.Hashmap[ids.ID, *txs.Tx]
}

func (w *WalletService) decided(txID ids.ID) {
	if !w.pendingTxs.Delete(txID) {
		return
	}

	w.vm.ctx.Log.Info("tx decided over wallet API",
		zap.Stringer("txID", txID),
	)
	for {
		txID, tx, ok := w.pendingTxs.Oldest()
		if !ok {
			return
		}

		err := w.vm.network.IssueTxFromRPCWithoutVerification(tx)
		if err == nil {
			w.vm.ctx.Log.Info("issued tx to mempool over wallet API",
				zap.Stringer("txID", txID),
			)
			return
		}
		if errors.Is(err, mempool.ErrDuplicateTx) {
			return
		}

		w.pendingTxs.Delete(txID)
		w.vm.ctx.Log.Warn("dropping tx issued over wallet API",
			zap.Stringer("txID", txID),
			zap.Error(err),
		)
	}
}
<<<<<<< HEAD

func (w *WalletService) issue(tx *txs.Tx) (ids.ID, error) {
	txID := tx.ID()
	w.vm.ctx.Log.Info("issuing tx over wallet API",
		zap.Stringer("txID", txID),
	)

=======

func (w *WalletService) issue(tx *txs.Tx) (ids.ID, error) {
	txID := tx.ID()
	w.vm.ctx.Log.Info("issuing tx over wallet API",
		zap.Stringer("txID", txID),
	)

>>>>>>> d3c09eb1
	if _, ok := w.pendingTxs.Get(txID); ok {
		w.vm.ctx.Log.Warn("issuing duplicate tx over wallet API",
			zap.Stringer("txID", txID),
		)
		return txID, nil
	}

	if w.pendingTxs.Len() == 0 {
		if err := w.vm.network.IssueTxFromRPCWithoutVerification(tx); err == nil {
			w.vm.ctx.Log.Info("issued tx to mempool over wallet API",
				zap.Stringer("txID", txID),
			)
		} else if !errors.Is(err, mempool.ErrDuplicateTx) {
			w.vm.ctx.Log.Warn("failed to issue tx over wallet API",
				zap.Stringer("txID", txID),
				zap.Error(err),
			)
			return ids.Empty, err
		}
	} else {
		w.vm.ctx.Log.Info("enqueueing tx over wallet API",
			zap.Stringer("txID", txID),
		)
	}

	w.pendingTxs.Put(txID, tx)
	return txID, nil
}

func (w *WalletService) update(utxos []*lux.UTXO) ([]*lux.UTXO, error) {
	utxoMap := make(map[ids.ID]*lux.UTXO, len(utxos))
	for _, utxo := range utxos {
		utxoMap[utxo.InputID()] = utxo
	}

	iter := w.pendingTxs.NewIterator()

	for iter.Next() {
		tx := iter.Value()
		for _, inputUTXO := range tx.Unsigned.InputUTXOs() {
			if inputUTXO.Symbolic() {
				continue
			}
			utxoID := inputUTXO.InputID()
			if _, exists := utxoMap[utxoID]; !exists {
				return nil, errMissingUTXO
			}
			delete(utxoMap, utxoID)
		}

		for _, utxo := range tx.UTXOs() {
			utxoMap[utxo.InputID()] = utxo
		}
	}

	return maps.Values(utxoMap), nil
}

// IssueTx attempts to issue a transaction into consensus
func (w *WalletService) IssueTx(_ *http.Request, args *api.FormattedTx, reply *api.JSONTxID) error {
	w.vm.ctx.Log.Warn("deprecated API called",
		zap.String("service", "wallet"),
		zap.String("method", "issueTx"),
		logging.UserString("tx", args.Tx),
	)

	txBytes, err := formatting.Decode(args.Encoding, args.Tx)
	if err != nil {
		return fmt.Errorf("problem decoding transaction: %w", err)
	}

	tx, err := w.vm.parser.ParseTx(txBytes)
	if err != nil {
		return err
	}

	w.vm.ctx.Lock.Lock()
	defer w.vm.ctx.Lock.Unlock()

	txID, err := w.issue(tx)
	reply.TxID = txID
	return err
}

// Send returns the ID of the newly created transaction
func (w *WalletService) Send(r *http.Request, args *SendArgs, reply *api.JSONTxIDChangeAddr) error {
	return w.SendMultiple(r, &SendMultipleArgs{
		JSONSpendHeader: args.JSONSpendHeader,
		Outputs:         []SendOutput{args.SendOutput},
		Memo:            args.Memo,
	}, reply)
}

// SendMultiple sends a transaction with multiple outputs.
func (w *WalletService) SendMultiple(_ *http.Request, args *SendMultipleArgs, reply *api.JSONTxIDChangeAddr) error {
	w.vm.ctx.Log.Warn("deprecated API called",
		zap.String("service", "wallet"),
		zap.String("method", "sendMultiple"),
		logging.UserString("username", args.Username),
	)

	// Validate the memo field
	memoBytes := []byte(args.Memo)
	if l := len(memoBytes); l > lux.MaxMemoSize {
		return fmt.Errorf("max memo length is %d but provided memo field is length %d",
			lux.MaxMemoSize,
			l)
	} else if len(args.Outputs) == 0 {
		return errNoOutputs
	}

	// Parse the from addresses
	fromAddrs, err := lux.ParseServiceAddresses(w.vm, args.From)
	if err != nil {
		return fmt.Errorf("couldn't parse 'From' addresses: %w", err)
	}

	w.vm.ctx.Lock.Lock()
	defer w.vm.ctx.Lock.Unlock()

	// Load user's UTXOs/keys
	utxos, kc, err := w.vm.LoadUser(args.Username, args.Password, fromAddrs)
	if err != nil {
		return err
	}

	utxos, err = w.update(utxos)
	if err != nil {
		return err
	}

	// Parse the change address.
	if len(kc.Keys) == 0 {
		return errNoKeys
	}
	changeAddr, err := w.vm.selectChangeAddr(kc.Keys[0].PublicKey().Address(), args.ChangeAddr)
	if err != nil {
		return err
	}

	// Calculate required input amounts and create the desired outputs
	// String repr. of asset ID --> asset ID
	assetIDs := make(map[string]ids.ID)
	// Asset ID --> amount of that asset being sent
	amounts := make(map[ids.ID]uint64)
	// Outputs of our tx
	outs := []*lux.TransferableOutput{}
	for _, output := range args.Outputs {
		if output.Amount == 0 {
			return errZeroAmount
		}
		assetID, ok := assetIDs[output.AssetID] // Asset ID of next output
		if !ok {
			assetID, err = w.vm.lookupAssetID(output.AssetID)
			if err != nil {
				return fmt.Errorf("couldn't find asset %s", output.AssetID)
			}
			assetIDs[output.AssetID] = assetID
		}
		currentAmount := amounts[assetID]
		newAmount, err := math.Add(currentAmount, uint64(output.Amount))
		if err != nil {
			return fmt.Errorf("problem calculating required spend amount: %w", err)
		}
		amounts[assetID] = newAmount

		// Parse the to address
		to, err := lux.ParseServiceAddress(w.vm, output.To)
		if err != nil {
			return fmt.Errorf("problem parsing to address %q: %w", output.To, err)
		}

		// Create the Output
		outs = append(outs, &lux.TransferableOutput{
			Asset: lux.Asset{ID: assetID},
			Out: &secp256k1fx.TransferOutput{
				Amt: uint64(output.Amount),
				OutputOwners: secp256k1fx.OutputOwners{
					Locktime:  0,
					Threshold: 1,
					Addrs:     []ids.ShortID{to},
				},
			},
		})
	}

	amountsWithFee := maps.Clone(amounts)

	amountWithFee, err := math.Add(amounts[w.vm.feeAssetID], w.vm.TxFee)
	if err != nil {
		return fmt.Errorf("problem calculating required spend amount: %w", err)
	}
	amountsWithFee[w.vm.feeAssetID] = amountWithFee

	amountsSpent, ins, keys, err := w.vm.Spend(
		utxos,
		kc,
		amountsWithFee,
	)
	if err != nil {
		return err
	}

	// Add the required change outputs
	for assetID, amountWithFee := range amountsWithFee {
		amountSpent := amountsSpent[assetID]

		if amountSpent > amountWithFee {
			outs = append(outs, &lux.TransferableOutput{
				Asset: lux.Asset{ID: assetID},
				Out: &secp256k1fx.TransferOutput{
					Amt: amountSpent - amountWithFee,
					OutputOwners: secp256k1fx.OutputOwners{
						Locktime:  0,
						Threshold: 1,
						Addrs:     []ids.ShortID{changeAddr},
					},
				},
			})
		}
	}

	codec := w.vm.parser.Codec()
	lux.SortTransferableOutputs(outs, codec)

<<<<<<< HEAD
	tx := &txs.Tx{Unsigned: &txs.BaseTx{BaseTx: lux.BaseTx{
=======
	tx := &txs.Tx{Unsigned: &txs.BaseTx{BaseTx: avax.BaseTx{
>>>>>>> d3c09eb1
		NetworkID:    w.vm.ctx.NetworkID,
		BlockchainID: w.vm.ctx.ChainID,
		Outs:         outs,
		Ins:          ins,
		Memo:         memoBytes,
	}}}
	if err := tx.SignSECP256K1Fx(codec, keys); err != nil {
		return err
	}

	txID, err := w.issue(tx)
	if err != nil {
		return fmt.Errorf("problem issuing transaction: %w", err)
	}

	reply.TxID = txID
	reply.ChangeAddr, err = w.vm.FormatLocalAddress(changeAddr)
	return err
}<|MERGE_RESOLUTION|>--- conflicted
+++ resolved
@@ -1,8 +1,4 @@
-<<<<<<< HEAD
 // Copyright (C) 2019-2024, Lux Partners Limited. All rights reserved.
-=======
-// Copyright (C) 2019-2024, Ava Labs, Inc. All rights reserved.
->>>>>>> d3c09eb1
 // See the file LICENSE for licensing terms.
 
 package avm
@@ -15,7 +11,6 @@
 	"go.uber.org/zap"
 	"golang.org/x/exp/maps"
 
-<<<<<<< HEAD
 	"github.com/luxfi/node/api"
 	"github.com/luxfi/node/ids"
 	"github.com/luxfi/node/utils/formatting"
@@ -26,18 +21,6 @@
 	"github.com/luxfi/node/vms/components/lux"
 	"github.com/luxfi/node/vms/secp256k1fx"
 	"github.com/luxfi/node/vms/txs/mempool"
-=======
-	"github.com/ava-labs/avalanchego/api"
-	"github.com/ava-labs/avalanchego/ids"
-	"github.com/ava-labs/avalanchego/utils/formatting"
-	"github.com/ava-labs/avalanchego/utils/linked"
-	"github.com/ava-labs/avalanchego/utils/logging"
-	"github.com/ava-labs/avalanchego/utils/math"
-	"github.com/ava-labs/avalanchego/vms/avm/txs"
-	"github.com/ava-labs/avalanchego/vms/components/avax"
-	"github.com/ava-labs/avalanchego/vms/secp256k1fx"
-	"github.com/ava-labs/avalanchego/vms/txs/mempool"
->>>>>>> d3c09eb1
 )
 
 var errMissingUTXO = errors.New("missing utxo")
@@ -79,7 +62,6 @@
 		)
 	}
 }
-<<<<<<< HEAD
 
 func (w *WalletService) issue(tx *txs.Tx) (ids.ID, error) {
 	txID := tx.ID()
@@ -87,15 +69,6 @@
 		zap.Stringer("txID", txID),
 	)
 
-=======
-
-func (w *WalletService) issue(tx *txs.Tx) (ids.ID, error) {
-	txID := tx.ID()
-	w.vm.ctx.Log.Info("issuing tx over wallet API",
-		zap.Stringer("txID", txID),
-	)
-
->>>>>>> d3c09eb1
 	if _, ok := w.pendingTxs.Get(txID); ok {
 		w.vm.ctx.Log.Warn("issuing duplicate tx over wallet API",
 			zap.Stringer("txID", txID),
@@ -321,11 +294,7 @@
 	codec := w.vm.parser.Codec()
 	lux.SortTransferableOutputs(outs, codec)
 
-<<<<<<< HEAD
 	tx := &txs.Tx{Unsigned: &txs.BaseTx{BaseTx: lux.BaseTx{
-=======
-	tx := &txs.Tx{Unsigned: &txs.BaseTx{BaseTx: avax.BaseTx{
->>>>>>> d3c09eb1
 		NetworkID:    w.vm.ctx.NetworkID,
 		BlockchainID: w.vm.ctx.ChainID,
 		Outs:         outs,
