--- conflicted
+++ resolved
@@ -1,8 +1,4 @@
-<<<<<<< HEAD
 // Copyright (C) 2019-2024, Lux Partners Limited. All rights reserved.
-=======
-// Copyright (C) 2019-2024, Ava Labs, Inc. All rights reserved.
->>>>>>> d3c09eb1
 // See the file LICENSE for licensing terms.
 
 package avm
