<<<<<<< HEAD
// Copyright (C) 2019-2024, Lux Partners Limited. All rights reserved.
=======
// Copyright (C) 2019-2024, Ava Labs, Inc. All rights reserved.
>>>>>>> d3c09eb1
// See the file LICENSE for licensing terms.

package registry

import (
	"context"
	"testing"

	"github.com/stretchr/testify/require"
	"go.uber.org/mock/gomock"

<<<<<<< HEAD
	"github.com/luxfi/node/ids"
	"github.com/luxfi/node/vms"
=======
	"github.com/ava-labs/avalanchego/ids"
	"github.com/ava-labs/avalanchego/vms"
	"github.com/ava-labs/avalanchego/vms/registry/registrymock"
	"github.com/ava-labs/avalanchego/vms/vmsmock"
>>>>>>> d3c09eb1
)

var (
	id1 = ids.GenerateTestID()
	id2 = ids.GenerateTestID()
	id3 = ids.GenerateTestID()
	id4 = ids.GenerateTestID()
)

// Tests the happy case where Reload succeeds.
func TestReload_Success(t *testing.T) {
	require := require.New(t)

	resources := initVMRegistryTest(t)

	factory1 := vmsmock.NewFactory(resources.ctrl)
	factory2 := vmsmock.NewFactory(resources.ctrl)
	factory3 := vmsmock.NewFactory(resources.ctrl)
	factory4 := vmsmock.NewFactory(resources.ctrl)

	registeredVms := map[ids.ID]vms.Factory{
		id1: factory1,
		id2: factory2,
	}

	unregisteredVms := map[ids.ID]vms.Factory{
		id3: factory3,
		id4: factory4,
	}

	resources.mockVMGetter.EXPECT().
		Get().
		Times(1).
		Return(registeredVms, unregisteredVms, nil)
	resources.mockVMManager.EXPECT().
		RegisterFactory(gomock.Any(), id3, factory3).
		Times(1).
		Return(nil)
	resources.mockVMManager.EXPECT().
		RegisterFactory(gomock.Any(), id4, factory4).
		Times(1).
		Return(nil)

	installedVMs, failedVMs, err := resources.vmRegistry.Reload(context.Background())
	require.NoError(err)
	require.ElementsMatch([]ids.ID{id3, id4}, installedVMs)
	require.Empty(failedVMs)
}

// Tests that we fail if we're not able to get the vms on disk
func TestReload_GetNewVMsFails(t *testing.T) {
	require := require.New(t)

	resources := initVMRegistryTest(t)

	resources.mockVMGetter.EXPECT().Get().Times(1).Return(nil, nil, errTest)

	installedVMs, failedVMs, err := resources.vmRegistry.Reload(context.Background())
	require.ErrorIs(err, errTest)
	require.Empty(installedVMs)
	require.Empty(failedVMs)
}

// Tests that if we fail to register a VM, we fail.
func TestReload_PartialRegisterFailure(t *testing.T) {
	require := require.New(t)

	resources := initVMRegistryTest(t)

	factory1 := vmsmock.NewFactory(resources.ctrl)
	factory2 := vmsmock.NewFactory(resources.ctrl)
	factory3 := vmsmock.NewFactory(resources.ctrl)
	factory4 := vmsmock.NewFactory(resources.ctrl)

	registeredVms := map[ids.ID]vms.Factory{
		id1: factory1,
		id2: factory2,
	}

	unregisteredVms := map[ids.ID]vms.Factory{
		id3: factory3,
		id4: factory4,
	}

	resources.mockVMGetter.EXPECT().
		Get().
		Times(1).
		Return(registeredVms, unregisteredVms, nil)
	resources.mockVMManager.EXPECT().
		RegisterFactory(gomock.Any(), id3, factory3).
		Times(1).
		Return(errTest)
	resources.mockVMManager.EXPECT().
		RegisterFactory(gomock.Any(), id4, factory4).
		Times(1).
		Return(nil)

	installedVMs, failedVMs, err := resources.vmRegistry.Reload(context.Background())
	require.NoError(err)
	require.Len(failedVMs, 1)
	require.ErrorIs(failedVMs[id3], errTest)
	require.Len(installedVMs, 1)
	require.Equal(id4, installedVMs[0])
}

type registryTestResources struct {
	ctrl          *gomock.Controller
<<<<<<< HEAD
	mockVMGetter  *MockVMGetter
	mockVMManager *vms.MockManager
=======
	mockVMGetter  *registrymock.VMGetter
	mockVMManager *vmsmock.Manager
>>>>>>> d3c09eb1
	vmRegistry    VMRegistry
}

func initVMRegistryTest(t *testing.T) *registryTestResources {
	ctrl := gomock.NewController(t)

<<<<<<< HEAD
	mockVMGetter := NewMockVMGetter(ctrl)
	mockVMManager := vms.NewMockManager(ctrl)
=======
	mockVMGetter := registrymock.NewVMGetter(ctrl)
	mockVMManager := vmsmock.NewManager(ctrl)
>>>>>>> d3c09eb1

	vmRegistry := NewVMRegistry(
		VMRegistryConfig{
			VMGetter:  mockVMGetter,
			VMManager: mockVMManager,
		},
	)

	return &registryTestResources{
		ctrl:          ctrl,
		mockVMGetter:  mockVMGetter,
		mockVMManager: mockVMManager,
		vmRegistry:    vmRegistry,
	}
}<|MERGE_RESOLUTION|>--- conflicted
+++ resolved
@@ -1,8 +1,4 @@
-<<<<<<< HEAD
 // Copyright (C) 2019-2024, Lux Partners Limited. All rights reserved.
-=======
-// Copyright (C) 2019-2024, Ava Labs, Inc. All rights reserved.
->>>>>>> d3c09eb1
 // See the file LICENSE for licensing terms.
 
 package registry
@@ -14,15 +10,8 @@
 	"github.com/stretchr/testify/require"
 	"go.uber.org/mock/gomock"
 
-<<<<<<< HEAD
 	"github.com/luxfi/node/ids"
 	"github.com/luxfi/node/vms"
-=======
-	"github.com/ava-labs/avalanchego/ids"
-	"github.com/ava-labs/avalanchego/vms"
-	"github.com/ava-labs/avalanchego/vms/registry/registrymock"
-	"github.com/ava-labs/avalanchego/vms/vmsmock"
->>>>>>> d3c09eb1
 )
 
 var (
@@ -35,6 +24,8 @@
 // Tests the happy case where Reload succeeds.
 func TestReload_Success(t *testing.T) {
 	require := require.New(t)
+
+	resources := initVMRegistryTest(t)
 
 	resources := initVMRegistryTest(t)
 
@@ -92,6 +83,8 @@
 
 	resources := initVMRegistryTest(t)
 
+	resources := initVMRegistryTest(t)
+
 	factory1 := vmsmock.NewFactory(resources.ctrl)
 	factory2 := vmsmock.NewFactory(resources.ctrl)
 	factory3 := vmsmock.NewFactory(resources.ctrl)
@@ -130,26 +123,16 @@
 
 type registryTestResources struct {
 	ctrl          *gomock.Controller
-<<<<<<< HEAD
 	mockVMGetter  *MockVMGetter
 	mockVMManager *vms.MockManager
-=======
-	mockVMGetter  *registrymock.VMGetter
-	mockVMManager *vmsmock.Manager
->>>>>>> d3c09eb1
 	vmRegistry    VMRegistry
 }
 
 func initVMRegistryTest(t *testing.T) *registryTestResources {
 	ctrl := gomock.NewController(t)
 
-<<<<<<< HEAD
 	mockVMGetter := NewMockVMGetter(ctrl)
 	mockVMManager := vms.NewMockManager(ctrl)
-=======
-	mockVMGetter := registrymock.NewVMGetter(ctrl)
-	mockVMManager := vmsmock.NewManager(ctrl)
->>>>>>> d3c09eb1
 
 	vmRegistry := NewVMRegistry(
 		VMRegistryConfig{
