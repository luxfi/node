<<<<<<< HEAD
// Copyright (C) 2019-2024, Lux Partners Limited. All rights reserved.
=======
// Copyright (C) 2019-2024, Ava Labs, Inc. All rights reserved.
>>>>>>> d3c09eb1
// See the file LICENSE for licensing terms.

package proposervm

import (
	"bytes"
	"context"
	"errors"
	"testing"
	"time"

	"github.com/stretchr/testify/require"

<<<<<<< HEAD
	"github.com/luxfi/node/database"
	"github.com/luxfi/node/ids"
	"github.com/luxfi/node/snow/choices"
	"github.com/luxfi/node/snow/consensus/snowman"
	"github.com/luxfi/node/snow/consensus/snowman/snowmantest"
	"github.com/luxfi/node/snow/validators"
	"github.com/luxfi/node/utils/timer/mockable"
	"github.com/luxfi/node/vms/proposervm/block"
	"github.com/luxfi/node/vms/proposervm/proposer"
)

var errDuplicateVerify = errors.New("duplicate verify")
=======
	"github.com/ava-labs/avalanchego/database"
	"github.com/ava-labs/avalanchego/ids"
	"github.com/ava-labs/avalanchego/snow/consensus/snowman"
	"github.com/ava-labs/avalanchego/snow/consensus/snowman/snowmantest"
	"github.com/ava-labs/avalanchego/snow/snowtest"
	"github.com/ava-labs/avalanchego/snow/validators"
	"github.com/ava-labs/avalanchego/utils/timer/mockable"
	"github.com/ava-labs/avalanchego/vms/proposervm/block"
	"github.com/ava-labs/avalanchego/vms/proposervm/proposer"
)

var (
	errDuplicateVerify          = errors.New("duplicate verify")
	errUnexpectedBlockRejection = errors.New("unexpected block rejection")
)
>>>>>>> d3c09eb1

// ProposerBlock Option interface tests section
func TestOracle_PostForkBlock_ImplementsInterface(t *testing.T) {
	require := require.New(t)

	// setup
	proBlk := postForkBlock{
		postForkCommonComponents: postForkCommonComponents{
			innerBlk: snowmantest.BuildChild(snowmantest.Genesis),
		},
	}

	// test
	_, err := proBlk.Options(context.Background())
	require.Equal(snowman.ErrNotOracle, err)

	// setup
	var (
		activationTime = time.Unix(0, 0)
		durangoTime    = activationTime
	)
	_, _, proVM, _ := initTestProposerVM(t, activationTime, durangoTime, 0)
	defer func() {
		require.NoError(proVM.Shutdown(context.Background()))
	}()

	innerTestBlock := snowmantest.BuildChild(snowmantest.Genesis)
	innerOracleBlk := &TestOptionsBlock{
		Block: *innerTestBlock,
<<<<<<< HEAD
		opts: [2]snowman.Block{
=======
		opts: [2]*snowmantest.Block{
>>>>>>> d3c09eb1
			snowmantest.BuildChild(innerTestBlock),
			snowmantest.BuildChild(innerTestBlock),
		},
	}

	slb, err := block.Build(
		ids.Empty, // refer unknown parent
		time.Time{},
		0, // pChainHeight,
		proVM.StakingCertLeaf,
		innerOracleBlk.Bytes(),
		proVM.ctx.ChainID,
		proVM.StakingLeafSigner,
	)
	require.NoError(err)
	proBlk = postForkBlock{
		SignedBlock: slb,
		postForkCommonComponents: postForkCommonComponents{
			vm:       proVM,
			innerBlk: innerOracleBlk,
		},
	}

	// test
	_, err = proBlk.Options(context.Background())
	require.NoError(err)
}

// ProposerBlock.Verify tests section
func TestBlockVerify_PostForkBlock_PreDurango_ParentChecks(t *testing.T) {
	require := require.New(t)

	var (
		activationTime = time.Unix(0, 0)
		durangoTime    = mockable.MaxTime // pre Durango
	)
	coreVM, valState, proVM, _ := initTestProposerVM(t, activationTime, durangoTime, 0)
	defer func() {
		require.NoError(proVM.Shutdown(context.Background()))
	}()

	pChainHeight := uint64(100)
	valState.GetCurrentHeightF = func(context.Context) (uint64, error) {
		return pChainHeight, nil
	}

	// create parent block ...
	parentCoreBlk := snowmantest.BuildChild(snowmantest.Genesis)
	coreVM.BuildBlockF = func(context.Context) (snowman.Block, error) {
		return parentCoreBlk, nil
	}
	coreVM.GetBlockF = func(_ context.Context, blkID ids.ID) (snowman.Block, error) {
		switch blkID {
		case snowmantest.GenesisID:
			return snowmantest.Genesis, nil
		case parentCoreBlk.ID():
			return parentCoreBlk, nil
		default:
			return nil, database.ErrNotFound
		}
	}
	coreVM.ParseBlockF = func(_ context.Context, b []byte) (snowman.Block, error) {
		switch {
		case bytes.Equal(b, snowmantest.GenesisBytes):
			return snowmantest.Genesis, nil
		case bytes.Equal(b, parentCoreBlk.Bytes()):
			return parentCoreBlk, nil
		default:
			return nil, errUnknownBlock
		}
	}

	parentBlk, err := proVM.BuildBlock(context.Background())
	require.NoError(err)

	require.NoError(parentBlk.Verify(context.Background()))
	require.NoError(proVM.SetPreference(context.Background(), parentBlk.ID()))

	// .. create child block ...
	childCoreBlk := snowmantest.BuildChild(parentCoreBlk)
	childBlk := postForkBlock{
		postForkCommonComponents: postForkCommonComponents{
			vm:       proVM,
			innerBlk: childCoreBlk,
		},
	}

	// set proVM to be able to build unsigned blocks
	proVM.Set(proVM.Time().Add(proposer.MaxVerifyDelay))

	{
		// child block referring unknown parent does not verify
		childSlb, err := block.BuildUnsigned(
			ids.Empty, // refer unknown parent
			proVM.Time(),
			pChainHeight,
			childCoreBlk.Bytes(),
		)
		require.NoError(err)
		childBlk.SignedBlock = childSlb

		err = childBlk.Verify(context.Background())
		require.ErrorIs(err, database.ErrNotFound)
	}

	{
		// child block referring known parent does verify
		childSlb, err := block.BuildUnsigned(
			parentBlk.ID(), // refer known parent
			proVM.Time(),
			pChainHeight,
			childCoreBlk.Bytes(),
		)
		require.NoError(err)
		childBlk.SignedBlock = childSlb

		require.NoError(childBlk.Verify(context.Background()))
	}
}

func TestBlockVerify_PostForkBlock_PostDurango_ParentChecks(t *testing.T) {
	require := require.New(t)

	var (
		activationTime = time.Unix(0, 0)
		durangoTime    = activationTime // post Durango
	)
	coreVM, valState, proVM, _ := initTestProposerVM(t, activationTime, durangoTime, 0)
	defer func() {
		require.NoError(proVM.Shutdown(context.Background()))
	}()

	pChainHeight := uint64(100)
	valState.GetCurrentHeightF = func(context.Context) (uint64, error) {
		return pChainHeight, nil
	}

	parentCoreBlk := snowmantest.BuildChild(snowmantest.Genesis)
	coreVM.BuildBlockF = func(context.Context) (snowman.Block, error) {
		return parentCoreBlk, nil
	}
	coreVM.GetBlockF = func(_ context.Context, blkID ids.ID) (snowman.Block, error) {
		switch blkID {
		case snowmantest.GenesisID:
			return snowmantest.Genesis, nil
		case parentCoreBlk.ID():
			return parentCoreBlk, nil
		default:
			return nil, database.ErrNotFound
		}
	}
	coreVM.ParseBlockF = func(_ context.Context, b []byte) (snowman.Block, error) {
		switch {
		case bytes.Equal(b, snowmantest.GenesisBytes):
			return snowmantest.Genesis, nil
		case bytes.Equal(b, parentCoreBlk.Bytes()):
			return parentCoreBlk, nil
		default:
			return nil, errUnknownBlock
		}
	}

	parentBlk, err := proVM.BuildBlock(context.Background())
	require.NoError(err)

	require.NoError(parentBlk.Verify(context.Background()))
	require.NoError(proVM.SetPreference(context.Background(), parentBlk.ID()))

	childCoreBlk := snowmantest.BuildChild(parentCoreBlk)
	childBlk := postForkBlock{
		postForkCommonComponents: postForkCommonComponents{
			vm:       proVM,
			innerBlk: childCoreBlk,
		},
	}

	require.NoError(waitForProposerWindow(proVM, parentBlk, parentBlk.(*postForkBlock).PChainHeight()))

	{
		// child block referring unknown parent does not verify
		childSlb, err := block.Build(
			ids.Empty, // refer unknown parent
			proVM.Time(),
			pChainHeight,
			proVM.StakingCertLeaf,
			childCoreBlk.Bytes(),
			proVM.ctx.ChainID,
			proVM.StakingLeafSigner,
		)
		require.NoError(err)
		childBlk.SignedBlock = childSlb

		err = childBlk.Verify(context.Background())
		require.ErrorIs(err, database.ErrNotFound)
	}

	{
		// child block referring known parent does verify
		childSlb, err := block.Build(
			parentBlk.ID(),
			proVM.Time(),
			pChainHeight,
			proVM.StakingCertLeaf,
			childCoreBlk.Bytes(),
			proVM.ctx.ChainID,
			proVM.StakingLeafSigner,
		)

		require.NoError(err)
		childBlk.SignedBlock = childSlb

		proVM.Set(childSlb.Timestamp())
		require.NoError(childBlk.Verify(context.Background()))
	}
}

func TestBlockVerify_PostForkBlock_TimestampChecks(t *testing.T) {
	require := require.New(t)

	var (
		activationTime = time.Unix(0, 0)
		durangoTime    = mockable.MaxTime
	)
	coreVM, valState, proVM, _ := initTestProposerVM(t, activationTime, durangoTime, 0)
	defer func() {
		require.NoError(proVM.Shutdown(context.Background()))
	}()

	// reduce validator state to allow proVM.ctx.NodeID to be easily selected as proposer
	valState.GetValidatorSetF = func(context.Context, uint64, ids.ID) (map[ids.NodeID]*validators.GetValidatorOutput, error) {
		var (
			thisNode = proVM.ctx.NodeID
			nodeID1  = ids.BuildTestNodeID([]byte{1})
		)
		return map[ids.NodeID]*validators.GetValidatorOutput{
			thisNode: {
				NodeID: thisNode,
				Weight: 5,
			},
			nodeID1: {
				NodeID: nodeID1,
				Weight: 100,
			},
		}, nil
	}
	proVM.ctx.ValidatorState = valState

	pChainHeight := uint64(100)
	valState.GetCurrentHeightF = func(context.Context) (uint64, error) {
		return pChainHeight, nil
	}

	// create parent block ...
	parentCoreBlk := snowmantest.BuildChild(snowmantest.Genesis)
	coreVM.BuildBlockF = func(context.Context) (snowman.Block, error) {
		return parentCoreBlk, nil
	}
	coreVM.GetBlockF = func(_ context.Context, blkID ids.ID) (snowman.Block, error) {
		switch blkID {
		case snowmantest.GenesisID:
			return snowmantest.Genesis, nil
		case parentCoreBlk.ID():
			return parentCoreBlk, nil
		default:
			return nil, database.ErrNotFound
		}
	}
	coreVM.ParseBlockF = func(_ context.Context, b []byte) (snowman.Block, error) {
		switch {
		case bytes.Equal(b, snowmantest.GenesisBytes):
			return snowmantest.Genesis, nil
		case bytes.Equal(b, parentCoreBlk.Bytes()):
			return parentCoreBlk, nil
		default:
			return nil, errUnknownBlock
		}
	}

	parentBlk, err := proVM.BuildBlock(context.Background())
	require.NoError(err)

	require.NoError(parentBlk.Verify(context.Background()))
	require.NoError(proVM.SetPreference(context.Background(), parentBlk.ID()))

	var (
		parentTimestamp    = parentBlk.Timestamp()
		parentPChainHeight = parentBlk.(*postForkBlock).PChainHeight()
	)

	childCoreBlk := snowmantest.BuildChild(parentCoreBlk)
	childBlk := postForkBlock{
		postForkCommonComponents: postForkCommonComponents{
			vm:       proVM,
			innerBlk: childCoreBlk,
<<<<<<< HEAD
			status:   choices.Processing,
=======
>>>>>>> d3c09eb1
		},
	}

	{
		// child block timestamp cannot be lower than parent timestamp
		newTime := parentTimestamp.Add(-1 * time.Second)
		proVM.Clock.Set(newTime)

		childSlb, err := block.Build(
			parentBlk.ID(),
			newTime,
			pChainHeight,
			proVM.StakingCertLeaf,
			childCoreBlk.Bytes(),
			proVM.ctx.ChainID,
			proVM.StakingLeafSigner,
		)
		require.NoError(err)
		childBlk.SignedBlock = childSlb

		err = childBlk.Verify(context.Background())
		require.ErrorIs(err, errTimeNotMonotonic)
	}

	blkWinDelay, err := proVM.Delay(context.Background(), childCoreBlk.Height(), parentPChainHeight, proVM.ctx.NodeID, proposer.MaxVerifyWindows)
	require.NoError(err)

	{
		// block cannot arrive before its creator window starts
		beforeWinStart := parentTimestamp.Add(blkWinDelay).Add(-1 * time.Second)
		proVM.Clock.Set(beforeWinStart)

		childSlb, err := block.Build(
			parentBlk.ID(),
			beforeWinStart,
			pChainHeight,
			proVM.StakingCertLeaf,
			childCoreBlk.Bytes(),
			proVM.ctx.ChainID,
			proVM.StakingLeafSigner,
		)
		require.NoError(err)
		childBlk.SignedBlock = childSlb

		err = childBlk.Verify(context.Background())
		require.ErrorIs(err, errProposerWindowNotStarted)
	}

	{
		// block can arrive at its creator window starts
		atWindowStart := parentTimestamp.Add(blkWinDelay)
		proVM.Clock.Set(atWindowStart)

		childSlb, err := block.Build(
			parentBlk.ID(),
			atWindowStart,
			pChainHeight,
			proVM.StakingCertLeaf,
			childCoreBlk.Bytes(),
			proVM.ctx.ChainID,
			proVM.StakingLeafSigner,
		)
		require.NoError(err)
		childBlk.SignedBlock = childSlb

		require.NoError(childBlk.Verify(context.Background()))
	}

	{
		// block can arrive after its creator window starts
		afterWindowStart := parentTimestamp.Add(blkWinDelay).Add(5 * time.Second)
		proVM.Clock.Set(afterWindowStart)

		childSlb, err := block.Build(
			parentBlk.ID(),
			afterWindowStart,
			pChainHeight,
			proVM.StakingCertLeaf,
			childCoreBlk.Bytes(),
			proVM.ctx.ChainID,
			proVM.StakingLeafSigner,
		)
		require.NoError(err)
		childBlk.SignedBlock = childSlb

		require.NoError(childBlk.Verify(context.Background()))
	}

	{
		// block can arrive within submission window
		atSubWindowEnd := proVM.Time().Add(proposer.MaxVerifyDelay)
		proVM.Clock.Set(atSubWindowEnd)

		childSlb, err := block.BuildUnsigned(
			parentBlk.ID(),
			atSubWindowEnd,
			pChainHeight,
			childCoreBlk.Bytes(),
		)
		require.NoError(err)
		childBlk.SignedBlock = childSlb

		require.NoError(childBlk.Verify(context.Background()))
	}

	{
		// block timestamp cannot be too much in the future
		afterSubWinEnd := proVM.Time().Add(maxSkew).Add(time.Second)

		childSlb, err := block.Build(
			parentBlk.ID(),
			afterSubWinEnd,
			pChainHeight,
			proVM.StakingCertLeaf,
			childCoreBlk.Bytes(),
			proVM.ctx.ChainID,
			proVM.StakingLeafSigner,
		)
		require.NoError(err)
		childBlk.SignedBlock = childSlb

		err = childBlk.Verify(context.Background())
		require.ErrorIs(err, errTimeTooAdvanced)
	}
}

func TestBlockVerify_PostForkBlock_PChainHeightChecks(t *testing.T) {
	require := require.New(t)

	var (
		activationTime = time.Unix(0, 0)
		durangoTime    = activationTime
	)
	coreVM, valState, proVM, _ := initTestProposerVM(t, activationTime, durangoTime, 0)
	defer func() {
		require.NoError(proVM.Shutdown(context.Background()))
	}()

	pChainHeight := uint64(100)
	valState.GetCurrentHeightF = func(context.Context) (uint64, error) {
		return pChainHeight, nil
	}
	valState.GetMinimumHeightF = func(context.Context) (uint64, error) {
		return pChainHeight / 50, nil
	}

	// create parent block ...
	parentCoreBlk := snowmantest.BuildChild(snowmantest.Genesis)
	coreVM.BuildBlockF = func(context.Context) (snowman.Block, error) {
		return parentCoreBlk, nil
	}
	coreVM.GetBlockF = func(_ context.Context, blkID ids.ID) (snowman.Block, error) {
		switch blkID {
		case snowmantest.GenesisID:
			return snowmantest.Genesis, nil
		case parentCoreBlk.ID():
			return parentCoreBlk, nil
		default:
			return nil, database.ErrNotFound
		}
	}
	coreVM.ParseBlockF = func(_ context.Context, b []byte) (snowman.Block, error) {
		switch {
		case bytes.Equal(b, snowmantest.GenesisBytes):
			return snowmantest.Genesis, nil
		case bytes.Equal(b, parentCoreBlk.Bytes()):
			return parentCoreBlk, nil
		default:
			return nil, errUnknownBlock
		}
	}

	parentBlk, err := proVM.BuildBlock(context.Background())
	require.NoError(err)

	require.NoError(parentBlk.Verify(context.Background()))
	require.NoError(proVM.SetPreference(context.Background(), parentBlk.ID()))

	// set VM to be ready to build next block. We set it to generate unsigned blocks
	// for simplicity.
	parentBlkPChainHeight := parentBlk.(*postForkBlock).PChainHeight()
	require.NoError(waitForProposerWindow(proVM, parentBlk, parentBlkPChainHeight))

	childCoreBlk := snowmantest.BuildChild(parentCoreBlk)
	childBlk := postForkBlock{
		postForkCommonComponents: postForkCommonComponents{
			vm:       proVM,
			innerBlk: childCoreBlk,
		},
	}

	{
		// child P-Chain height must not precede parent P-Chain height
		childSlb, err := block.Build(
			parentBlk.ID(),
			proVM.Time(),
			parentBlkPChainHeight-1,
			proVM.StakingCertLeaf,
			childCoreBlk.Bytes(),
			proVM.ctx.ChainID,
			proVM.StakingLeafSigner,
		)
		require.NoError(err)
		childBlk.SignedBlock = childSlb

		err = childBlk.Verify(context.Background())
		require.ErrorIs(err, errPChainHeightNotMonotonic)
	}

	{
		// child P-Chain height can be equal to parent P-Chain height
		childSlb, err := block.Build(
			parentBlk.ID(),
			proVM.Time(),
			parentBlkPChainHeight,
			proVM.StakingCertLeaf,
			childCoreBlk.Bytes(),
			proVM.ctx.ChainID,
			proVM.StakingLeafSigner,
		)
		require.NoError(err)
		childBlk.SignedBlock = childSlb

		require.NoError(childBlk.Verify(context.Background()))
	}

	{
		// child P-Chain height may follow parent P-Chain height
		childSlb, err := block.Build(
			parentBlk.ID(),
			proVM.Time(),
			parentBlkPChainHeight,
			proVM.StakingCertLeaf,
			childCoreBlk.Bytes(),
			proVM.ctx.ChainID,
			proVM.StakingLeafSigner,
		)
		require.NoError(err)
		childBlk.SignedBlock = childSlb

		require.NoError(childBlk.Verify(context.Background()))
	}

	currPChainHeight, _ := proVM.ctx.ValidatorState.GetCurrentHeight(context.Background())
	{
		// block P-Chain height can be equal to current P-Chain height
		childSlb, err := block.Build(
			parentBlk.ID(),
			proVM.Time(),
			currPChainHeight,
			proVM.StakingCertLeaf,
			childCoreBlk.Bytes(),
			proVM.ctx.ChainID,
			proVM.StakingLeafSigner,
		)
		require.NoError(err)
		childBlk.SignedBlock = childSlb

		require.NoError(childBlk.Verify(context.Background()))
	}

	{
		// block P-Chain height cannot be at higher than current P-Chain height
		childSlb, err := block.Build(
			parentBlk.ID(),
			proVM.Time(),
			currPChainHeight*2,
			proVM.StakingCertLeaf,
			childCoreBlk.Bytes(),
			proVM.ctx.ChainID,
			proVM.StakingLeafSigner,
		)
		require.NoError(err)
		childBlk.SignedBlock = childSlb

		err = childBlk.Verify(context.Background())
		require.ErrorIs(err, errPChainHeightNotReached)
	}
}

func TestBlockVerify_PostForkBlockBuiltOnOption_PChainHeightChecks(t *testing.T) {
	require := require.New(t)

	var (
		activationTime = time.Unix(0, 0)
		durangoTime    = mockable.MaxTime
	)
	coreVM, valState, proVM, _ := initTestProposerVM(t, activationTime, durangoTime, 0)
	defer func() {
		require.NoError(proVM.Shutdown(context.Background()))
	}()

	pChainHeight := uint64(100)
	valState.GetCurrentHeightF = func(context.Context) (uint64, error) {
		return pChainHeight, nil
	}
	valState.GetMinimumHeightF = func(context.Context) (uint64, error) {
		return pChainHeight / 50, nil
	}

	// create post fork oracle block ...
	innerTestBlock := snowmantest.BuildChild(snowmantest.Genesis)
	oracleCoreBlk := &TestOptionsBlock{
		Block: *innerTestBlock,
	}
	preferredOracleBlkChild := snowmantest.BuildChild(innerTestBlock)
<<<<<<< HEAD
	oracleCoreBlk.opts = [2]snowman.Block{
=======
	oracleCoreBlk.opts = [2]*snowmantest.Block{
>>>>>>> d3c09eb1
		preferredOracleBlkChild,
		snowmantest.BuildChild(innerTestBlock),
	}

	coreVM.BuildBlockF = func(context.Context) (snowman.Block, error) {
		return oracleCoreBlk, nil
	}
	coreVM.GetBlockF = func(_ context.Context, blkID ids.ID) (snowman.Block, error) {
		switch blkID {
		case snowmantest.GenesisID:
			return snowmantest.Genesis, nil
		case oracleCoreBlk.ID():
			return oracleCoreBlk, nil
		case oracleCoreBlk.opts[0].ID():
			return oracleCoreBlk.opts[0], nil
		case oracleCoreBlk.opts[1].ID():
			return oracleCoreBlk.opts[1], nil
		default:
			return nil, database.ErrNotFound
		}
	}
	coreVM.ParseBlockF = func(_ context.Context, b []byte) (snowman.Block, error) {
		switch {
		case bytes.Equal(b, snowmantest.GenesisBytes):
			return snowmantest.Genesis, nil
		case bytes.Equal(b, oracleCoreBlk.Bytes()):
			return oracleCoreBlk, nil
		case bytes.Equal(b, oracleCoreBlk.opts[0].Bytes()):
			return oracleCoreBlk.opts[0], nil
		case bytes.Equal(b, oracleCoreBlk.opts[1].Bytes()):
			return oracleCoreBlk.opts[1], nil
		default:
			return nil, errUnknownBlock
		}
	}

	oracleBlk, err := proVM.BuildBlock(context.Background())
	require.NoError(err)

	require.NoError(oracleBlk.Verify(context.Background()))
	require.NoError(proVM.SetPreference(context.Background(), oracleBlk.ID()))

	// retrieve one option and verify block built on it
	require.IsType(&postForkBlock{}, oracleBlk)
	postForkOracleBlk := oracleBlk.(*postForkBlock)
	opts, err := postForkOracleBlk.Options(context.Background())
	require.NoError(err)
	parentBlk := opts[0]

	require.NoError(parentBlk.Verify(context.Background()))
	require.NoError(proVM.SetPreference(context.Background(), parentBlk.ID()))

	// set VM to be ready to build next block. We set it to generate unsigned blocks
	// for simplicity.
	nextTime := parentBlk.Timestamp().Add(proposer.MaxVerifyDelay)
	proVM.Set(nextTime)

	parentBlkPChainHeight := postForkOracleBlk.PChainHeight() // option takes proposal blocks' Pchain height

	childCoreBlk := snowmantest.BuildChild(preferredOracleBlkChild)
	childBlk := postForkBlock{
		postForkCommonComponents: postForkCommonComponents{
			vm:       proVM,
			innerBlk: childCoreBlk,
		},
	}

	{
		// child P-Chain height must not precede parent P-Chain height
		childSlb, err := block.BuildUnsigned(
			parentBlk.ID(),
			nextTime,
			parentBlkPChainHeight-1,
			childCoreBlk.Bytes(),
		)
		require.NoError(err)
		childBlk.SignedBlock = childSlb

		err = childBlk.Verify(context.Background())
		require.ErrorIs(err, errPChainHeightNotMonotonic)
	}

	{
		// child P-Chain height can be equal to parent P-Chain height
		childSlb, err := block.BuildUnsigned(
			parentBlk.ID(),
			nextTime,
			parentBlkPChainHeight,
			childCoreBlk.Bytes(),
		)
		require.NoError(err)
		childBlk.SignedBlock = childSlb

		require.NoError(childBlk.Verify(context.Background()))
	}

	{
		// child P-Chain height may follow parent P-Chain height
		childSlb, err := block.BuildUnsigned(
			parentBlk.ID(),
			nextTime,
			parentBlkPChainHeight+1,
			childCoreBlk.Bytes(),
		)
		require.NoError(err)
		childBlk.SignedBlock = childSlb

		require.NoError(childBlk.Verify(context.Background()))
	}

	currPChainHeight, _ := proVM.ctx.ValidatorState.GetCurrentHeight(context.Background())
	{
		// block P-Chain height can be equal to current P-Chain height
		childSlb, err := block.BuildUnsigned(
			parentBlk.ID(),
			nextTime,
			currPChainHeight,
			childCoreBlk.Bytes(),
		)
		require.NoError(err)
		childBlk.SignedBlock = childSlb

		require.NoError(childBlk.Verify(context.Background()))
	}

	{
		// block P-Chain height cannot be at higher than current P-Chain height
		childSlb, err := block.BuildUnsigned(
			parentBlk.ID(),
			nextTime,
			currPChainHeight*2,
			childCoreBlk.Bytes(),
		)
		require.NoError(err)
		childBlk.SignedBlock = childSlb
		err = childBlk.Verify(context.Background())
		require.ErrorIs(err, errPChainHeightNotReached)
	}
}

func TestBlockVerify_PostForkBlock_CoreBlockVerifyIsCalledOnce(t *testing.T) {
	require := require.New(t)

	// Verify a block once (in this test by building it).
	// Show that other verify call would not call coreBlk.Verify()
	var (
		activationTime = time.Unix(0, 0)
		durangoTime    = activationTime
	)
	coreVM, valState, proVM, _ := initTestProposerVM(t, activationTime, durangoTime, 0)
	defer func() {
		require.NoError(proVM.Shutdown(context.Background()))
	}()

	pChainHeight := uint64(2000)
	valState.GetCurrentHeightF = func(context.Context) (uint64, error) {
		return pChainHeight, nil
	}

	coreBlk := snowmantest.BuildChild(snowmantest.Genesis)
	coreVM.BuildBlockF = func(context.Context) (snowman.Block, error) {
		return coreBlk, nil
	}
	coreVM.GetBlockF = func(_ context.Context, blkID ids.ID) (snowman.Block, error) {
		switch blkID {
		case snowmantest.GenesisID:
			return snowmantest.Genesis, nil
		case coreBlk.ID():
			return coreBlk, nil
		default:
			return nil, database.ErrNotFound
		}
	}
	coreVM.ParseBlockF = func(_ context.Context, b []byte) (snowman.Block, error) {
		switch {
		case bytes.Equal(b, snowmantest.GenesisBytes):
			return snowmantest.Genesis, nil
		case bytes.Equal(b, coreBlk.Bytes()):
			return coreBlk, nil
		default:
			return nil, errUnknownBlock
		}
	}

	builtBlk, err := proVM.BuildBlock(context.Background())
	require.NoError(err)

	require.NoError(builtBlk.Verify(context.Background()))

	// set error on coreBlock.Verify and recall Verify()
	coreBlk.VerifyV = errDuplicateVerify
	require.NoError(builtBlk.Verify(context.Background()))

	// rebuild a block with the same core block
	pChainHeight++
	_, err = proVM.BuildBlock(context.Background())
	require.NoError(err)
}

// ProposerBlock.Accept tests section
func TestBlockAccept_PostForkBlock_SetsLastAcceptedBlock(t *testing.T) {
	require := require.New(t)

	// setup
	var (
		activationTime = time.Unix(0, 0)
		durangoTime    = activationTime
	)
	coreVM, valState, proVM, _ := initTestProposerVM(t, activationTime, durangoTime, 0)
	defer func() {
		require.NoError(proVM.Shutdown(context.Background()))
	}()

	pChainHeight := uint64(2000)
	valState.GetCurrentHeightF = func(context.Context) (uint64, error) {
		return pChainHeight, nil
	}

	coreBlk := snowmantest.BuildChild(snowmantest.Genesis)
	coreVM.BuildBlockF = func(context.Context) (snowman.Block, error) {
		return coreBlk, nil
	}
	coreVM.GetBlockF = func(_ context.Context, blkID ids.ID) (snowman.Block, error) {
		switch blkID {
		case snowmantest.GenesisID:
			return snowmantest.Genesis, nil
		case coreBlk.ID():
			return coreBlk, nil
		default:
			return nil, database.ErrNotFound
		}
	}
	coreVM.ParseBlockF = func(_ context.Context, b []byte) (snowman.Block, error) {
		switch {
		case bytes.Equal(b, snowmantest.GenesisBytes):
			return snowmantest.Genesis, nil
		case bytes.Equal(b, coreBlk.Bytes()):
			return coreBlk, nil
		default:
			return nil, errUnknownBlock
		}
	}

	builtBlk, err := proVM.BuildBlock(context.Background())
	require.NoError(err)

	// test
	require.NoError(builtBlk.Accept(context.Background()))

<<<<<<< HEAD
	coreVM.LastAcceptedF = func(context.Context) (ids.ID, error) {
		if coreBlk.Status() == choices.Accepted {
			return coreBlk.ID(), nil
		}
		return snowmantest.GenesisID, nil
	}
=======
	coreVM.LastAcceptedF = snowmantest.MakeLastAcceptedBlockF(
		[]*snowmantest.Block{
			snowmantest.Genesis,
			coreBlk,
		},
	)
>>>>>>> d3c09eb1
	acceptedID, err := proVM.LastAccepted(context.Background())
	require.NoError(err)
	require.Equal(builtBlk.ID(), acceptedID)
}

func TestBlockAccept_PostForkBlock_TwoProBlocksWithSameCoreBlock_OneIsAccepted(t *testing.T) {
	require := require.New(t)

	var (
		activationTime = time.Unix(0, 0)
		durangoTime    = activationTime
	)
	coreVM, valState, proVM, _ := initTestProposerVM(t, activationTime, durangoTime, 0)
	defer func() {
		require.NoError(proVM.Shutdown(context.Background()))
	}()

	var minimumHeight uint64
	valState.GetMinimumHeightF = func(context.Context) (uint64, error) {
		return minimumHeight, nil
	}

	// generate two blocks with the same core block and store them
	coreBlk := snowmantest.BuildChild(snowmantest.Genesis)
	coreVM.BuildBlockF = func(context.Context) (snowman.Block, error) {
		return coreBlk, nil
	}

	minimumHeight = snowmantest.GenesisHeight

	proBlk1, err := proVM.BuildBlock(context.Background())
	require.NoError(err)

	minimumHeight++
	proBlk2, err := proVM.BuildBlock(context.Background())
	require.NoError(err)
	require.NotEqual(proBlk2.ID(), proBlk1.ID())

	// set proBlk1 as preferred
	require.NoError(proBlk1.Accept(context.Background()))
<<<<<<< HEAD
	require.Equal(choices.Accepted, coreBlk.Status())
=======
	require.Equal(snowtest.Accepted, coreBlk.Status)
>>>>>>> d3c09eb1

	acceptedID, err := proVM.LastAccepted(context.Background())
	require.NoError(err)
	require.Equal(proBlk1.ID(), acceptedID)
}

// ProposerBlock.Reject tests section
func TestBlockReject_PostForkBlock_InnerBlockIsNotRejected(t *testing.T) {
	require := require.New(t)

	var (
		activationTime = time.Unix(0, 0)
		durangoTime    = activationTime
	)
	coreVM, _, proVM, _ := initTestProposerVM(t, activationTime, durangoTime, 0)
	defer func() {
		require.NoError(proVM.Shutdown(context.Background()))
	}()

	coreBlk := snowmantest.BuildChild(snowmantest.Genesis)
<<<<<<< HEAD
=======
	coreBlk.RejectV = errUnexpectedBlockRejection
>>>>>>> d3c09eb1
	coreVM.BuildBlockF = func(context.Context) (snowman.Block, error) {
		return coreBlk, nil
	}

	sb, err := proVM.BuildBlock(context.Background())
	require.NoError(err)
	require.IsType(&postForkBlock{}, sb)
	proBlk := sb.(*postForkBlock)

	require.NoError(proBlk.Reject(context.Background()))
<<<<<<< HEAD

	require.Equal(choices.Rejected, proBlk.Status())
	require.NotEqual(choices.Rejected, proBlk.innerBlk.Status())
=======
>>>>>>> d3c09eb1
}

func TestBlockVerify_PostForkBlock_ShouldBePostForkOption(t *testing.T) {
	require := require.New(t)

	var (
		activationTime = time.Unix(0, 0)
		durangoTime    = activationTime
	)
	coreVM, _, proVM, _ := initTestProposerVM(t, activationTime, durangoTime, 0)
	defer func() {
		require.NoError(proVM.Shutdown(context.Background()))
	}()

	// create post fork oracle block ...
	coreTestBlk := snowmantest.BuildChild(snowmantest.Genesis)
	oracleCoreBlk := &TestOptionsBlock{
		Block: *coreTestBlk,
<<<<<<< HEAD
		opts: [2]snowman.Block{
=======
		opts: [2]*snowmantest.Block{
>>>>>>> d3c09eb1
			snowmantest.BuildChild(coreTestBlk),
			snowmantest.BuildChild(coreTestBlk),
		},
	}

	coreVM.BuildBlockF = func(context.Context) (snowman.Block, error) {
		return oracleCoreBlk, nil
	}
	coreVM.GetBlockF = func(_ context.Context, blkID ids.ID) (snowman.Block, error) {
		switch blkID {
		case snowmantest.GenesisID:
			return snowmantest.Genesis, nil
		case oracleCoreBlk.ID():
			return oracleCoreBlk, nil
		case oracleCoreBlk.opts[0].ID():
			return oracleCoreBlk.opts[0], nil
		case oracleCoreBlk.opts[1].ID():
			return oracleCoreBlk.opts[1], nil
		default:
			return nil, database.ErrNotFound
		}
	}
	coreVM.ParseBlockF = func(_ context.Context, b []byte) (snowman.Block, error) {
		switch {
		case bytes.Equal(b, snowmantest.GenesisBytes):
			return snowmantest.Genesis, nil
		case bytes.Equal(b, oracleCoreBlk.Bytes()):
			return oracleCoreBlk, nil
		case bytes.Equal(b, oracleCoreBlk.opts[0].Bytes()):
			return oracleCoreBlk.opts[0], nil
		case bytes.Equal(b, oracleCoreBlk.opts[1].Bytes()):
			return oracleCoreBlk.opts[1], nil
		default:
			return nil, errUnknownBlock
		}
	}

	parentBlk, err := proVM.BuildBlock(context.Background())
	require.NoError(err)

	require.NoError(parentBlk.Verify(context.Background()))
	require.NoError(proVM.SetPreference(context.Background(), parentBlk.ID()))

	// retrieve options ...
	require.IsType(&postForkBlock{}, parentBlk)
	postForkOracleBlk := parentBlk.(*postForkBlock)
	opts, err := postForkOracleBlk.Options(context.Background())
	require.NoError(err)
	require.IsType(&postForkOption{}, opts[0])

	// ... and verify them the first time
	require.NoError(opts[0].Verify(context.Background()))
	require.NoError(opts[1].Verify(context.Background()))

	// Build the child
	statelessChild, err := block.Build(
		postForkOracleBlk.ID(),
		postForkOracleBlk.Timestamp().Add(proposer.WindowDuration),
		postForkOracleBlk.PChainHeight(),
		proVM.StakingCertLeaf,
		oracleCoreBlk.opts[0].Bytes(),
		proVM.ctx.ChainID,
		proVM.StakingLeafSigner,
	)
	require.NoError(err)

	invalidChild, err := proVM.ParseBlock(context.Background(), statelessChild.Bytes())
	if err != nil {
		// A failure to parse is okay here
		return
	}

	err = invalidChild.Verify(context.Background())
	require.ErrorIs(err, errUnexpectedBlockType)
}

func TestBlockVerify_PostForkBlock_PChainTooLow(t *testing.T) {
	require := require.New(t)

	var (
		activationTime = time.Unix(0, 0)
		durangoTime    = activationTime
	)
	coreVM, _, proVM, _ := initTestProposerVM(t, activationTime, durangoTime, 5)
	defer func() {
		require.NoError(proVM.Shutdown(context.Background()))
	}()

	coreBlk := snowmantest.BuildChild(snowmantest.Genesis)
	coreVM.GetBlockF = func(_ context.Context, blkID ids.ID) (snowman.Block, error) {
		switch blkID {
		case snowmantest.GenesisID:
			return snowmantest.Genesis, nil
		case coreBlk.ID():
			return coreBlk, nil
		default:
			return nil, database.ErrNotFound
		}
	}
	coreVM.ParseBlockF = func(_ context.Context, b []byte) (snowman.Block, error) {
		switch {
		case bytes.Equal(b, snowmantest.GenesisBytes):
			return snowmantest.Genesis, nil
		case bytes.Equal(b, coreBlk.Bytes()):
			return coreBlk, nil
		default:
			return nil, errUnknownBlock
		}
	}

	statelessChild, err := block.BuildUnsigned(
		snowmantest.GenesisID,
		snowmantest.GenesisTimestamp,
		4,
		coreBlk.Bytes(),
	)
	require.NoError(err)

	invalidChild, err := proVM.ParseBlock(context.Background(), statelessChild.Bytes())
	if err != nil {
		// A failure to parse is okay here
		return
	}

	err = invalidChild.Verify(context.Background())
	require.ErrorIs(err, errPChainHeightTooLow)
}<|MERGE_RESOLUTION|>--- conflicted
+++ resolved
@@ -1,8 +1,4 @@
-<<<<<<< HEAD
 // Copyright (C) 2019-2024, Lux Partners Limited. All rights reserved.
-=======
-// Copyright (C) 2019-2024, Ava Labs, Inc. All rights reserved.
->>>>>>> d3c09eb1
 // See the file LICENSE for licensing terms.
 
 package proposervm
@@ -16,7 +12,6 @@
 
 	"github.com/stretchr/testify/require"
 
-<<<<<<< HEAD
 	"github.com/luxfi/node/database"
 	"github.com/luxfi/node/ids"
 	"github.com/luxfi/node/snow/choices"
@@ -29,23 +24,6 @@
 )
 
 var errDuplicateVerify = errors.New("duplicate verify")
-=======
-	"github.com/ava-labs/avalanchego/database"
-	"github.com/ava-labs/avalanchego/ids"
-	"github.com/ava-labs/avalanchego/snow/consensus/snowman"
-	"github.com/ava-labs/avalanchego/snow/consensus/snowman/snowmantest"
-	"github.com/ava-labs/avalanchego/snow/snowtest"
-	"github.com/ava-labs/avalanchego/snow/validators"
-	"github.com/ava-labs/avalanchego/utils/timer/mockable"
-	"github.com/ava-labs/avalanchego/vms/proposervm/block"
-	"github.com/ava-labs/avalanchego/vms/proposervm/proposer"
-)
-
-var (
-	errDuplicateVerify          = errors.New("duplicate verify")
-	errUnexpectedBlockRejection = errors.New("unexpected block rejection")
-)
->>>>>>> d3c09eb1
 
 // ProposerBlock Option interface tests section
 func TestOracle_PostForkBlock_ImplementsInterface(t *testing.T) {
@@ -75,11 +53,7 @@
 	innerTestBlock := snowmantest.BuildChild(snowmantest.Genesis)
 	innerOracleBlk := &TestOptionsBlock{
 		Block: *innerTestBlock,
-<<<<<<< HEAD
 		opts: [2]snowman.Block{
-=======
-		opts: [2]*snowmantest.Block{
->>>>>>> d3c09eb1
 			snowmantest.BuildChild(innerTestBlock),
 			snowmantest.BuildChild(innerTestBlock),
 		},
@@ -253,6 +227,7 @@
 		postForkCommonComponents: postForkCommonComponents{
 			vm:       proVM,
 			innerBlk: childCoreBlk,
+			status:   choices.Processing,
 		},
 	}
 
@@ -374,10 +349,6 @@
 		postForkCommonComponents: postForkCommonComponents{
 			vm:       proVM,
 			innerBlk: childCoreBlk,
-<<<<<<< HEAD
-			status:   choices.Processing,
-=======
->>>>>>> d3c09eb1
 		},
 	}
 
@@ -684,11 +655,7 @@
 		Block: *innerTestBlock,
 	}
 	preferredOracleBlkChild := snowmantest.BuildChild(innerTestBlock)
-<<<<<<< HEAD
 	oracleCoreBlk.opts = [2]snowman.Block{
-=======
-	oracleCoreBlk.opts = [2]*snowmantest.Block{
->>>>>>> d3c09eb1
 		preferredOracleBlkChild,
 		snowmantest.BuildChild(innerTestBlock),
 	}
@@ -938,21 +905,12 @@
 	// test
 	require.NoError(builtBlk.Accept(context.Background()))
 
-<<<<<<< HEAD
 	coreVM.LastAcceptedF = func(context.Context) (ids.ID, error) {
 		if coreBlk.Status() == choices.Accepted {
 			return coreBlk.ID(), nil
 		}
 		return snowmantest.GenesisID, nil
 	}
-=======
-	coreVM.LastAcceptedF = snowmantest.MakeLastAcceptedBlockF(
-		[]*snowmantest.Block{
-			snowmantest.Genesis,
-			coreBlk,
-		},
-	)
->>>>>>> d3c09eb1
 	acceptedID, err := proVM.LastAccepted(context.Background())
 	require.NoError(err)
 	require.Equal(builtBlk.ID(), acceptedID)
@@ -993,11 +951,7 @@
 
 	// set proBlk1 as preferred
 	require.NoError(proBlk1.Accept(context.Background()))
-<<<<<<< HEAD
 	require.Equal(choices.Accepted, coreBlk.Status())
-=======
-	require.Equal(snowtest.Accepted, coreBlk.Status)
->>>>>>> d3c09eb1
 
 	acceptedID, err := proVM.LastAccepted(context.Background())
 	require.NoError(err)
@@ -1018,10 +972,6 @@
 	}()
 
 	coreBlk := snowmantest.BuildChild(snowmantest.Genesis)
-<<<<<<< HEAD
-=======
-	coreBlk.RejectV = errUnexpectedBlockRejection
->>>>>>> d3c09eb1
 	coreVM.BuildBlockF = func(context.Context) (snowman.Block, error) {
 		return coreBlk, nil
 	}
@@ -1032,12 +982,9 @@
 	proBlk := sb.(*postForkBlock)
 
 	require.NoError(proBlk.Reject(context.Background()))
-<<<<<<< HEAD
 
 	require.Equal(choices.Rejected, proBlk.Status())
 	require.NotEqual(choices.Rejected, proBlk.innerBlk.Status())
-=======
->>>>>>> d3c09eb1
 }
 
 func TestBlockVerify_PostForkBlock_ShouldBePostForkOption(t *testing.T) {
@@ -1056,11 +1003,7 @@
 	coreTestBlk := snowmantest.BuildChild(snowmantest.Genesis)
 	oracleCoreBlk := &TestOptionsBlock{
 		Block: *coreTestBlk,
-<<<<<<< HEAD
 		opts: [2]snowman.Block{
-=======
-		opts: [2]*snowmantest.Block{
->>>>>>> d3c09eb1
 			snowmantest.BuildChild(coreTestBlk),
 			snowmantest.BuildChild(coreTestBlk),
 		},
