package proposervm

import (
	"bytes"
	"errors"

	"github.com/ava-labs/avalanchego/database"
	"github.com/ava-labs/avalanchego/database/prefixdb"
	"github.com/ava-labs/avalanchego/database/versiondb"
	"github.com/ava-labs/avalanchego/ids"
	"github.com/ava-labs/avalanchego/snow/choices"
	"github.com/ava-labs/avalanchego/utils/wrappers"
)

var (
	stateBlkVersion           uint16 = 0
	ErrStateBlkFailedParsing         = errors.New("could not parse state proposer block")
	blockPrefix                      = []byte("block")
	notableIDPrefix                  = []byte("proGenID")
	proGenIDKey                      = []byte("proGenIDKey")
	ErrGenesisNotFound               = errors.New("proposer genesis block not found")
	preferredIDKey                   = []byte("preferredIDKey")
	ErrPreferredIDNotFound           = errors.New("preferred ID not found")
	lastAcceptedIDKey                = []byte("lastAcceptedIDKey")
	ErrLastAcceptedIDNotFound        = errors.New("last accepted ID not found")
)

type stateProBlk struct {
	version uint16 // versioning for future proofing
	ProBlk  []byte
	status  choices.Status
}

func (sPB *stateProBlk) marshal() ([]byte, error) {
	p := wrappers.Packer{
		MaxSize: 1 << 18,
		Bytes:   make([]byte, 0, 128),
	}
	if p.PackShort(sPB.version); p.Errored() {
		return nil, ErrStateBlkFailedParsing
	}

	if p.PackBytes(sPB.ProBlk); p.Errored() {
		return nil, ErrStateBlkFailedParsing
	}
	if p.PackInt(uint32(sPB.status)); p.Errored() {
		return nil, ErrStateBlkFailedParsing
	}
	return p.Bytes, nil
}

func (sPB *stateProBlk) unmarshal(b []byte) error {
	p := wrappers.Packer{
		Bytes: b,
	}

	if sPB.version = p.UnpackShort(); p.Errored() {
		return ErrStateBlkFailedParsing
	}

	if sPB.ProBlk = p.UnpackBytes(); p.Errored() {
		return ErrStateBlkFailedParsing
	}
	if sPB.status = choices.Status(p.UnpackInt()); p.Errored() {
		return ErrStateBlkFailedParsing
	}

	return nil
}

type innerState struct {
	vm *VM

	baseDB *versiondb.Database

	knownProBlocks map[ids.ID]*ProposerBlock
	proBlkDB       *prefixdb.Database

	proGenID       ids.ID
	preferredID    ids.ID
	lastAcceptedID ids.ID
	notableIDsDB   *prefixdb.Database
}

func newState(vm *VM) *innerState {
	res := innerState{
		vm:           vm,
		baseDB:       nil,
		proBlkDB:     nil,
		notableIDsDB: nil,
	}
	res.wipeCache()
	return &res
}

func (is *innerState) init(db database.Database) {
	is.baseDB = versiondb.New(db)
	is.proBlkDB = prefixdb.New(blockPrefix, db)
	is.notableIDsDB = prefixdb.New(notableIDPrefix, db)
}

func (is *innerState) wipeCache() {
	is.knownProBlocks = make(map[ids.ID]*ProposerBlock)
	is.proGenID = ids.Empty
	is.preferredID = ids.Empty
	is.lastAcceptedID = ids.Empty
}

func (is *innerState) cacheProBlk(blk *ProposerBlock) {
	is.knownProBlocks[blk.ID()] = blk
}

func (is *innerState) storeProBlk(blk *ProposerBlock) error {
	is.cacheProBlk(blk)

	defer is.baseDB.Abort()

	stPrBlk := stateProBlk{
		version: stateBlkVersion,
		ProBlk:  blk.Bytes(),
		status:  blk.Status(),
	}
	bytes, err := stPrBlk.marshal()
	if err != nil {
		return err
	}
	id := blk.ID()
	if err := is.proBlkDB.Put(id[:], bytes); err != nil {
		is.wipeFromCacheProBlk(id)
		return err
	}

	batch, err := is.baseDB.CommitBatch()
	if err != nil {
		is.wipeFromCacheProBlk(blk.ID())
		return err
	}

	return batch.Write()
}

func (is *innerState) wipeFromCacheProBlk(id ids.ID) {
	delete(is.knownProBlocks, id)

	switch id {
	case is.proGenID:
		is.proGenID = ids.Empty
	case is.preferredID:
		is.preferredID = ids.Empty
	case is.lastAcceptedID:
		is.lastAcceptedID = ids.Empty
	}
}

func (is *innerState) getProBlock(id ids.ID) (*ProposerBlock, error) {
	if proBlk, ok := is.knownProBlocks[id]; ok {
		return proBlk, nil
	}

	stProBytes, err := is.proBlkDB.Get(id[:])
	if err != nil {
		return nil, ErrProBlkNotFound
	}

	proBlk, err := is.vm.parseProposerBlock(stProBytes)
	if err != nil {
		return nil, err
	}
<<<<<<< HEAD
	if err := is.storeProBlk(&proBlk); err != nil {
		return nil, err
	}
=======

	proBlk, _ := NewProBlock(is.vm, mPb.ProposerBlockHeader, sb, sPB.status, sPB.ProBlk, false) // not signing block, cannot err
	is.cacheProBlk(&proBlk)

>>>>>>> 22658a06
	return &proBlk, nil
}

func (is *innerState) storeProGenID(id ids.ID) error {
	defer is.baseDB.Abort()
	currentGenID := is.proGenID

	if err := is.notableIDsDB.Put(proGenIDKey, id[:]); err != nil {
		is.proGenID = currentGenID
		return err
	}
	batch, err := is.baseDB.CommitBatch()
	if err != nil {
		is.proGenID = currentGenID
		return err
	}

	if err := batch.Write(); err != nil {
		is.proGenID = currentGenID
		return err
	}

	is.proGenID = id
	return nil
}

func (is *innerState) getProGenesisBlk() (*ProposerBlock, error) {
	if !bytes.Equal(is.proGenID[:], ids.Empty[:]) {
		return is.getProBlock(is.proGenID)
	}

	key := proGenIDKey
	proGenAvail, err := is.notableIDsDB.Has(key)
	if err != nil {
		return nil, err // could not query DB
	}
	if !proGenAvail {
		return nil, ErrGenesisNotFound
	}
	proGenBytes, err := is.notableIDsDB.Get(key)
	if err != nil {
		return nil, err
	}
	copy(is.proGenID[:], proGenBytes)
	return is.getProBlock(is.proGenID)
}

func (is *innerState) storePreference(id ids.ID) error {
	defer is.baseDB.Abort()
	currPrefID := is.preferredID

	if err := is.notableIDsDB.Put(preferredIDKey, id[:]); err != nil {
		is.preferredID = currPrefID
		return err
	}
	batch, err := is.baseDB.CommitBatch()
	if err != nil {
		is.preferredID = currPrefID
		return err
	}

	if err := batch.Write(); err != nil {
		is.preferredID = currPrefID
		return err
	}

	is.preferredID = id
	return nil
}

func (is *innerState) getPreferredID() (ids.ID, error) {
	if !bytes.Equal(is.preferredID[:], ids.Empty[:]) {
		return is.preferredID, nil
	}

	// not in memory, attempt retrieving it from db
	key := preferredIDKey
	proPrefID, err := is.notableIDsDB.Has(key)
	if err != nil {
		return ids.Empty, err // could not query DB
	}
	if !proPrefID {
		return ids.Empty, ErrPreferredIDNotFound
	}
	proPrefBytes, err := is.notableIDsDB.Get(key)
	if err != nil {
		return ids.Empty, err
	}
	copy(is.preferredID[:], proPrefBytes)
	return is.preferredID, nil
}

func (is *innerState) storeLastAcceptedID(id ids.ID) error {
	defer is.baseDB.Abort()
	currLastAcceptedID := is.lastAcceptedID

	if err := is.notableIDsDB.Put(lastAcceptedIDKey, id[:]); err != nil {
		is.lastAcceptedID = currLastAcceptedID
		return err
	}
	batch, err := is.baseDB.CommitBatch()
	if err != nil {
		is.lastAcceptedID = currLastAcceptedID
		return err
	}

	if err := batch.Write(); err != nil {
		is.lastAcceptedID = currLastAcceptedID
		return err
	}

	is.lastAcceptedID = id
	return nil
}

func (is *innerState) getLastAcceptedID() (ids.ID, error) {
	if !bytes.Equal(is.lastAcceptedID[:], ids.Empty[:]) {
		return is.lastAcceptedID, nil
	}

	// not in memory, attempt retrieving it from db
	key := lastAcceptedIDKey
	proAcceptedID, err := is.notableIDsDB.Has(key)
	if err != nil {
		return ids.Empty, err // could not query DB
	}
	if !proAcceptedID {
		return ids.Empty, ErrLastAcceptedIDNotFound
	}
	proAcceptedBytes, err := is.notableIDsDB.Get(key)
	if err != nil {
		return ids.Empty, err
	}
	copy(is.lastAcceptedID[:], proAcceptedBytes)
	return is.lastAcceptedID, nil
}<|MERGE_RESOLUTION|>--- conflicted
+++ resolved
@@ -166,16 +166,8 @@
 	if err != nil {
 		return nil, err
 	}
-<<<<<<< HEAD
-	if err := is.storeProBlk(&proBlk); err != nil {
-		return nil, err
-	}
-=======
-
-	proBlk, _ := NewProBlock(is.vm, mPb.ProposerBlockHeader, sb, sPB.status, sPB.ProBlk, false) // not signing block, cannot err
+
 	is.cacheProBlk(&proBlk)
-
->>>>>>> 22658a06
 	return &proBlk, nil
 }
 
