<<<<<<< HEAD
// Copyright (C) 2019-2024, Lux Partners Limited. All rights reserved.
=======
// Copyright (C) 2019-2024, Ava Labs, Inc. All rights reserved.
>>>>>>> d3c09eb1
// See the file LICENSE for licensing terms.

package proposervm

import (
	"context"
	"time"

<<<<<<< HEAD
	"github.com/luxfi/node/database"
	"github.com/luxfi/node/ids"
	"github.com/luxfi/node/snow/choices"
	"github.com/luxfi/node/snow/consensus/snowman"
	"github.com/luxfi/node/snow/engine/snowman/block"
	"github.com/luxfi/node/utils/wrappers"
=======
	"github.com/ava-labs/avalanchego/ids"
	"github.com/ava-labs/avalanchego/snow/consensus/snowman"
	"github.com/ava-labs/avalanchego/snow/engine/snowman/block"
	"github.com/ava-labs/avalanchego/utils/wrappers"
>>>>>>> d3c09eb1

	statelessblock "github.com/luxfi/node/vms/proposervm/block"
)

var _ block.BatchedChainVM = (*VM)(nil)

func (vm *VM) GetAncestors(
	ctx context.Context,
	blkID ids.ID,
	maxBlocksNum int,
	maxBlocksSize int,
	maxBlocksRetrievalTime time.Duration,
) ([][]byte, error) {
	if vm.batchedVM == nil {
		return nil, block.ErrRemoteVMNotImplemented
	}

	res := make([][]byte, 0, maxBlocksNum)
	currentByteLength := 0
	startTime := vm.Clock.Time()

	// hereinafter loop over proposerVM cache and DB, possibly till snowman++
	// fork is hit
	for {
		blk, err := vm.getStatelessBlk(blkID)
		if err != nil {
			// maybe we have hit the proposerVM fork here?
			break
		}

		blkBytes := blk.Bytes()

		// Ensure response size isn't too large. Include wrappers.IntLen because
		// the size of the message is included with each container, and the size
		// is repr. by an int.
		currentByteLength += wrappers.IntLen + len(blkBytes)
		elapsedTime := vm.Clock.Time().Sub(startTime)
		if len(res) > 0 && (currentByteLength >= maxBlocksSize || maxBlocksRetrievalTime <= elapsedTime) {
			return res, nil // reached maximum size or ran out of time
		}

		res = append(res, blkBytes)
		blkID = blk.ParentID()
		if len(res) >= maxBlocksNum {
			return res, nil
		}
	}

	// snowman++ fork may have been hit.
	preMaxBlocksNum := maxBlocksNum - len(res)
	preMaxBlocksSize := maxBlocksSize - currentByteLength
	preMaxBlocksRetrivalTime := maxBlocksRetrievalTime - time.Since(startTime)
	innerBytes, err := vm.batchedVM.GetAncestors(
		ctx,
		blkID,
		preMaxBlocksNum,
		preMaxBlocksSize,
		preMaxBlocksRetrivalTime,
	)
	if err != nil {
		if len(res) == 0 {
			return nil, err
		}
		return res, nil // return what we have
	}
	res = append(res, innerBytes...)
	return res, nil
}

func (vm *VM) BatchedParseBlock(ctx context.Context, blks [][]byte) ([]snowman.Block, error) {
<<<<<<< HEAD
	if vm.batchedVM == nil {
		return nil, block.ErrRemoteVMNotImplemented
	}

=======
>>>>>>> d3c09eb1
	type partialData struct {
		index int
		block statelessblock.Block
	}
	var (
		blocksIndex int
		blocks      = make([]snowman.Block, len(blks))

		innerBlocksIndex    int
		statelessBlockDescs = make([]partialData, 0, len(blks))
		innerBlockBytes     = make([][]byte, 0, len(blks))
	)

	parsingResults := statelessblock.ParseBlocks(blks, vm.ctx.ChainID)

	for ; blocksIndex < len(blks); blocksIndex++ {
<<<<<<< HEAD
		blkBytes := blks[blocksIndex]
		statelessBlock, err := statelessblock.Parse(blkBytes, vm.ctx.ChainID)
=======
		statelessBlock, err := parsingResults[blocksIndex].Block, parsingResults[blocksIndex].Err
>>>>>>> d3c09eb1
		if err != nil {
			break
		}

		blkID := statelessBlock.ID()
		block, exists := vm.verifiedBlocks[blkID]
		if exists {
			blocks[blocksIndex] = block
			continue
		}

		statelessBlockDescs = append(statelessBlockDescs, partialData{
			index: blocksIndex,
			block: statelessBlock,
		})
		innerBlockBytes = append(innerBlockBytes, statelessBlock.Block())
	}
	innerBlockBytes = append(innerBlockBytes, blks[blocksIndex:]...)

	// parse all inner blocks at once
<<<<<<< HEAD
	innerBlks, err := vm.batchedVM.BatchedParseBlock(ctx, innerBlockBytes)
=======
	innerBlks, err := block.BatchedParseBlock(ctx, vm.ChainVM, innerBlockBytes)
>>>>>>> d3c09eb1
	if err != nil {
		return nil, err
	}
	for ; innerBlocksIndex < len(statelessBlockDescs); innerBlocksIndex++ {
		statelessBlockDesc := statelessBlockDescs[innerBlocksIndex]
		statelessBlk := statelessBlockDesc.block

		if statelessSignedBlock, ok := statelessBlk.(statelessblock.SignedBlock); ok {
			blocks[statelessBlockDesc.index] = &postForkBlock{
				SignedBlock: statelessSignedBlock,
				postForkCommonComponents: postForkCommonComponents{
					vm:       vm,
					innerBlk: innerBlks[innerBlocksIndex],
				},
			}
		} else {
			blocks[statelessBlockDesc.index] = &postForkOption{
				Block: statelessBlk,
				postForkCommonComponents: postForkCommonComponents{
					vm:       vm,
					innerBlk: innerBlks[innerBlocksIndex],
				},
			}
		}
	}
	for ; blocksIndex < len(blocks); blocksIndex, innerBlocksIndex = blocksIndex+1, innerBlocksIndex+1 {
		blocks[blocksIndex] = &preForkBlock{
			Block: innerBlks[innerBlocksIndex],
			vm:    vm,
		}
	}
	return blocks, nil
}

func (vm *VM) getStatelessBlk(blkID ids.ID) (statelessblock.Block, error) {
	if currentBlk, exists := vm.verifiedBlocks[blkID]; exists {
		return currentBlk.getStatelessBlk(), nil
	}
	return vm.State.GetBlock(blkID)
}<|MERGE_RESOLUTION|>--- conflicted
+++ resolved
@@ -1,8 +1,4 @@
-<<<<<<< HEAD
 // Copyright (C) 2019-2024, Lux Partners Limited. All rights reserved.
-=======
-// Copyright (C) 2019-2024, Ava Labs, Inc. All rights reserved.
->>>>>>> d3c09eb1
 // See the file LICENSE for licensing terms.
 
 package proposervm
@@ -11,19 +7,12 @@
 	"context"
 	"time"
 
-<<<<<<< HEAD
 	"github.com/luxfi/node/database"
 	"github.com/luxfi/node/ids"
 	"github.com/luxfi/node/snow/choices"
 	"github.com/luxfi/node/snow/consensus/snowman"
 	"github.com/luxfi/node/snow/engine/snowman/block"
 	"github.com/luxfi/node/utils/wrappers"
-=======
-	"github.com/ava-labs/avalanchego/ids"
-	"github.com/ava-labs/avalanchego/snow/consensus/snowman"
-	"github.com/ava-labs/avalanchego/snow/engine/snowman/block"
-	"github.com/ava-labs/avalanchego/utils/wrappers"
->>>>>>> d3c09eb1
 
 	statelessblock "github.com/luxfi/node/vms/proposervm/block"
 )
@@ -94,13 +83,10 @@
 }
 
 func (vm *VM) BatchedParseBlock(ctx context.Context, blks [][]byte) ([]snowman.Block, error) {
-<<<<<<< HEAD
 	if vm.batchedVM == nil {
 		return nil, block.ErrRemoteVMNotImplemented
 	}
 
-=======
->>>>>>> d3c09eb1
 	type partialData struct {
 		index int
 		block statelessblock.Block
@@ -117,12 +103,8 @@
 	parsingResults := statelessblock.ParseBlocks(blks, vm.ctx.ChainID)
 
 	for ; blocksIndex < len(blks); blocksIndex++ {
-<<<<<<< HEAD
 		blkBytes := blks[blocksIndex]
 		statelessBlock, err := statelessblock.Parse(blkBytes, vm.ctx.ChainID)
-=======
-		statelessBlock, err := parsingResults[blocksIndex].Block, parsingResults[blocksIndex].Err
->>>>>>> d3c09eb1
 		if err != nil {
 			break
 		}
@@ -143,11 +125,7 @@
 	innerBlockBytes = append(innerBlockBytes, blks[blocksIndex:]...)
 
 	// parse all inner blocks at once
-<<<<<<< HEAD
 	innerBlks, err := vm.batchedVM.BatchedParseBlock(ctx, innerBlockBytes)
-=======
-	innerBlks, err := block.BatchedParseBlock(ctx, vm.ChainVM, innerBlockBytes)
->>>>>>> d3c09eb1
 	if err != nil {
 		return nil, err
 	}
