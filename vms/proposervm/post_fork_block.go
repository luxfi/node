<<<<<<< HEAD
// Copyright (C) 2019-2024, Lux Partners Limited. All rights reserved.
=======
// Copyright (C) 2019-2024, Ava Labs, Inc. All rights reserved.
>>>>>>> d3c09eb1
// See the file LICENSE for licensing terms.

package proposervm

import (
	"context"

<<<<<<< HEAD
	"github.com/luxfi/node/ids"
	"github.com/luxfi/node/snow/choices"
	"github.com/luxfi/node/snow/consensus/snowman"
	"github.com/luxfi/node/vms/proposervm/block"
=======
	"github.com/ava-labs/avalanchego/ids"
	"github.com/ava-labs/avalanchego/snow/consensus/snowman"
	"github.com/ava-labs/avalanchego/vms/proposervm/block"
>>>>>>> d3c09eb1
)

var _ PostForkBlock = (*postForkBlock)(nil)

type postForkBlock struct {
	block.SignedBlock
	postForkCommonComponents

	// slot of the proposer that produced this block.
	// It is populated in verifyPostDurangoBlockDelay.
	// It is used to report metrics during Accept.
	slot *uint64
}

// Accept:
// 1) Sets this blocks status to Accepted.
// 2) Persists this block in storage
// 3) Calls Reject() on siblings of this block and their descendants.
func (b *postForkBlock) Accept(ctx context.Context) error {
	if err := b.acceptOuterBlk(); err != nil {
		return err
	}
	if err := b.acceptInnerBlk(ctx); err != nil {
		return err
	}
	if b.slot != nil {
		b.vm.acceptedBlocksSlotHistogram.Observe(float64(*b.slot))
	}
	return nil
}

func (b *postForkBlock) acceptOuterBlk() error {
	// Update in-memory references
	b.vm.lastAcceptedTime = b.Timestamp()

	return b.vm.acceptPostForkBlock(b)
}

func (b *postForkBlock) acceptInnerBlk(ctx context.Context) error {
	// mark the inner block as accepted and all conflicting inner blocks as
	// rejected
	return b.vm.Tree.Accept(ctx, b.innerBlk)
}

func (b *postForkBlock) Reject(context.Context) error {
	// We do not reject the inner block here because it may be accepted later
	delete(b.vm.verifiedBlocks, b.ID())
	return nil
}

// Return this block's parent, or a *missing.Block if
// we don't have the parent.
func (b *postForkBlock) Parent() ids.ID {
	return b.ParentID()
}

// If Verify() returns nil, Accept() or Reject() will eventually be called on
// [b] and [b.innerBlk]
func (b *postForkBlock) Verify(ctx context.Context) error {
	parent, err := b.vm.getBlock(ctx, b.ParentID())
	if err != nil {
		return err
	}
	return parent.verifyPostForkChild(ctx, b)
}

// Return the two options for the block that follows [b]
func (b *postForkBlock) Options(ctx context.Context) ([2]snowman.Block, error) {
	innerOracleBlk, ok := b.innerBlk.(snowman.OracleBlock)
	if !ok {
		// [b]'s innerBlk isn't an oracle block
		return [2]snowman.Block{}, snowman.ErrNotOracle
	}

	// The inner block's child options
	innerOptions, err := innerOracleBlk.Options(ctx)
	if err != nil {
		return [2]snowman.Block{}, err
	}

	parentID := b.ID()
	outerOptions := [2]snowman.Block{}
	for i, innerOption := range innerOptions {
		// Wrap the inner block's child option
		statelessOuterOption, err := block.BuildOption(
			parentID,
			innerOption.Bytes(),
		)
		if err != nil {
			return [2]snowman.Block{}, err
		}

		outerOptions[i] = &postForkOption{
			Block: statelessOuterOption,
			postForkCommonComponents: postForkCommonComponents{
				vm:       b.vm,
				innerBlk: innerOption,
			},
		}
	}
	return outerOptions, nil
}

// A post-fork block can never have a pre-fork child
func (*postForkBlock) verifyPreForkChild(context.Context, *preForkBlock) error {
	return errUnsignedChild
}

func (b *postForkBlock) verifyPostForkChild(ctx context.Context, child *postForkBlock) error {
	parentTimestamp := b.Timestamp()
	parentPChainHeight := b.PChainHeight()
	return b.postForkCommonComponents.Verify(
		ctx,
		parentTimestamp,
		parentPChainHeight,
		child,
	)
}

func (b *postForkBlock) verifyPostForkOption(ctx context.Context, child *postForkOption) error {
	if err := verifyIsOracleBlock(ctx, b.innerBlk); err != nil {
		return err
	}

	// Make sure [b]'s inner block is the parent of [child]'s inner block
	expectedInnerParentID := b.innerBlk.ID()
	innerParentID := child.innerBlk.Parent()
	if innerParentID != expectedInnerParentID {
		return errInnerParentMismatch
	}

	return child.vm.verifyAndRecordInnerBlk(ctx, nil, child)
}

// Return the child (a *postForkBlock) of this block
func (b *postForkBlock) buildChild(ctx context.Context) (Block, error) {
	return b.postForkCommonComponents.buildChild(
		ctx,
		b.ID(),
		b.Timestamp(),
		b.PChainHeight(),
	)
}

func (b *postForkBlock) pChainHeight(context.Context) (uint64, error) {
	return b.PChainHeight(), nil
}

func (b *postForkBlock) getStatelessBlk() block.Block {
	return b.SignedBlock
}<|MERGE_RESOLUTION|>--- conflicted
+++ resolved
@@ -1,8 +1,4 @@
-<<<<<<< HEAD
 // Copyright (C) 2019-2024, Lux Partners Limited. All rights reserved.
-=======
-// Copyright (C) 2019-2024, Ava Labs, Inc. All rights reserved.
->>>>>>> d3c09eb1
 // See the file LICENSE for licensing terms.
 
 package proposervm
@@ -10,16 +6,10 @@
 import (
 	"context"
 
-<<<<<<< HEAD
 	"github.com/luxfi/node/ids"
 	"github.com/luxfi/node/snow/choices"
 	"github.com/luxfi/node/snow/consensus/snowman"
 	"github.com/luxfi/node/vms/proposervm/block"
-=======
-	"github.com/ava-labs/avalanchego/ids"
-	"github.com/ava-labs/avalanchego/snow/consensus/snowman"
-	"github.com/ava-labs/avalanchego/vms/proposervm/block"
->>>>>>> d3c09eb1
 )
 
 var _ PostForkBlock = (*postForkBlock)(nil)
