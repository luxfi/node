// (c) 2021, Ava Labs, Inc. All rights reserved.
// See the file LICENSE for licensing terms.

package proposervm

import (
	"bytes"
	"crypto"
	"crypto/tls"
	"errors"
	"testing"
	"time"

	"github.com/stretchr/testify/assert"

	"github.com/ava-labs/avalanchego/database/manager"
	"github.com/ava-labs/avalanchego/ids"
	"github.com/ava-labs/avalanchego/snow"
	"github.com/ava-labs/avalanchego/snow/choices"
	"github.com/ava-labs/avalanchego/snow/consensus/snowman"
	"github.com/ava-labs/avalanchego/snow/engine/common"
	"github.com/ava-labs/avalanchego/snow/engine/snowman/block"
	"github.com/ava-labs/avalanchego/snow/validators"
	"github.com/ava-labs/avalanchego/staking"
	"github.com/ava-labs/avalanchego/utils/hashing"
	"github.com/ava-labs/avalanchego/utils/timer/mockable"
	"github.com/ava-labs/avalanchego/version"
	"github.com/ava-labs/avalanchego/vms/proposervm/proposer"

	statelessblock "github.com/ava-labs/avalanchego/vms/proposervm/block"
)

var (
	pTestCert *tls.Certificate

	genesisUnixTimestamp int64 = 1000
	genesisTimestamp           = time.Unix(genesisUnixTimestamp, 0)

	defaultPChainHeight uint64 = 2000

	errUnknownBlock      = errors.New("unknown block")
	errUnverifiedBlock   = errors.New("unverified block")
	errMarshallingFailed = errors.New("marshalling failed")
)

func init() {
	var err error
	pTestCert, err = staking.NewTLSCert()
	if err != nil {
		panic(err)
	}
}

func initTestProposerVM(
	t *testing.T,
	proBlkStartTime time.Time,
	minPChainHeight uint64,
) (
	*block.TestVM,
	*validators.TestState,
	*VM,
	*snowman.TestBlock,
	manager.Manager,
) {
	coreGenBlk := &snowman.TestBlock{
		TestDecidable: choices.TestDecidable{
			IDV:     ids.GenerateTestID(),
			StatusV: choices.Accepted,
		},
		HeightV:    0,
		TimestampV: genesisTimestamp,
		BytesV:     []byte{0},
	}

	initialState := []byte("genesis state")
	coreVM := &block.TestVM{}
	coreVM.T = t

	coreVM.InitializeF = func(*snow.Context, manager.Manager,
		[]byte, []byte, []byte, chan<- common.Message,
		[]*common.Fx, common.AppSender) error {
		return nil
	}
	coreVM.LastAcceptedF = func() (ids.ID, error) { return coreGenBlk.ID(), nil }
	coreVM.GetBlockF = func(blkID ids.ID) (snowman.Block, error) {
		switch {
		case blkID == coreGenBlk.ID():
			return coreGenBlk, nil
		default:
			return nil, errUnknownBlock
		}
	}
	coreVM.ParseBlockF = func(b []byte) (snowman.Block, error) {
		switch {
		case bytes.Equal(b, coreGenBlk.Bytes()):
			return coreGenBlk, nil
		default:
			return nil, errUnknownBlock
		}
	}

	proVM := New(coreVM, proBlkStartTime, minPChainHeight)

	valState := &validators.TestState{
		T: t,
	}
	valState.GetCurrentHeightF = func() (uint64, error) { return defaultPChainHeight, nil }
	valState.GetValidatorSetF = func(height uint64, subnetID ids.ID) (map[ids.ShortID]uint64, error) {
		res := make(map[ids.ShortID]uint64)
		res[proVM.ctx.NodeID] = uint64(10)
		res[ids.ShortID{1}] = uint64(5)
		res[ids.ShortID{2}] = uint64(6)
		res[ids.ShortID{3}] = uint64(7)
		return res, nil
	}

	ctx := snow.DefaultContextTest()
	ctx.NodeID = hashing.ComputeHash160Array(hashing.ComputeHash256(pTestCert.Leaf.Raw))
	ctx.StakingCertLeaf = pTestCert.Leaf
	ctx.StakingLeafSigner = pTestCert.PrivateKey.(crypto.Signer)
	ctx.ValidatorState = valState
<<<<<<< HEAD
	ctx.SetState(snow.NormalOp)
=======
>>>>>>> 42d0b8c0

	dummyDBManager := manager.NewMemDB(version.DefaultVersion1_0_0)
	// make sure that DBs are compressed correctly
	dummyDBManager = dummyDBManager.NewPrefixDBManager([]byte{})
	if err := proVM.Initialize(ctx, dummyDBManager, initialState, nil, nil, nil, nil, nil); err != nil {
		t.Fatalf("failed to initialize proposerVM with %s", err)
	}

	// Initialize shouldn't be called again
	coreVM.InitializeF = nil

	if err := proVM.Bootstrapped(); err != nil {
		t.Fatal(err)
	}

	if err := proVM.SetPreference(coreGenBlk.IDV); err != nil {
		t.Fatal(err)
	}

	return coreVM, valState, proVM, coreGenBlk, dummyDBManager
}

// VM.BuildBlock tests section

func TestBuildBlockTimestampAreRoundedToSeconds(t *testing.T) {
	// given the same core block, BuildBlock returns the same proposer block
	coreVM, _, proVM, coreGenBlk, _ := initTestProposerVM(t, time.Time{}, 0) // enable ProBlks
	skewedTimestamp := time.Now().Truncate(time.Second).Add(time.Millisecond)
	proVM.Set(skewedTimestamp)

	coreBlk := &snowman.TestBlock{
		TestDecidable: choices.TestDecidable{
			IDV:     ids.Empty.Prefix(111),
			StatusV: choices.Processing,
		},
		BytesV:     []byte{1},
		ParentV:    coreGenBlk.ID(),
		HeightV:    coreGenBlk.Height() + 1,
		TimestampV: coreGenBlk.Timestamp().Add(proposer.MaxDelay),
	}
	coreVM.BuildBlockF = func() (snowman.Block, error) { return coreBlk, nil }

	// test
	builtBlk, err := proVM.BuildBlock()
	if err != nil {
		t.Fatal("proposerVM could not build block")
	}

	if builtBlk.Timestamp().Truncate(time.Second) != builtBlk.Timestamp() {
		t.Fatal("Timestamp should be rounded to second")
	}
}

func TestBuildBlockIsIdempotent(t *testing.T) {
	// given the same core block, BuildBlock returns the same proposer block
	coreVM, _, proVM, coreGenBlk, _ := initTestProposerVM(t, time.Time{}, 0) // enable ProBlks

	coreBlk := &snowman.TestBlock{
		TestDecidable: choices.TestDecidable{
			IDV:     ids.Empty.Prefix(111),
			StatusV: choices.Processing,
		},
		BytesV:     []byte{1},
		ParentV:    coreGenBlk.ID(),
		HeightV:    coreGenBlk.Height() + 1,
		TimestampV: coreGenBlk.Timestamp().Add(proposer.MaxDelay),
	}
	coreVM.BuildBlockF = func() (snowman.Block, error) { return coreBlk, nil }

	// test
	builtBlk1, err := proVM.BuildBlock()
	if err != nil {
		t.Fatal("proposerVM could not build block")
	}

	builtBlk2, err := proVM.BuildBlock()
	if err != nil {
		t.Fatal("proposerVM could not build block")
	}

	if !bytes.Equal(builtBlk1.Bytes(), builtBlk2.Bytes()) {
		t.Fatal("proposer blocks wrapping the same core block are different")
	}
}

func TestFirstProposerBlockIsBuiltOnTopOfGenesis(t *testing.T) {
	// setup
	coreVM, _, proVM, coreGenBlk, _ := initTestProposerVM(t, time.Time{}, 0) // enable ProBlks

	coreBlk := &snowman.TestBlock{
		TestDecidable: choices.TestDecidable{
			IDV:     ids.Empty.Prefix(111),
			StatusV: choices.Processing,
		},
		BytesV:     []byte{1},
		ParentV:    coreGenBlk.ID(),
		HeightV:    coreGenBlk.Height() + 1,
		TimestampV: coreGenBlk.Timestamp().Add(proposer.MaxDelay),
	}
	coreVM.BuildBlockF = func() (snowman.Block, error) { return coreBlk, nil }

	// test
	snowBlock, err := proVM.BuildBlock()
	if err != nil {
		t.Fatal("Could not build block")
	}

	// checks
	proBlock, ok := snowBlock.(*postForkBlock)
	if !ok {
		t.Fatal("proposerVM.BuildBlock() does not return a proposervm.Block")
	}

	if proBlock.innerBlk != coreBlk {
		t.Fatal("different block was expected to be built")
	}
}

// both core blocks and pro blocks must be built on preferred
func TestProposerBlocksAreBuiltOnPreferredProBlock(t *testing.T) {
	coreVM, _, proVM, coreGenBlk, _ := initTestProposerVM(t, time.Time{}, 0) // enable ProBlks

	// add two proBlks...
	coreBlk1 := &snowman.TestBlock{
		TestDecidable: choices.TestDecidable{
			IDV:     ids.Empty.Prefix(111),
			StatusV: choices.Processing,
		},
		BytesV:     []byte{1},
		ParentV:    coreGenBlk.ID(),
		HeightV:    coreGenBlk.Height() + 1,
		TimestampV: coreGenBlk.Timestamp(),
	}
	coreVM.BuildBlockF = func() (snowman.Block, error) { return coreBlk1, nil }
	proBlk1, err := proVM.BuildBlock()
	if err != nil {
		t.Fatalf("Could not build proBlk1 due to %s", err)
	}

	coreBlk2 := &snowman.TestBlock{
		TestDecidable: choices.TestDecidable{
			IDV:     ids.Empty.Prefix(222),
			StatusV: choices.Processing,
		},
		BytesV:     []byte{2},
		ParentV:    coreGenBlk.ID(),
		HeightV:    coreGenBlk.Height() + 1,
		TimestampV: coreGenBlk.Timestamp(),
	}
	coreVM.BuildBlockF = func() (snowman.Block, error) { return coreBlk2, nil }
	proBlk2, err := proVM.BuildBlock()
	if err != nil {
		t.Fatal("Could not build proBlk2")
	}
	if proBlk1.ID() == proBlk2.ID() {
		t.Fatal("proBlk1 and proBlk2 should be different for this test")
	}

	// ...and set one as preferred
	var prefcoreBlk *snowman.TestBlock
	coreVM.SetPreferenceF = func(prefID ids.ID) error {
		switch prefID {
		case coreBlk1.ID():
			prefcoreBlk = coreBlk1
			return nil
		case coreBlk2.ID():
			prefcoreBlk = coreBlk2
			return nil
		default:
			t.Fatal("Unknown core Blocks set as preferred")
			return nil
		}
	}
	coreVM.ParseBlockF = func(b []byte) (snowman.Block, error) {
		switch {
		case bytes.Equal(b, coreBlk1.Bytes()):
			return coreBlk1, nil
		case bytes.Equal(b, coreBlk2.Bytes()):
			return coreBlk2, nil
		default:
			t.Fatalf("Wrong bytes")
			return nil, nil
		}
	}

	if err := proVM.SetPreference(proBlk2.ID()); err != nil {
		t.Fatal("Could not set preference")
	}

	// build block...
	coreBlk3 := &snowman.TestBlock{
		TestDecidable: choices.TestDecidable{
			IDV:     ids.Empty.Prefix(333),
			StatusV: choices.Processing,
		},
		BytesV:     []byte{3},
		ParentV:    prefcoreBlk.ID(),
		HeightV:    prefcoreBlk.Height() + 1,
		TimestampV: coreGenBlk.Timestamp(),
	}
	coreVM.BuildBlockF = func() (snowman.Block, error) { return coreBlk3, nil }

	proVM.Set(proVM.Time().Add(proposer.MaxDelay))
	builtBlk, err := proVM.BuildBlock()
	if err != nil {
		t.Fatalf("unexpectedly could not build block due to %s", err)
	}

	// ...show that parent is the preferred one
	if builtBlk.Parent() != proBlk2.ID() {
		t.Fatal("proposer block not built on preferred parent")
	}
}

func TestCoreBlocksMustBeBuiltOnPreferredCoreBlock(t *testing.T) {
	coreVM, _, proVM, coreGenBlk, _ := initTestProposerVM(t, time.Time{}, 0) // enable ProBlks

	coreBlk1 := &snowman.TestBlock{
		TestDecidable: choices.TestDecidable{
			IDV:     ids.Empty.Prefix(111),
			StatusV: choices.Processing,
		},
		BytesV:     []byte{1},
		ParentV:    coreGenBlk.ID(),
		HeightV:    coreGenBlk.Height() + 1,
		TimestampV: coreGenBlk.Timestamp(),
	}
	coreVM.BuildBlockF = func() (snowman.Block, error) { return coreBlk1, nil }
	proBlk1, err := proVM.BuildBlock()
	if err != nil {
		t.Fatal("Could not build proBlk1")
	}

	coreBlk2 := &snowman.TestBlock{
		TestDecidable: choices.TestDecidable{
			IDV:     ids.Empty.Prefix(222),
			StatusV: choices.Processing,
		},
		BytesV:     []byte{2},
		ParentV:    coreGenBlk.ID(),
		HeightV:    coreGenBlk.Height() + 1,
		TimestampV: coreGenBlk.Timestamp(),
	}
	coreVM.BuildBlockF = func() (snowman.Block, error) { return coreBlk2, nil }
	proBlk2, err := proVM.BuildBlock()
	if err != nil {
		t.Fatal("Could not build proBlk2")
	}
	if proBlk1.ID() == proBlk2.ID() {
		t.Fatal("proBlk1 and proBlk2 should be different for this test")
	}

	// ...and set one as preferred
	var wronglyPreferredcoreBlk *snowman.TestBlock
	coreVM.SetPreferenceF = func(prefID ids.ID) error {
		switch prefID {
		case coreBlk1.ID():
			wronglyPreferredcoreBlk = coreBlk2
			return nil
		case coreBlk2.ID():
			wronglyPreferredcoreBlk = coreBlk1
			return nil
		default:
			t.Fatal("Unknown core Blocks set as preferred")
			return nil
		}
	}
	coreVM.ParseBlockF = func(b []byte) (snowman.Block, error) {
		switch {
		case bytes.Equal(b, coreBlk1.Bytes()):
			return coreBlk1, nil
		case bytes.Equal(b, coreBlk2.Bytes()):
			return coreBlk2, nil
		default:
			t.Fatalf("Wrong bytes")
			return nil, nil
		}
	}

	if err := proVM.SetPreference(proBlk2.ID()); err != nil {
		t.Fatal("Could not set preference")
	}

	// build block...
	coreBlk3 := &snowman.TestBlock{
		TestDecidable: choices.TestDecidable{
			IDV:     ids.Empty.Prefix(333),
			StatusV: choices.Processing,
		},
		BytesV:     []byte{3},
		ParentV:    wronglyPreferredcoreBlk.ID(),
		HeightV:    wronglyPreferredcoreBlk.Height() + 1,
		TimestampV: coreGenBlk.Timestamp(),
	}
	coreVM.BuildBlockF = func() (snowman.Block, error) { return coreBlk3, nil }

	proVM.Set(proVM.Time().Add(proposer.MaxDelay))
	blk, err := proVM.BuildBlock()
	if err != nil {
		t.Fatal(err)
	}

	if err := blk.Verify(); err == nil {
		t.Fatal("coreVM does not build on preferred coreBlock. It should err")
	}
}

// VM.ParseBlock tests section
func TestCoreBlockFailureCauseProposerBlockParseFailure(t *testing.T) {
	coreVM, _, proVM, _, _ := initTestProposerVM(t, time.Time{}, 0) // enable ProBlks

	innerBlk := &snowman.TestBlock{
		BytesV:     []byte{1},
		TimestampV: proVM.Time(),
	}
	coreVM.ParseBlockF = func(b []byte) (snowman.Block, error) {
		return nil, errMarshallingFailed
	}
	slb, err := statelessblock.Build(
		proVM.preferred,
		innerBlk.Timestamp(),
		100, // pChainHeight,
		proVM.ctx.StakingCertLeaf,
		innerBlk.Bytes(),
		proVM.ctx.ChainID,
		proVM.ctx.StakingLeafSigner,
	)
	if err != nil {
		t.Fatal("could not build stateless block")
	}
	proBlk := postForkBlock{
		SignedBlock: slb,
		postForkCommonComponents: postForkCommonComponents{
			vm:       proVM,
			innerBlk: innerBlk,
			status:   choices.Processing,
		},
	}

	// test

	if _, err := proVM.ParseBlock(proBlk.Bytes()); err == nil {
		t.Fatal("failed parsing proposervm.Block. Error:", err)
	}
}

func TestTwoProBlocksWrappingSameCoreBlockCanBeParsed(t *testing.T) {
	coreVM, _, proVM, gencoreBlk, _ := initTestProposerVM(t, time.Time{}, 0) // enable ProBlks

	// create two Proposer blocks at the same height
	innerBlk := &snowman.TestBlock{
		BytesV:     []byte{1},
		ParentV:    gencoreBlk.ID(),
		HeightV:    gencoreBlk.Height() + 1,
		TimestampV: proVM.Time(),
	}
	coreVM.ParseBlockF = func(b []byte) (snowman.Block, error) {
		if !bytes.Equal(b, innerBlk.Bytes()) {
			t.Fatalf("Wrong bytes")
		}
		return innerBlk, nil
	}

	slb1, err := statelessblock.Build(
		proVM.preferred,
		innerBlk.Timestamp(),
		100, // pChainHeight,
		proVM.ctx.StakingCertLeaf,
		innerBlk.Bytes(),
		proVM.ctx.ChainID,
		proVM.ctx.StakingLeafSigner,
	)
	if err != nil {
		t.Fatal("could not build stateless block")
	}
	proBlk1 := postForkBlock{
		SignedBlock: slb1,
		postForkCommonComponents: postForkCommonComponents{
			vm:       proVM,
			innerBlk: innerBlk,
			status:   choices.Processing,
		},
	}

	slb2, err := statelessblock.Build(
		proVM.preferred,
		innerBlk.Timestamp(),
		200, // pChainHeight,
		proVM.ctx.StakingCertLeaf,
		innerBlk.Bytes(),
		proVM.ctx.ChainID,
		proVM.ctx.StakingLeafSigner,
	)
	if err != nil {
		t.Fatal("could not build stateless block")
	}
	proBlk2 := postForkBlock{
		SignedBlock: slb2,
		postForkCommonComponents: postForkCommonComponents{
			vm:       proVM,
			innerBlk: innerBlk,
			status:   choices.Processing,
		},
	}

	if proBlk1.ID() == proBlk2.ID() {
		t.Fatal("Test requires proBlk1 and proBlk2 to be different")
	}

	// Show that both can be parsed and retrieved
	parsedBlk1, err := proVM.ParseBlock(proBlk1.Bytes())
	if err != nil {
		t.Fatal("proposerVM could not parse parsedBlk1")
	}
	parsedBlk2, err := proVM.ParseBlock(proBlk2.Bytes())
	if err != nil {
		t.Fatal("proposerVM could not parse parsedBlk2")
	}

	if parsedBlk1.ID() != proBlk1.ID() {
		t.Fatal("error in parsing block")
	}
	if parsedBlk2.ID() != proBlk2.ID() {
		t.Fatal("error in parsing block")
	}

	rtrvdProBlk1, err := proVM.GetBlock(proBlk1.ID())
	if err != nil {
		t.Fatal("Could not retrieve proBlk1")
	}
	if rtrvdProBlk1.ID() != proBlk1.ID() {
		t.Fatal("blocks do not match following cache whiping")
	}

	rtrvdProBlk2, err := proVM.GetBlock(proBlk2.ID())
	if err != nil {
		t.Fatal("Could not retrieve proBlk1")
	}
	if rtrvdProBlk2.ID() != proBlk2.ID() {
		t.Fatal("blocks do not match following cache whiping")
	}
}

// VM.BuildBlock and VM.ParseBlock interoperability tests section
func TestTwoProBlocksWithSameParentCanBothVerify(t *testing.T) {
	coreVM, _, proVM, coreGenBlk, _ := initTestProposerVM(t, time.Time{}, 0) // enable ProBlks

	// one block is built from this proVM
	localcoreBlk := &snowman.TestBlock{
		BytesV:     []byte{111},
		ParentV:    coreGenBlk.ID(),
		HeightV:    coreGenBlk.Height() + 1,
		TimestampV: genesisTimestamp,
	}
	coreVM.BuildBlockF = func() (snowman.Block, error) {
		return localcoreBlk, nil
	}

	builtBlk, err := proVM.BuildBlock()
	if err != nil {
		t.Fatal("Could not build block")
	}
	if err = builtBlk.Verify(); err != nil {
		t.Fatal("Built block does not verify")
	}

	// another block with same parent comes from network and is parsed
	netcoreBlk := &snowman.TestBlock{
		BytesV:     []byte{222},
		ParentV:    coreGenBlk.ID(),
		HeightV:    coreGenBlk.Height() + 1,
		TimestampV: genesisTimestamp,
	}
	coreVM.ParseBlockF = func(b []byte) (snowman.Block, error) {
		switch {
		case bytes.Equal(b, coreGenBlk.Bytes()):
			return coreGenBlk, nil
		case bytes.Equal(b, localcoreBlk.Bytes()):
			return localcoreBlk, nil
		case bytes.Equal(b, netcoreBlk.Bytes()):
			return netcoreBlk, nil
		default:
			t.Fatalf("Unknown bytes")
			return nil, nil
		}
	}

	pChainHeight, err := proVM.ctx.ValidatorState.GetCurrentHeight()
	if err != nil {
		t.Fatal("could not retrieve pChain height")
	}

	netSlb, err := statelessblock.BuildUnsigned(
		proVM.preferred,
		netcoreBlk.Timestamp(),
		pChainHeight,
		netcoreBlk.Bytes(),
	)
	if err != nil {
		t.Fatal("could not build stateless block")
	}
	netProBlk := postForkBlock{
		SignedBlock: netSlb,
		postForkCommonComponents: postForkCommonComponents{
			vm:       proVM,
			innerBlk: netcoreBlk,
			status:   choices.Processing,
		},
	}

	// prove that also block from network verifies
	if err = netProBlk.Verify(); err != nil {
		t.Fatal("block from network does not verify")
	}
}

// Pre Fork tests section
func TestPreFork_Initialize(t *testing.T) {
	_, _, proVM, coreGenBlk, _ := initTestProposerVM(t, mockable.MaxTime, 0) // disable ProBlks

	// checks
	blkID, err := proVM.LastAccepted()
	if err != nil {
		t.Fatal("failed to retrieve last accepted block")
	}

	rtvdBlk, err := proVM.GetBlock(blkID)
	if err != nil {
		t.Fatal("Block should be returned without calling core vm")
	}

	if _, ok := rtvdBlk.(*preForkBlock); !ok {
		t.Fatal("Block retrieved from proposerVM should be proposerBlocks")
	}
	if !bytes.Equal(rtvdBlk.Bytes(), coreGenBlk.Bytes()) {
		t.Fatal("Stored block is not genesis")
	}
}

func TestPreFork_BuildBlock(t *testing.T) {
	// setup
	coreVM, _, proVM, coreGenBlk, _ := initTestProposerVM(t, mockable.MaxTime, 0) // disable ProBlks

	coreBlk := &snowman.TestBlock{
		TestDecidable: choices.TestDecidable{
			IDV:     ids.Empty.Prefix(333),
			StatusV: choices.Processing,
		},
		BytesV:     []byte{3},
		ParentV:    coreGenBlk.ID(),
		HeightV:    coreGenBlk.Height() + 1,
		TimestampV: coreGenBlk.Timestamp().Add(proposer.MaxDelay),
	}
	coreVM.BuildBlockF = func() (snowman.Block, error) { return coreBlk, nil }

	// test
	builtBlk, err := proVM.BuildBlock()
	if err != nil {
		t.Fatal("proposerVM could not build block")
	}
	if _, ok := builtBlk.(*preForkBlock); !ok {
		t.Fatal("Block built by proposerVM should be proposerBlocks")
	}
	if builtBlk.ID() != coreBlk.ID() {
		t.Fatal("unexpected built block")
	}
	if !bytes.Equal(builtBlk.Bytes(), coreBlk.Bytes()) {
		t.Fatal("unexpected built block")
	}

	// test
	coreVM.GetBlockF = func(id ids.ID) (snowman.Block, error) { return coreBlk, nil }
	storedBlk, err := proVM.GetBlock(builtBlk.ID())
	if err != nil {
		t.Fatal("proposerVM has not cached built block")
	}
	if storedBlk.ID() != builtBlk.ID() {
		t.Fatal("proposerVM retrieved wrong block")
	}
}

func TestPreFork_ParseBlock(t *testing.T) {
	// setup
	coreVM, _, proVM, _, _ := initTestProposerVM(t, mockable.MaxTime, 0) // disable ProBlks

	coreBlk := &snowman.TestBlock{
		TestDecidable: choices.TestDecidable{
			IDV: ids.Empty.Prefix(2021),
		},
		BytesV: []byte{1},
	}

	coreVM.ParseBlockF = func(b []byte) (snowman.Block, error) {
		if !bytes.Equal(b, coreBlk.Bytes()) {
			t.Fatalf("Wrong bytes")
		}
		return coreBlk, nil
	}

	parsedBlk, err := proVM.ParseBlock(coreBlk.Bytes())
	if err != nil {
		t.Fatal("Could not parse naked core block")
	}
	if _, ok := parsedBlk.(*preForkBlock); !ok {
		t.Fatal("Block parsed by proposerVM should be proposerBlocks")
	}
	if parsedBlk.ID() != coreBlk.ID() {
		t.Fatal("Parsed block does not match expected block")
	}
	if !bytes.Equal(parsedBlk.Bytes(), coreBlk.Bytes()) {
		t.Fatal("Parsed block does not match expected block")
	}

	coreVM.GetBlockF = func(id ids.ID) (snowman.Block, error) {
		if id != coreBlk.ID() {
			t.Fatalf("Unknown core block")
		}
		return coreBlk, nil
	}
	storedBlk, err := proVM.GetBlock(parsedBlk.ID())
	if err != nil {
		t.Fatal("proposerVM has not cached parsed block")
	}
	if storedBlk.ID() != parsedBlk.ID() {
		t.Fatal("proposerVM retrieved wrong block")
	}
}

func TestPreFork_SetPreference(t *testing.T) {
	coreVM, _, proVM, coreGenBlk, _ := initTestProposerVM(t, mockable.MaxTime, 0) // disable ProBlks

	coreBlk0 := &snowman.TestBlock{
		TestDecidable: choices.TestDecidable{
			IDV:     ids.Empty.Prefix(333),
			StatusV: choices.Processing,
		},
		BytesV:     []byte{3},
		ParentV:    coreGenBlk.ID(),
		HeightV:    coreGenBlk.Height() + 1,
		TimestampV: coreGenBlk.Timestamp(),
	}
	coreVM.BuildBlockF = func() (snowman.Block, error) { return coreBlk0, nil }
	builtBlk, err := proVM.BuildBlock()
	if err != nil {
		t.Fatal("Could not build proposer block")
	}

	coreVM.GetBlockF = func(blkID ids.ID) (snowman.Block, error) {
		switch blkID {
		case coreGenBlk.ID():
			return coreGenBlk, nil
		case coreBlk0.ID():
			return coreBlk0, nil
		default:
			return nil, errUnknownBlock
		}
	}
	coreVM.ParseBlockF = func(b []byte) (snowman.Block, error) {
		switch {
		case bytes.Equal(b, coreGenBlk.Bytes()):
			return coreGenBlk, nil
		case bytes.Equal(b, coreBlk0.Bytes()):
			return coreBlk0, nil
		default:
			return nil, errUnknownBlock
		}
	}
	if err = proVM.SetPreference(builtBlk.ID()); err != nil {
		t.Fatal("Could not set preference on proposer Block")
	}

	coreBlk1 := &snowman.TestBlock{
		TestDecidable: choices.TestDecidable{
			IDV:     ids.Empty.Prefix(444),
			StatusV: choices.Processing,
		},
		BytesV:     []byte{3},
		ParentV:    coreBlk0.ID(),
		HeightV:    coreBlk0.Height() + 1,
		TimestampV: coreBlk0.Timestamp(),
	}
	coreVM.BuildBlockF = func() (snowman.Block, error) { return coreBlk1, nil }
	nextBlk, err := proVM.BuildBlock()
	if err != nil {
		t.Fatalf("Could not build proposer block %s", err)
	}
	if nextBlk.Parent() != builtBlk.ID() {
		t.Fatal("Preferred block should be parent of next built block")
	}
}

func TestExpiredBuildBlock(t *testing.T) {
	coreGenBlk := &snowman.TestBlock{
		TestDecidable: choices.TestDecidable{
			IDV:     ids.GenerateTestID(),
			StatusV: choices.Accepted,
		},
		HeightV:    0,
		TimestampV: genesisTimestamp,
		BytesV:     []byte{0},
	}

	coreVM := &block.TestVM{}
	coreVM.T = t

	coreVM.LastAcceptedF = func() (ids.ID, error) { return coreGenBlk.ID(), nil }
	coreVM.GetBlockF = func(blkID ids.ID) (snowman.Block, error) {
		switch blkID {
		case coreGenBlk.ID():
			return coreGenBlk, nil
		default:
			return nil, errUnknownBlock
		}
	}
	coreVM.ParseBlockF = func(b []byte) (snowman.Block, error) {
		switch {
		case bytes.Equal(b, coreGenBlk.Bytes()):
			return coreGenBlk, nil
		default:
			return nil, errUnknownBlock
		}
	}

	proVM := New(coreVM, time.Time{}, 0)

	valState := &validators.TestState{
		T: t,
	}
	valState.GetCurrentHeightF = func() (uint64, error) { return defaultPChainHeight, nil }
	valState.GetValidatorSetF = func(height uint64, subnetID ids.ID) (map[ids.ShortID]uint64, error) {
		return map[ids.ShortID]uint64{
			{1}: 100,
		}, nil
	}

	ctx := snow.DefaultContextTest()
	ctx.NodeID = hashing.ComputeHash160Array(hashing.ComputeHash256(pTestCert.Leaf.Raw))
	ctx.StakingCertLeaf = pTestCert.Leaf
	ctx.StakingLeafSigner = pTestCert.PrivateKey.(crypto.Signer)
	ctx.ValidatorState = valState
<<<<<<< HEAD
	ctx.SetState(snow.NormalOp)
=======
>>>>>>> 42d0b8c0

	dbManager := manager.NewMemDB(version.DefaultVersion1_0_0)
	toEngine := make(chan common.Message, 1)
	var toScheduler chan<- common.Message

	coreVM.InitializeF = func(
		_ *snow.Context,
		_ manager.Manager,
		_ []byte,
		_ []byte,
		_ []byte,
		toEngineChan chan<- common.Message,
		_ []*common.Fx,
		_ common.AppSender,
	) error {
		toScheduler = toEngineChan
		return nil
	}

	// make sure that DBs are compressed correctly
	if err := proVM.Initialize(ctx, dbManager, nil, nil, nil, toEngine, nil, nil); err != nil {
		t.Fatalf("failed to initialize proposerVM with %s", err)
	}

	// Initialize shouldn't be called again
	coreVM.InitializeF = nil

	if err := proVM.Bootstrapped(); err != nil {
		t.Fatal(err)
	}

	if err := proVM.SetPreference(coreGenBlk.IDV); err != nil {
		t.Fatal(err)
	}

	// Make sure that passing a message works
	toScheduler <- common.PendingTxs
	<-toEngine

	// Notify the proposer VM of a new block on the inner block side
	toScheduler <- common.PendingTxs

	coreBlk := &snowman.TestBlock{
		TestDecidable: choices.TestDecidable{
			IDV:     ids.GenerateTestID(),
			StatusV: choices.Processing,
		},
		BytesV:     []byte{1},
		ParentV:    coreGenBlk.ID(),
		HeightV:    coreGenBlk.Height() + 1,
		TimestampV: coreGenBlk.Timestamp(),
	}
	statelessBlock, err := statelessblock.BuildUnsigned(
		coreGenBlk.ID(),
		coreBlk.Timestamp(),
		0,
		coreBlk.Bytes(),
	)
	if err != nil {
		t.Fatal(err)
	}

	coreVM.GetBlockF = func(blkID ids.ID) (snowman.Block, error) {
		switch blkID {
		case coreGenBlk.ID():
			return coreGenBlk, nil
		case coreBlk.ID():
			return coreBlk, nil
		default:
			return nil, errUnknownBlock
		}
	}
	coreVM.ParseBlockF = func(b []byte) (snowman.Block, error) {
		switch {
		case bytes.Equal(b, coreGenBlk.Bytes()):
			return coreGenBlk, nil
		case bytes.Equal(b, coreBlk.Bytes()):
			return coreBlk, nil
		default:
			return nil, errUnknownBlock
		}
	}

	proVM.Clock.Set(statelessBlock.Timestamp())

	parsedBlock, err := proVM.ParseBlock(statelessBlock.Bytes())
	if err != nil {
		t.Fatal(err)
	}

	if err := parsedBlock.Verify(); err != nil {
		t.Fatal(err)
	}

	if err := proVM.SetPreference(parsedBlock.ID()); err != nil {
		t.Fatal(err)
	}

	coreVM.BuildBlockF = func() (snowman.Block, error) {
		t.Fatal("unexpectedly called build block")
		panic("unexpectedly called build block")
	}

	// The first notification will be read from the consensus engine
	<-toEngine

	if _, err := proVM.BuildBlock(); err == nil {
		t.Fatal("build block when the proposer window hasn't started")
	}

	proVM.Set(statelessBlock.Timestamp().Add(proposer.MaxDelay))
	proVM.Scheduler.SetBuildBlockTime(time.Now())

	// The engine should have been notified to attempt to build a block now that
	// the window has started again
	<-toEngine
}

type wrappedBlock struct {
	snowman.Block
	verified bool
}

func (b *wrappedBlock) Accept() error {
	if !b.verified {
		return errUnverifiedBlock
	}
	return b.Block.Accept()
}

func (b *wrappedBlock) Verify() error {
	if err := b.Block.Verify(); err != nil {
		return err
	}
	b.verified = true
	return nil
}

func TestInnerBlockDeduplication(t *testing.T) {
	coreVM, _, proVM, coreGenBlk, _ := initTestProposerVM(t, time.Time{}, 0) // disable ProBlks

	coreBlk := &snowman.TestBlock{
		TestDecidable: choices.TestDecidable{
			IDV:     ids.GenerateTestID(),
			StatusV: choices.Processing,
		},
		BytesV:     []byte{1},
		ParentV:    coreGenBlk.ID(),
		HeightV:    coreGenBlk.Height() + 1,
		TimestampV: coreGenBlk.Timestamp(),
	}
	coreBlk0 := &wrappedBlock{
		Block: coreBlk,
	}
	coreBlk1 := &wrappedBlock{
		Block: coreBlk,
	}
	statelessBlock0, err := statelessblock.BuildUnsigned(
		coreGenBlk.ID(),
		coreBlk.Timestamp(),
		0,
		coreBlk.Bytes(),
	)
	if err != nil {
		t.Fatal(err)
	}
	statelessBlock1, err := statelessblock.BuildUnsigned(
		coreGenBlk.ID(),
		coreBlk.Timestamp(),
		1,
		coreBlk.Bytes(),
	)
	if err != nil {
		t.Fatal(err)
	}

	coreVM.GetBlockF = func(blkID ids.ID) (snowman.Block, error) {
		switch blkID {
		case coreGenBlk.ID():
			return coreGenBlk, nil
		case coreBlk0.ID():
			return coreBlk0, nil
		default:
			return nil, errUnknownBlock
		}
	}
	coreVM.ParseBlockF = func(b []byte) (snowman.Block, error) {
		switch {
		case bytes.Equal(b, coreGenBlk.Bytes()):
			return coreGenBlk, nil
		case bytes.Equal(b, coreBlk0.Bytes()):
			return coreBlk0, nil
		default:
			return nil, errUnknownBlock
		}
	}

	parsedBlock0, err := proVM.ParseBlock(statelessBlock0.Bytes())
	if err != nil {
		t.Fatal(err)
	}

	if err := parsedBlock0.Verify(); err != nil {
		t.Fatal(err)
	}

	if err := proVM.SetPreference(parsedBlock0.ID()); err != nil {
		t.Fatal(err)
	}

	coreVM.GetBlockF = func(blkID ids.ID) (snowman.Block, error) {
		switch blkID {
		case coreGenBlk.ID():
			return coreGenBlk, nil
		case coreBlk1.ID():
			return coreBlk1, nil
		default:
			return nil, errUnknownBlock
		}
	}
	coreVM.ParseBlockF = func(b []byte) (snowman.Block, error) {
		switch {
		case bytes.Equal(b, coreGenBlk.Bytes()):
			return coreGenBlk, nil
		case bytes.Equal(b, coreBlk1.Bytes()):
			return coreBlk1, nil
		default:
			return nil, errUnknownBlock
		}
	}

	parsedBlock1, err := proVM.ParseBlock(statelessBlock1.Bytes())
	if err != nil {
		t.Fatal(err)
	}

	if err := parsedBlock1.Verify(); err != nil {
		t.Fatal(err)
	}

	if err := proVM.SetPreference(parsedBlock1.ID()); err != nil {
		t.Fatal(err)
	}

	if err := parsedBlock1.Accept(); err != nil {
		t.Fatal(err)
	}
}

func TestInnerVMRollback(t *testing.T) {
	coreGenBlk := &snowman.TestBlock{
		TestDecidable: choices.TestDecidable{
			IDV:     ids.GenerateTestID(),
			StatusV: choices.Accepted,
		},
		HeightV:    0,
		TimestampV: genesisTimestamp,
		BytesV:     []byte{0},
	}

	valState := &validators.TestState{
		T: t,
	}
	valState.GetCurrentHeightF = func() (uint64, error) { return defaultPChainHeight, nil }
	valState.GetValidatorSetF = func(height uint64, subnetID ids.ID) (map[ids.ShortID]uint64, error) {
		return map[ids.ShortID]uint64{
			{1}: 100,
		}, nil
	}

	coreVM := &block.TestVM{}
	coreVM.T = t

	coreVM.LastAcceptedF = func() (ids.ID, error) { return coreGenBlk.ID(), nil }
	coreVM.GetBlockF = func(blkID ids.ID) (snowman.Block, error) {
		switch blkID {
		case coreGenBlk.ID():
			return coreGenBlk, nil
		default:
			return nil, errUnknownBlock
		}
	}
	coreVM.ParseBlockF = func(b []byte) (snowman.Block, error) {
		switch {
		case bytes.Equal(b, coreGenBlk.Bytes()):
			return coreGenBlk, nil
		default:
			return nil, errUnknownBlock
		}
	}

	ctx := snow.DefaultContextTest()
	ctx.NodeID = hashing.ComputeHash160Array(hashing.ComputeHash256(pTestCert.Leaf.Raw))
	ctx.StakingCertLeaf = pTestCert.Leaf
	ctx.StakingLeafSigner = pTestCert.PrivateKey.(crypto.Signer)
	ctx.ValidatorState = valState
<<<<<<< HEAD
	ctx.SetState(snow.NormalOp)
=======
>>>>>>> 42d0b8c0

	coreVM.InitializeF = func(
		*snow.Context,
		manager.Manager,
		[]byte,
		[]byte,
		[]byte,
		chan<- common.Message,
		[]*common.Fx,
		common.AppSender,
	) error {
		return nil
	}

	dbManager := manager.NewMemDB(version.DefaultVersion1_0_0)

	proVM := New(coreVM, time.Time{}, 0)

	if err := proVM.Initialize(ctx, dbManager, nil, nil, nil, nil, nil, nil); err != nil {
		t.Fatalf("failed to initialize proposerVM with %s", err)
	}

	if err := proVM.Bootstrapped(); err != nil {
		t.Fatal(err)
	}

	if err := proVM.SetPreference(coreGenBlk.IDV); err != nil {
		t.Fatal(err)
	}

	coreBlk := &snowman.TestBlock{
		TestDecidable: choices.TestDecidable{
			IDV:     ids.GenerateTestID(),
			StatusV: choices.Processing,
		},
		BytesV:     []byte{1},
		ParentV:    coreGenBlk.ID(),
		HeightV:    coreGenBlk.Height() + 1,
		TimestampV: coreGenBlk.Timestamp(),
	}
	statelessBlock, err := statelessblock.BuildUnsigned(
		coreGenBlk.ID(),
		coreBlk.Timestamp(),
		0,
		coreBlk.Bytes(),
	)
	if err != nil {
		t.Fatal(err)
	}

	coreVM.GetBlockF = func(blkID ids.ID) (snowman.Block, error) {
		switch blkID {
		case coreGenBlk.ID():
			return coreGenBlk, nil
		case coreBlk.ID():
			return coreBlk, nil
		default:
			return nil, errUnknownBlock
		}
	}
	coreVM.ParseBlockF = func(b []byte) (snowman.Block, error) {
		switch {
		case bytes.Equal(b, coreGenBlk.Bytes()):
			return coreGenBlk, nil
		case bytes.Equal(b, coreBlk.Bytes()):
			return coreBlk, nil
		default:
			return nil, errUnknownBlock
		}
	}

	proVM.Clock.Set(statelessBlock.Timestamp())

	parsedBlock, err := proVM.ParseBlock(statelessBlock.Bytes())
	if err != nil {
		t.Fatal(err)
	}

	if status := parsedBlock.Status(); status != choices.Processing {
		t.Fatalf("expected status to be %s but was %s", choices.Processing, status)
	}

	if err := parsedBlock.Verify(); err != nil {
		t.Fatal(err)
	}

	if err := proVM.SetPreference(parsedBlock.ID()); err != nil {
		t.Fatal(err)
	}

	if err := parsedBlock.Accept(); err != nil {
		t.Fatal(err)
	}

	// Restart the node and have the inner VM rollback state.

	coreBlk.StatusV = choices.Processing

	proVM = New(coreVM, time.Time{}, 0)

	if err := proVM.Initialize(ctx, dbManager, nil, nil, nil, nil, nil, nil); err != nil {
		t.Fatalf("failed to initialize proposerVM with %s", err)
	}

	lastAcceptedID, err := proVM.LastAccepted()
	if err != nil {
		t.Fatal(err)
	}

	if lastAcceptedID != coreGenBlk.IDV {
		t.Fatalf("failed to roll back the VM to the last accepted block")
	}

	parsedBlock, err = proVM.ParseBlock(statelessBlock.Bytes())
	if err != nil {
		t.Fatal(err)
	}

	if status := parsedBlock.Status(); status != choices.Processing {
		t.Fatalf("expected status to be %s but was %s", choices.Processing, status)
	}
}

func TestBuildBlockDuringWindow(t *testing.T) {
	coreVM, valState, proVM, coreGenBlk, _ := initTestProposerVM(t, time.Time{}, 0) // enable ProBlks

	valState.GetValidatorSetF = func(height uint64, subnetID ids.ID) (map[ids.ShortID]uint64, error) {
		return map[ids.ShortID]uint64{
			proVM.ctx.NodeID: 10,
		}, nil
	}

	coreBlk0 := &snowman.TestBlock{
		TestDecidable: choices.TestDecidable{
			IDV:     ids.GenerateTestID(),
			StatusV: choices.Processing,
		},
		BytesV:     []byte{1},
		ParentV:    coreGenBlk.ID(),
		HeightV:    coreGenBlk.Height() + 1,
		TimestampV: coreGenBlk.Timestamp(),
	}
	coreBlk1 := &snowman.TestBlock{
		TestDecidable: choices.TestDecidable{
			IDV:     ids.GenerateTestID(),
			StatusV: choices.Processing,
		},
		BytesV:     []byte{2},
		ParentV:    coreBlk0.ID(),
		HeightV:    coreBlk0.Height() + 1,
		TimestampV: coreBlk0.Timestamp(),
	}
	statelessBlock0, err := statelessblock.BuildUnsigned(
		coreGenBlk.ID(),
		coreBlk0.Timestamp(),
		0,
		coreBlk0.Bytes(),
	)
	if err != nil {
		t.Fatal(err)
	}

	coreVM.GetBlockF = func(blkID ids.ID) (snowman.Block, error) {
		switch blkID {
		case coreGenBlk.ID():
			return coreGenBlk, nil
		case coreBlk0.ID():
			return coreBlk0, nil
		case coreBlk1.ID():
			return coreBlk1, nil
		default:
			return nil, errUnknownBlock
		}
	}
	coreVM.ParseBlockF = func(b []byte) (snowman.Block, error) {
		switch {
		case bytes.Equal(b, coreGenBlk.Bytes()):
			return coreGenBlk, nil
		case bytes.Equal(b, coreBlk0.Bytes()):
			return coreBlk0, nil
		case bytes.Equal(b, coreBlk1.Bytes()):
			return coreBlk1, nil
		default:
			return nil, errUnknownBlock
		}
	}

	proVM.Clock.Set(statelessBlock0.Timestamp())

	statefulBlock0, err := proVM.ParseBlock(statelessBlock0.Bytes())
	if err != nil {
		t.Fatal(err)
	}

	if err := statefulBlock0.Verify(); err != nil {
		t.Fatal(err)
	}

	if err := proVM.SetPreference(statefulBlock0.ID()); err != nil {
		t.Fatal(err)
	}

	coreVM.BuildBlockF = func() (snowman.Block, error) {
		return coreBlk1, nil
	}

	statefulBlock1, err := proVM.BuildBlock()
	if err != nil {
		t.Fatal(err)
	}

	if err := statefulBlock1.Verify(); err != nil {
		t.Fatal(err)
	}

	if err := proVM.SetPreference(statefulBlock1.ID()); err != nil {
		t.Fatal(err)
	}

	if err := statefulBlock0.Accept(); err != nil {
		t.Fatal(err)
	}

	if err := statefulBlock1.Accept(); err != nil {
		t.Fatal(err)
	}
}

// Ensure that Accepting a PostForkBlock (A) containing core block (X) causes
// core block (Y) and (Z) to also be rejected.
//      G
//    /   \
// A(X)   B(Y)
//         |
//        C(Z)
func TestTwoForks_OneIsAccepted(t *testing.T) {
	forkTime := time.Unix(0, 0)
	coreVM, _, proVM, gBlock, _ := initTestProposerVM(t, forkTime, 0)

	// create pre-fork block X and post-fork block A
	xBlock := &snowman.TestBlock{
		TestDecidable: choices.TestDecidable{
			IDV:     ids.GenerateTestID(),
			StatusV: choices.Processing,
		},
		BytesV:     []byte{1},
		ParentV:    gBlock.ID(),
		HeightV:    gBlock.Height() + 1,
		TimestampV: gBlock.Timestamp(),
	}

	coreVM.BuildBlockF = func() (snowman.Block, error) { return xBlock, nil }
	aBlock, err := proVM.BuildBlock()
	if err != nil {
		t.Fatalf("proposerVM could not build block due to %s", err)
	}
	coreVM.BuildBlockF = nil
	if err := aBlock.Verify(); err != nil {
		t.Fatalf("could not verify valid block due to %s", err)
	}

	// use a different way to constrcut pre-fork block Y and post-fork block B
	yBlock := &snowman.TestBlock{
		TestDecidable: choices.TestDecidable{
			IDV:     ids.GenerateTestID(),
			StatusV: choices.Processing,
		},
		BytesV:     []byte{2},
		ParentV:    gBlock.ID(),
		HeightV:    gBlock.Height() + 1,
		TimestampV: gBlock.Timestamp(),
	}

	ySlb, err := statelessblock.BuildUnsigned(
		gBlock.ID(),
		gBlock.Timestamp(),
		defaultPChainHeight,
		yBlock.Bytes(),
	)
	if err != nil {
		t.Fatalf("fail to manually build a block due to %s", err)
	}

	bBlock := postForkBlock{
		SignedBlock: ySlb,
		postForkCommonComponents: postForkCommonComponents{
			vm:       proVM,
			innerBlk: yBlock,
			status:   choices.Processing,
		},
	}

	if err := bBlock.Verify(); err != nil {
		t.Fatalf("could not verify valid block due to %s", err)
	}

	// append Z/C to Y/B
	zBlock := &snowman.TestBlock{
		TestDecidable: choices.TestDecidable{
			IDV:     ids.GenerateTestID(),
			StatusV: choices.Processing,
		},
		BytesV:     []byte{3},
		ParentV:    yBlock.ID(),
		HeightV:    yBlock.Height() + 1,
		TimestampV: yBlock.Timestamp(),
	}

	coreVM.BuildBlockF = func() (snowman.Block, error) { return zBlock, nil }
	if err := proVM.SetPreference(bBlock.ID()); err != nil {
		t.Fatal(err)
	}
	cBlock, err := proVM.BuildBlock()
	if err != nil {
		t.Fatalf("proposerVM could not build block due to %s", err)
	}
	coreVM.BuildBlockF = nil

	if err := cBlock.Verify(); err != nil {
		t.Fatalf("could not verify valid block due to %s", err)
	}

	if aBlock.Parent() != bBlock.Parent() ||
		zBlock.Parent() != yBlock.ID() ||
		cBlock.Parent() != bBlock.ID() {
		t.Fatal("inconsistent parent")
	}

	if yBlock.Status() == choices.Rejected {
		t.Fatal("yBlock should not be rejected")
	}

	// accept A
	if err := aBlock.Accept(); err != nil {
		t.Fatalf("could not accept valid block due to %s", err)
	}

	if xBlock.Status() != choices.Accepted {
		t.Fatal("xBlock should be accepted because aBlock is accepted")
	}

	if yBlock.Status() != choices.Rejected {
		t.Fatal("yBlock should be rejected")
	}
	if zBlock.Status() != choices.Rejected {
		t.Fatal("zBlock should be rejected")
	}
}

func TestTooFarAdvanced(t *testing.T) {
	forkTime := time.Unix(0, 0)
	coreVM, _, proVM, gBlock, _ := initTestProposerVM(t, forkTime, 0)

	xBlock := &snowman.TestBlock{
		TestDecidable: choices.TestDecidable{
			IDV:     ids.GenerateTestID(),
			StatusV: choices.Processing,
		},
		BytesV:     []byte{1},
		ParentV:    gBlock.ID(),
		HeightV:    gBlock.Height() + 1,
		TimestampV: gBlock.Timestamp(),
	}

	yBlock := &snowman.TestBlock{
		TestDecidable: choices.TestDecidable{
			IDV:     ids.GenerateTestID(),
			StatusV: choices.Processing,
		},
		BytesV:     []byte{2},
		ParentV:    xBlock.ID(),
		HeightV:    xBlock.Height() + 1,
		TimestampV: xBlock.Timestamp(),
	}

	coreVM.BuildBlockF = func() (snowman.Block, error) { return xBlock, nil }
	aBlock, err := proVM.BuildBlock()
	if err != nil {
		t.Fatalf("proposerVM could not build block due to %s", err)
	}
	if err := aBlock.Verify(); err != nil {
		t.Fatalf("could not verify valid block due to %s", err)
	}

	ySlb, err := statelessblock.BuildUnsigned(
		aBlock.ID(),
		aBlock.Timestamp().Add(maxSkew),
		defaultPChainHeight,
		yBlock.Bytes(),
	)
	if err != nil {
		t.Fatalf("fail to manually build a block due to %s", err)
	}

	bBlock := postForkBlock{
		SignedBlock: ySlb,
		postForkCommonComponents: postForkCommonComponents{
			vm:       proVM,
			innerBlk: yBlock,
			status:   choices.Processing,
		},
	}

	if err = bBlock.Verify(); err != errProposerWindowNotStarted {
		t.Fatal("should have errored errProposerWindowNotStarted")
	}

	ySlb, err = statelessblock.BuildUnsigned(
		aBlock.ID(),
		aBlock.Timestamp().Add(proposer.MaxDelay),
		defaultPChainHeight,
		yBlock.Bytes(),
	)

	if err != nil {
		t.Fatalf("fail to manually build a block due to %s", err)
	}

	bBlock = postForkBlock{
		SignedBlock: ySlb,
		postForkCommonComponents: postForkCommonComponents{
			vm:       proVM,
			innerBlk: yBlock,
			status:   choices.Processing,
		},
	}

	if err = bBlock.Verify(); err != errTimeTooAdvanced {
		t.Fatal("should have errored errTimeTooAdvanced")
	}
}

// Ensure that Accepting a PostForkOption (B) causes both the other option and
// the core block in the other option to be rejected.
//     G
//     |
//    A(X)
//   /====\
//  B(...) C(...)
//
// B(...) is B(X.opts[0])
// B(...) is C(X.opts[1])
func TestTwoOptions_OneIsAccepted(t *testing.T) {
	coreVM, _, proVM, coreGenBlk, _ := initTestProposerVM(t, time.Time{}, 0)
	proVM.Set(coreGenBlk.Timestamp())

	xBlockID := ids.GenerateTestID()
	xBlock := &TestOptionsBlock{
		TestBlock: snowman.TestBlock{
			TestDecidable: choices.TestDecidable{
				IDV:     xBlockID,
				StatusV: choices.Processing,
			},
			BytesV:     []byte{1},
			ParentV:    coreGenBlk.ID(),
			TimestampV: coreGenBlk.Timestamp(),
		},
		opts: [2]snowman.Block{
			&snowman.TestBlock{
				TestDecidable: choices.TestDecidable{
					IDV:     ids.GenerateTestID(),
					StatusV: choices.Processing,
				},
				BytesV:     []byte{2},
				ParentV:    xBlockID,
				TimestampV: coreGenBlk.Timestamp(),
			},
			&snowman.TestBlock{
				TestDecidable: choices.TestDecidable{
					IDV:     ids.GenerateTestID(),
					StatusV: choices.Processing,
				},
				BytesV:     []byte{3},
				ParentV:    xBlockID,
				TimestampV: coreGenBlk.Timestamp(),
			},
		},
	}

	coreVM.BuildBlockF = func() (snowman.Block, error) { return xBlock, nil }
	aBlockIntf, err := proVM.BuildBlock()
	if err != nil {
		t.Fatal("could not build post fork oracle block")
	}

	aBlock, ok := aBlockIntf.(*postForkBlock)
	if !ok {
		t.Fatal("expected post fork block")
	}

	opts, err := aBlock.Options()
	if err != nil {
		t.Fatal("could not retrieve options from post fork oracle block")
	}

	if err := aBlock.Verify(); err != nil {
		t.Fatal(err)
	}
	bBlock := opts[0]
	if err := bBlock.Verify(); err != nil {
		t.Fatal(err)
	}
	cBlock := opts[1]
	if err := cBlock.Verify(); err != nil {
		t.Fatal(err)
	}

	if err := aBlock.Accept(); err != nil {
		t.Fatal(err)
	}

	if err := bBlock.Accept(); err != nil {
		t.Fatal(err)
	}

	// the other pre-fork option should be rejected
	if xBlock.opts[1].Status() != choices.Rejected {
		t.Fatal("the pre-fork option block should have be rejected")
	}

	// the other post-fork option should also be rejected
	if err := cBlock.Reject(); err != nil {
		t.Fatal("the post-fork option block should have be rejected")
	}

	if cBlock.Status() != choices.Rejected {
		t.Fatal("cBlock status should not be accepted")
	}
}

// Ensure that given the chance, built blocks will reference a lagged P-chain
// height.
func TestLaggedPChainHeight(t *testing.T) {
	assert := assert.New(t)

	coreVM, _, proVM, coreGenBlk, _ := initTestProposerVM(t, time.Time{}, 0)
	proVM.Set(coreGenBlk.Timestamp())

	innerBlock := &snowman.TestBlock{
		TestDecidable: choices.TestDecidable{
			IDV:     ids.GenerateTestID(),
			StatusV: choices.Processing,
		},
		BytesV:     []byte{1},
		ParentV:    coreGenBlk.ID(),
		TimestampV: coreGenBlk.Timestamp(),
	}

	coreVM.BuildBlockF = func() (snowman.Block, error) { return innerBlock, nil }
	blockIntf, err := proVM.BuildBlock()
	assert.NoError(err)

	block, ok := blockIntf.(*postForkBlock)
	assert.True(ok, "expected post fork block")

	pChainHeight := block.PChainHeight()
	assert.Equal(pChainHeight, defaultPChainHeight-optimalHeightDelay)
}<|MERGE_RESOLUTION|>--- conflicted
+++ resolved
@@ -114,20 +114,17 @@
 		return res, nil
 	}
 
-	ctx := snow.DefaultContextTest()
+	ctx := snow.DefaultConsensusContextTest()
 	ctx.NodeID = hashing.ComputeHash160Array(hashing.ComputeHash256(pTestCert.Leaf.Raw))
 	ctx.StakingCertLeaf = pTestCert.Leaf
 	ctx.StakingLeafSigner = pTestCert.PrivateKey.(crypto.Signer)
 	ctx.ValidatorState = valState
-<<<<<<< HEAD
 	ctx.SetState(snow.NormalOp)
-=======
->>>>>>> 42d0b8c0
 
 	dummyDBManager := manager.NewMemDB(version.DefaultVersion1_0_0)
 	// make sure that DBs are compressed correctly
 	dummyDBManager = dummyDBManager.NewPrefixDBManager([]byte{})
-	if err := proVM.Initialize(ctx, dummyDBManager, initialState, nil, nil, nil, nil, nil); err != nil {
+	if err := proVM.Initialize(ctx.Context, dummyDBManager, initialState, nil, nil, nil, nil, nil); err != nil {
 		t.Fatalf("failed to initialize proposerVM with %s", err)
 	}
 
@@ -858,15 +855,12 @@
 		}, nil
 	}
 
-	ctx := snow.DefaultContextTest()
+	ctx := snow.DefaultConsensusContextTest()
 	ctx.NodeID = hashing.ComputeHash160Array(hashing.ComputeHash256(pTestCert.Leaf.Raw))
 	ctx.StakingCertLeaf = pTestCert.Leaf
 	ctx.StakingLeafSigner = pTestCert.PrivateKey.(crypto.Signer)
 	ctx.ValidatorState = valState
-<<<<<<< HEAD
 	ctx.SetState(snow.NormalOp)
-=======
->>>>>>> 42d0b8c0
 
 	dbManager := manager.NewMemDB(version.DefaultVersion1_0_0)
 	toEngine := make(chan common.Message, 1)
@@ -887,7 +881,7 @@
 	}
 
 	// make sure that DBs are compressed correctly
-	if err := proVM.Initialize(ctx, dbManager, nil, nil, nil, toEngine, nil, nil); err != nil {
+	if err := proVM.Initialize(ctx.Context, dbManager, nil, nil, nil, toEngine, nil, nil); err != nil {
 		t.Fatalf("failed to initialize proposerVM with %s", err)
 	}
 
@@ -1158,15 +1152,12 @@
 		}
 	}
 
-	ctx := snow.DefaultContextTest()
+	ctx := snow.DefaultConsensusContextTest()
 	ctx.NodeID = hashing.ComputeHash160Array(hashing.ComputeHash256(pTestCert.Leaf.Raw))
 	ctx.StakingCertLeaf = pTestCert.Leaf
 	ctx.StakingLeafSigner = pTestCert.PrivateKey.(crypto.Signer)
 	ctx.ValidatorState = valState
-<<<<<<< HEAD
 	ctx.SetState(snow.NormalOp)
-=======
->>>>>>> 42d0b8c0
 
 	coreVM.InitializeF = func(
 		*snow.Context,
@@ -1185,7 +1176,7 @@
 
 	proVM := New(coreVM, time.Time{}, 0)
 
-	if err := proVM.Initialize(ctx, dbManager, nil, nil, nil, nil, nil, nil); err != nil {
+	if err := proVM.Initialize(ctx.Context, dbManager, nil, nil, nil, nil, nil, nil); err != nil {
 		t.Fatalf("failed to initialize proposerVM with %s", err)
 	}
 
@@ -1267,7 +1258,7 @@
 
 	proVM = New(coreVM, time.Time{}, 0)
 
-	if err := proVM.Initialize(ctx, dbManager, nil, nil, nil, nil, nil, nil); err != nil {
+	if err := proVM.Initialize(ctx.Context, dbManager, nil, nil, nil, nil, nil, nil); err != nil {
 		t.Fatalf("failed to initialize proposerVM with %s", err)
 	}
 
