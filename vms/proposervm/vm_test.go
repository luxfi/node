<<<<<<< HEAD
// Copyright (C) 2019-2024, Lux Partners Limited. All rights reserved.
=======
// Copyright (C) 2019-2024, Ava Labs, Inc. All rights reserved.
>>>>>>> d3c09eb1
// See the file LICENSE for licensing terms.

package proposervm

import (
	"bytes"
	"context"
	"crypto"
	"errors"
	"fmt"
	"testing"
	"time"

	"github.com/prometheus/client_golang/prometheus"
	"github.com/stretchr/testify/require"
	"go.uber.org/mock/gomock"

<<<<<<< HEAD
	"github.com/luxfi/node/database"
	"github.com/luxfi/node/database/memdb"
	"github.com/luxfi/node/database/prefixdb"
	"github.com/luxfi/node/ids"
	"github.com/luxfi/node/snow"
	"github.com/luxfi/node/snow/choices"
	"github.com/luxfi/node/snow/consensus/snowman"
	"github.com/luxfi/node/snow/consensus/snowman/snowmantest"
	"github.com/luxfi/node/snow/engine/common"
	"github.com/luxfi/node/snow/engine/snowman/block"
	"github.com/luxfi/node/snow/snowtest"
	"github.com/luxfi/node/snow/validators"
	"github.com/luxfi/node/staking"
	"github.com/luxfi/node/utils"
	"github.com/luxfi/node/utils/timer/mockable"
	"github.com/luxfi/node/vms/proposervm/proposer"
	"github.com/luxfi/node/vms/proposervm/state"

	statelessblock "github.com/luxfi/node/vms/proposervm/block"
=======
	"github.com/ava-labs/avalanchego/database"
	"github.com/ava-labs/avalanchego/database/memdb"
	"github.com/ava-labs/avalanchego/database/prefixdb"
	"github.com/ava-labs/avalanchego/ids"
	"github.com/ava-labs/avalanchego/snow"
	"github.com/ava-labs/avalanchego/snow/consensus/snowman"
	"github.com/ava-labs/avalanchego/snow/consensus/snowman/snowmanmock"
	"github.com/ava-labs/avalanchego/snow/consensus/snowman/snowmantest"
	"github.com/ava-labs/avalanchego/snow/engine/common"
	"github.com/ava-labs/avalanchego/snow/engine/enginetest"
	"github.com/ava-labs/avalanchego/snow/engine/snowman/block"
	"github.com/ava-labs/avalanchego/snow/engine/snowman/block/blockmock"
	"github.com/ava-labs/avalanchego/snow/engine/snowman/block/blocktest"
	"github.com/ava-labs/avalanchego/snow/snowtest"
	"github.com/ava-labs/avalanchego/snow/validators"
	"github.com/ava-labs/avalanchego/snow/validators/validatorstest"
	"github.com/ava-labs/avalanchego/staking"
	"github.com/ava-labs/avalanchego/upgrade"
	"github.com/ava-labs/avalanchego/upgrade/upgradetest"
	"github.com/ava-labs/avalanchego/utils"
	"github.com/ava-labs/avalanchego/utils/logging"
	"github.com/ava-labs/avalanchego/utils/timer/mockable"
	"github.com/ava-labs/avalanchego/vms/proposervm/proposer"

	statelessblock "github.com/ava-labs/avalanchego/vms/proposervm/block"
>>>>>>> d3c09eb1
)

var (
	_ block.ChainVM         = (*fullVM)(nil)
	_ block.StateSyncableVM = (*fullVM)(nil)
)

type fullVM struct {
<<<<<<< HEAD
	*block.TestVM
	*block.TestStateSyncableVM
=======
	*blocktest.VM
	*blocktest.StateSyncableVM
>>>>>>> d3c09eb1
}

var (
	pTestSigner crypto.Signer
	pTestCert   *staking.Certificate

	defaultPChainHeight uint64 = 2000

	errUnknownBlock      = errors.New("unknown block")
	errUnverifiedBlock   = errors.New("unverified block")
	errMarshallingFailed = errors.New("marshalling failed")
	errTooHigh           = errors.New("too high")
	errUnexpectedCall    = errors.New("unexpected call")
)

func init() {
	tlsCert, err := staking.NewTLSCert()
	if err != nil {
		panic(err)
	}
	pTestSigner = tlsCert.PrivateKey.(crypto.Signer)
	pTestCert, err = staking.ParseCertificate(tlsCert.Leaf.Raw)
	if err != nil {
		panic(err)
	}
}

func initTestProposerVM(
	t *testing.T,
	proBlkStartTime time.Time,
	durangoTime time.Time,
	minPChainHeight uint64,
) (
	*fullVM,
	*validatorstest.State,
	*VM,
	database.Database,
) {
	require := require.New(t)

	initialState := []byte("genesis state")
	coreVM := &fullVM{
		VM: &blocktest.VM{
			VM: enginetest.VM{
				T: t,
			},
		},
<<<<<<< HEAD
		TestStateSyncableVM: &block.TestStateSyncableVM{
=======
		StateSyncableVM: &blocktest.StateSyncableVM{
>>>>>>> d3c09eb1
			T: t,
		},
	}

	coreVM.InitializeF = func(context.Context, *snow.Context, database.Database,
		[]byte, []byte, []byte, chan<- common.Message,
		[]*common.Fx, common.AppSender,
	) error {
		return nil
	}
<<<<<<< HEAD
	coreVM.LastAcceptedF = func(context.Context) (ids.ID, error) {
		return snowmantest.GenesisID, nil
	}
=======
	coreVM.LastAcceptedF = snowmantest.MakeLastAcceptedBlockF(
		[]*snowmantest.Block{snowmantest.Genesis},
	)
>>>>>>> d3c09eb1
	coreVM.GetBlockF = func(_ context.Context, blkID ids.ID) (snowman.Block, error) {
		switch blkID {
		case snowmantest.GenesisID:
			return snowmantest.Genesis, nil
		default:
			return nil, errUnknownBlock
		}
	}
	coreVM.ParseBlockF = func(_ context.Context, b []byte) (snowman.Block, error) {
		switch {
		case bytes.Equal(b, snowmantest.GenesisBytes):
			return snowmantest.Genesis, nil
		default:
			return nil, errUnknownBlock
		}
	}

	proVM := New(
		coreVM,
		Config{
<<<<<<< HEAD
			ActivationTime:      proBlkStartTime,
			DurangoTime:         durangoTime,
			MinimumPChainHeight: minPChainHeight,
=======
			Upgrades: upgrade.Config{
				ApricotPhase4Time:            proBlkStartTime,
				ApricotPhase4MinPChainHeight: minPChainHeight,
				DurangoTime:                  durangoTime,
			},
>>>>>>> d3c09eb1
			MinBlkDelay:         DefaultMinBlockDelay,
			NumHistoricalBlocks: DefaultNumHistoricalBlocks,
			StakingLeafSigner:   pTestSigner,
			StakingCertLeaf:     pTestCert,
			Registerer:          prometheus.NewRegistry(),
		},
	)

	valState := &validatorstest.State{
		T: t,
	}
	valState.GetMinimumHeightF = func(context.Context) (uint64, error) {
		return snowmantest.GenesisHeight, nil
	}
	valState.GetCurrentHeightF = func(context.Context) (uint64, error) {
		return defaultPChainHeight, nil
	}
	valState.GetValidatorSetF = func(context.Context, uint64, ids.ID) (map[ids.NodeID]*validators.GetValidatorOutput, error) {
		var (
			thisNode = proVM.ctx.NodeID
			nodeID1  = ids.BuildTestNodeID([]byte{1})
			nodeID2  = ids.BuildTestNodeID([]byte{2})
			nodeID3  = ids.BuildTestNodeID([]byte{3})
		)
		return map[ids.NodeID]*validators.GetValidatorOutput{
			thisNode: {
				NodeID: thisNode,
				Weight: 10,
			},
			nodeID1: {
				NodeID: nodeID1,
				Weight: 5,
			},
			nodeID2: {
				NodeID: nodeID2,
				Weight: 6,
			},
			nodeID3: {
				NodeID: nodeID3,
				Weight: 7,
			},
		}, nil
	}

	ctx := snowtest.Context(t, ids.ID{1})
	ctx.NodeID = ids.NodeIDFromCert(pTestCert)
	ctx.ValidatorState = valState

	db := prefixdb.New([]byte{0}, memdb.New())

	require.NoError(proVM.Initialize(
		context.Background(),
		ctx,
		db,
		initialState,
		nil,
		nil,
		nil,
		nil,
		nil,
	))

	// Initialize shouldn't be called again
	coreVM.InitializeF = nil

	require.NoError(proVM.SetState(context.Background(), snow.NormalOp))
	require.NoError(proVM.SetPreference(context.Background(), snowmantest.GenesisID))

	proVM.Set(snowmantest.GenesisTimestamp)

	return coreVM, valState, proVM, db
}

func waitForProposerWindow(vm *VM, chainTip snowman.Block, pchainHeight uint64) error {
	var (
		ctx              = context.Background()
		childBlockHeight = chainTip.Height() + 1
		parentTimestamp  = chainTip.Timestamp()
	)

	for {
		slot := proposer.TimeToSlot(parentTimestamp, vm.Clock.Time().Truncate(time.Second))
		delay, err := vm.MinDelayForProposer(
			ctx,
			childBlockHeight,
			pchainHeight,
			vm.ctx.NodeID,
			slot,
		)
		if err != nil {
			return err
		}

		vm.Clock.Set(parentTimestamp.Add(delay))
		if delay < proposer.MaxLookAheadWindow {
			return nil
		}
	}
}

// VM.BuildBlock tests section

func TestBuildBlockTimestampAreRoundedToSeconds(t *testing.T) {
	require := require.New(t)

	// given the same core block, BuildBlock returns the same proposer block
	var (
		activationTime = time.Unix(0, 0)
		durangoTime    = activationTime
	)
	coreVM, _, proVM, _ := initTestProposerVM(t, activationTime, durangoTime, 0)
	defer func() {
		require.NoError(proVM.Shutdown(context.Background()))
	}()

	skewedTimestamp := time.Now().Truncate(time.Second).Add(time.Millisecond)
	proVM.Set(skewedTimestamp)

	coreBlk := snowmantest.BuildChild(snowmantest.Genesis)
	coreVM.BuildBlockF = func(context.Context) (snowman.Block, error) {
		return coreBlk, nil
	}

	// test
	builtBlk, err := proVM.BuildBlock(context.Background())
	require.NoError(err)

	require.Equal(builtBlk.Timestamp().Truncate(time.Second), builtBlk.Timestamp())
}

func TestBuildBlockIsIdempotent(t *testing.T) {
	require := require.New(t)

	// given the same core block, BuildBlock returns the same proposer block
	var (
		activationTime = time.Unix(0, 0)
		durangoTime    = activationTime
	)
	coreVM, _, proVM, _ := initTestProposerVM(t, activationTime, durangoTime, 0)
	defer func() {
		require.NoError(proVM.Shutdown(context.Background()))
	}()

	coreBlk := snowmantest.BuildChild(snowmantest.Genesis)
	coreVM.BuildBlockF = func(context.Context) (snowman.Block, error) {
		return coreBlk, nil
	}

	// Mock the clock time to make sure that block timestamps will be equal
	proVM.Clock.Set(time.Now())

	builtBlk1, err := proVM.BuildBlock(context.Background())
	require.NoError(err)

	builtBlk2, err := proVM.BuildBlock(context.Background())
	require.NoError(err)

	require.Equal(builtBlk1.Bytes(), builtBlk2.Bytes())
}

func TestFirstProposerBlockIsBuiltOnTopOfGenesis(t *testing.T) {
	require := require.New(t)

	// setup
	var (
		activationTime = time.Unix(0, 0)
		durangoTime    = activationTime
	)
	coreVM, _, proVM, _ := initTestProposerVM(t, activationTime, durangoTime, 0)
	defer func() {
		require.NoError(proVM.Shutdown(context.Background()))
	}()

	coreBlk := snowmantest.BuildChild(snowmantest.Genesis)
	coreVM.BuildBlockF = func(context.Context) (snowman.Block, error) {
		return coreBlk, nil
	}

	// test
	snowBlock, err := proVM.BuildBlock(context.Background())
	require.NoError(err)

	// checks
	require.IsType(&postForkBlock{}, snowBlock)
	proBlock := snowBlock.(*postForkBlock)

	require.Equal(coreBlk, proBlock.innerBlk)
}

// both core blocks and pro blocks must be built on preferred
func TestProposerBlocksAreBuiltOnPreferredProBlock(t *testing.T) {
	require := require.New(t)

	var (
		activationTime = time.Unix(0, 0)
		durangoTime    = activationTime
	)
	coreVM, _, proVM, _ := initTestProposerVM(t, activationTime, durangoTime, 0)
	defer func() {
		require.NoError(proVM.Shutdown(context.Background()))
	}()

	// add two proBlks...
	coreBlk1 := snowmantest.BuildChild(snowmantest.Genesis)
	coreVM.BuildBlockF = func(context.Context) (snowman.Block, error) {
		return coreBlk1, nil
	}
	proBlk1, err := proVM.BuildBlock(context.Background())
	require.NoError(err)

	coreBlk2 := snowmantest.BuildChild(snowmantest.Genesis)
	coreVM.BuildBlockF = func(context.Context) (snowman.Block, error) {
		return coreBlk2, nil
	}
	proBlk2, err := proVM.BuildBlock(context.Background())
	require.NoError(err)
	require.NotEqual(proBlk2.ID(), proBlk1.ID())
	require.NoError(proBlk2.Verify(context.Background()))

	// ...and set one as preferred
	var prefcoreBlk *snowmantest.Block
	coreVM.SetPreferenceF = func(_ context.Context, prefID ids.ID) error {
		switch prefID {
		case coreBlk1.ID():
			prefcoreBlk = coreBlk1
			return nil
		case coreBlk2.ID():
			prefcoreBlk = coreBlk2
			return nil
		default:
			require.FailNow("prefID does not match coreBlk1 or coreBlk2")
			return nil
		}
	}
	coreVM.ParseBlockF = func(_ context.Context, b []byte) (snowman.Block, error) {
		switch {
		case bytes.Equal(b, coreBlk1.Bytes()):
			return coreBlk1, nil
		case bytes.Equal(b, coreBlk2.Bytes()):
			return coreBlk2, nil
		default:
			require.FailNow("bytes do not match coreBlk1 or coreBlk2")
			return nil, nil
		}
	}

	require.NoError(proVM.SetPreference(context.Background(), proBlk2.ID()))

	// build block...
	coreBlk3 := snowmantest.BuildChild(prefcoreBlk)
	coreVM.BuildBlockF = func(context.Context) (snowman.Block, error) {
		return coreBlk3, nil
	}

	require.NoError(waitForProposerWindow(proVM, proBlk2, proBlk2.(*postForkBlock).PChainHeight()))
	builtBlk, err := proVM.BuildBlock(context.Background())
	require.NoError(err)

	// ...show that parent is the preferred one
	require.Equal(proBlk2.ID(), builtBlk.Parent())
}

func TestCoreBlocksMustBeBuiltOnPreferredCoreBlock(t *testing.T) {
	require := require.New(t)

	var (
		activationTime = time.Unix(0, 0)
		durangoTime    = activationTime
	)
	coreVM, _, proVM, _ := initTestProposerVM(t, activationTime, durangoTime, 0)
	defer func() {
		require.NoError(proVM.Shutdown(context.Background()))
	}()

	coreBlk1 := snowmantest.BuildChild(snowmantest.Genesis)
	coreVM.BuildBlockF = func(context.Context) (snowman.Block, error) {
		return coreBlk1, nil
	}
	proBlk1, err := proVM.BuildBlock(context.Background())
	require.NoError(err)

	coreBlk2 := snowmantest.BuildChild(snowmantest.Genesis)
	coreVM.BuildBlockF = func(context.Context) (snowman.Block, error) {
		return coreBlk2, nil
	}
	proBlk2, err := proVM.BuildBlock(context.Background())
	require.NoError(err)
	require.NotEqual(proBlk1.ID(), proBlk2.ID())

	require.NoError(proBlk2.Verify(context.Background()))

	// ...and set one as preferred
	var wronglyPreferredcoreBlk *snowmantest.Block
	coreVM.SetPreferenceF = func(_ context.Context, prefID ids.ID) error {
		switch prefID {
		case coreBlk1.ID():
			wronglyPreferredcoreBlk = coreBlk2
			return nil
		case coreBlk2.ID():
			wronglyPreferredcoreBlk = coreBlk1
			return nil
		default:
			require.FailNow("Unknown core Blocks set as preferred")
			return nil
		}
	}
	coreVM.ParseBlockF = func(_ context.Context, b []byte) (snowman.Block, error) {
		switch {
		case bytes.Equal(b, coreBlk1.Bytes()):
			return coreBlk1, nil
		case bytes.Equal(b, coreBlk2.Bytes()):
			return coreBlk2, nil
		default:
			require.FailNow("Wrong bytes")
			return nil, nil
		}
	}

	require.NoError(proVM.SetPreference(context.Background(), proBlk2.ID()))

	// build block...
	coreBlk3 := snowmantest.BuildChild(wronglyPreferredcoreBlk)
	coreVM.BuildBlockF = func(context.Context) (snowman.Block, error) {
		return coreBlk3, nil
	}

	require.NoError(waitForProposerWindow(proVM, proBlk2, proBlk2.(*postForkBlock).PChainHeight()))
	blk, err := proVM.BuildBlock(context.Background())
	require.NoError(err)

	err = blk.Verify(context.Background())
	require.ErrorIs(err, errInnerParentMismatch)
}

// VM.ParseBlock tests section
func TestCoreBlockFailureCauseProposerBlockParseFailure(t *testing.T) {
	require := require.New(t)

	var (
		activationTime = time.Unix(0, 0)
		durangoTime    = activationTime
	)
	coreVM, _, proVM, _ := initTestProposerVM(t, activationTime, durangoTime, 0)
	defer func() {
		require.NoError(proVM.Shutdown(context.Background()))
	}()

	coreVM.ParseBlockF = func(context.Context, []byte) (snowman.Block, error) {
		return nil, errMarshallingFailed
	}

	innerBlk := snowmantest.BuildChild(snowmantest.Genesis)
	slb, err := statelessblock.Build(
		proVM.preferred,
		proVM.Time(),
		100, // pChainHeight,
		proVM.StakingCertLeaf,
		innerBlk.Bytes(),
		proVM.ctx.ChainID,
		proVM.StakingLeafSigner,
	)
	require.NoError(err)
	proBlk := postForkBlock{
		SignedBlock: slb,
		postForkCommonComponents: postForkCommonComponents{
			vm:       proVM,
			innerBlk: innerBlk,
		},
	}

	// test
	_, err = proVM.ParseBlock(context.Background(), proBlk.Bytes())
	require.ErrorIs(err, errMarshallingFailed)
}

func TestTwoProBlocksWrappingSameCoreBlockCanBeParsed(t *testing.T) {
	require := require.New(t)

	var (
		activationTime = time.Unix(0, 0)
		durangoTime    = activationTime
	)
	coreVM, _, proVM, _ := initTestProposerVM(t, activationTime, durangoTime, 0)
	defer func() {
		require.NoError(proVM.Shutdown(context.Background()))
	}()

	// create two Proposer blocks at the same height
	innerBlk := snowmantest.BuildChild(snowmantest.Genesis)
	coreVM.ParseBlockF = func(_ context.Context, b []byte) (snowman.Block, error) {
		require.Equal(innerBlk.Bytes(), b)
		return innerBlk, nil
	}

	blkTimestamp := proVM.Time()

	slb1, err := statelessblock.Build(
		proVM.preferred,
		blkTimestamp,
		100, // pChainHeight,
		proVM.StakingCertLeaf,
		innerBlk.Bytes(),
		proVM.ctx.ChainID,
		proVM.StakingLeafSigner,
	)
	require.NoError(err)
	proBlk1 := postForkBlock{
		SignedBlock: slb1,
		postForkCommonComponents: postForkCommonComponents{
			vm:       proVM,
			innerBlk: innerBlk,
		},
	}

	slb2, err := statelessblock.Build(
		proVM.preferred,
		blkTimestamp,
		200, // pChainHeight,
		proVM.StakingCertLeaf,
		innerBlk.Bytes(),
		proVM.ctx.ChainID,
		proVM.StakingLeafSigner,
	)
	require.NoError(err)
	proBlk2 := postForkBlock{
		SignedBlock: slb2,
		postForkCommonComponents: postForkCommonComponents{
			vm:       proVM,
			innerBlk: innerBlk,
		},
	}

	require.NotEqual(proBlk1.ID(), proBlk2.ID())

	// Show that both can be parsed and retrieved
	parsedBlk1, err := proVM.ParseBlock(context.Background(), proBlk1.Bytes())
	require.NoError(err)
	parsedBlk2, err := proVM.ParseBlock(context.Background(), proBlk2.Bytes())
	require.NoError(err)

	require.Equal(proBlk1.ID(), parsedBlk1.ID())
	require.Equal(proBlk2.ID(), parsedBlk2.ID())
}

// VM.BuildBlock and VM.ParseBlock interoperability tests section
func TestTwoProBlocksWithSameParentCanBothVerify(t *testing.T) {
	require := require.New(t)

	var (
		activationTime = time.Unix(0, 0)
		durangoTime    = activationTime
	)
	coreVM, _, proVM, _ := initTestProposerVM(t, activationTime, durangoTime, 0)
	defer func() {
		require.NoError(proVM.Shutdown(context.Background()))
	}()

	// one block is built from this proVM
	localcoreBlk := snowmantest.BuildChild(snowmantest.Genesis)
	coreVM.BuildBlockF = func(context.Context) (snowman.Block, error) {
		return localcoreBlk, nil
	}

	builtBlk, err := proVM.BuildBlock(context.Background())
	require.NoError(err)
	require.NoError(builtBlk.Verify(context.Background()))

	// another block with same parent comes from network and is parsed
	netcoreBlk := snowmantest.BuildChild(snowmantest.Genesis)
	coreVM.ParseBlockF = func(_ context.Context, b []byte) (snowman.Block, error) {
		switch {
		case bytes.Equal(b, snowmantest.GenesisBytes):
			return snowmantest.Genesis, nil
		case bytes.Equal(b, localcoreBlk.Bytes()):
			return localcoreBlk, nil
		case bytes.Equal(b, netcoreBlk.Bytes()):
			return netcoreBlk, nil
		default:
			require.FailNow("Unknown bytes")
			return nil, nil
		}
	}

	pChainHeight, err := proVM.ctx.ValidatorState.GetCurrentHeight(context.Background())
	require.NoError(err)

	netSlb, err := statelessblock.BuildUnsigned(
		proVM.preferred,
		proVM.Time(),
		pChainHeight,
		netcoreBlk.Bytes(),
	)
	require.NoError(err)
	netProBlk := postForkBlock{
		SignedBlock: netSlb,
		postForkCommonComponents: postForkCommonComponents{
			vm:       proVM,
			innerBlk: netcoreBlk,
		},
	}

	// prove that also block from network verifies
	require.NoError(netProBlk.Verify(context.Background()))
}

// Pre Fork tests section
func TestPreFork_Initialize(t *testing.T) {
	require := require.New(t)

	var (
		activationTime = mockable.MaxTime
		durangoTime    = activationTime
	)
	_, _, proVM, _ := initTestProposerVM(t, activationTime, durangoTime, 0)
	defer func() {
		require.NoError(proVM.Shutdown(context.Background()))
	}()

	// checks
	blkID, err := proVM.LastAccepted(context.Background())
	require.NoError(err)

	rtvdBlk, err := proVM.GetBlock(context.Background(), blkID)
	require.NoError(err)

	require.IsType(&preForkBlock{}, rtvdBlk)
	require.Equal(snowmantest.GenesisBytes, rtvdBlk.Bytes())
}

func TestPreFork_BuildBlock(t *testing.T) {
	require := require.New(t)

	var (
		activationTime = mockable.MaxTime
		durangoTime    = activationTime
	)
	coreVM, _, proVM, _ := initTestProposerVM(t, activationTime, durangoTime, 0)
	defer func() {
		require.NoError(proVM.Shutdown(context.Background()))
	}()

	coreBlk := snowmantest.BuildChild(snowmantest.Genesis)
	coreVM.BuildBlockF = func(context.Context) (snowman.Block, error) {
		return coreBlk, nil
	}

	// test
	builtBlk, err := proVM.BuildBlock(context.Background())
	require.NoError(err)
	require.IsType(&preForkBlock{}, builtBlk)
	require.Equal(coreBlk.ID(), builtBlk.ID())
	require.Equal(coreBlk.Bytes(), builtBlk.Bytes())

	// test
	coreVM.GetBlockF = func(context.Context, ids.ID) (snowman.Block, error) {
		return coreBlk, nil
	}
	storedBlk, err := proVM.GetBlock(context.Background(), builtBlk.ID())
	require.NoError(err)
	require.Equal(builtBlk.ID(), storedBlk.ID())
}

func TestPreFork_ParseBlock(t *testing.T) {
	require := require.New(t)

	var (
		activationTime = mockable.MaxTime
		durangoTime    = activationTime
	)
	coreVM, _, proVM, _ := initTestProposerVM(t, activationTime, durangoTime, 0)
	defer func() {
		require.NoError(proVM.Shutdown(context.Background()))
	}()

	coreBlk := snowmantest.BuildChild(snowmantest.Genesis)
	coreVM.ParseBlockF = func(_ context.Context, b []byte) (snowman.Block, error) {
		require.Equal(coreBlk.Bytes(), b)
		return coreBlk, nil
	}

	parsedBlk, err := proVM.ParseBlock(context.Background(), coreBlk.Bytes())
	require.NoError(err)
	require.IsType(&preForkBlock{}, parsedBlk)
	require.Equal(coreBlk.ID(), parsedBlk.ID())
	require.Equal(coreBlk.Bytes(), parsedBlk.Bytes())

	coreVM.GetBlockF = func(_ context.Context, id ids.ID) (snowman.Block, error) {
		require.Equal(coreBlk.ID(), id)
		return coreBlk, nil
	}
	storedBlk, err := proVM.GetBlock(context.Background(), parsedBlk.ID())
	require.NoError(err)
	require.Equal(parsedBlk.ID(), storedBlk.ID())
}

func TestPreFork_SetPreference(t *testing.T) {
	require := require.New(t)

	var (
		activationTime = mockable.MaxTime
		durangoTime    = activationTime
	)
	coreVM, _, proVM, _ := initTestProposerVM(t, activationTime, durangoTime, 0)
	defer func() {
		require.NoError(proVM.Shutdown(context.Background()))
	}()

	coreBlk0 := snowmantest.BuildChild(snowmantest.Genesis)
	coreVM.BuildBlockF = func(context.Context) (snowman.Block, error) {
		return coreBlk0, nil
	}
	builtBlk, err := proVM.BuildBlock(context.Background())
	require.NoError(err)

	coreVM.GetBlockF = func(_ context.Context, blkID ids.ID) (snowman.Block, error) {
		switch blkID {
		case snowmantest.GenesisID:
			return snowmantest.Genesis, nil
		case coreBlk0.ID():
			return coreBlk0, nil
		default:
			return nil, errUnknownBlock
		}
	}
	coreVM.ParseBlockF = func(_ context.Context, b []byte) (snowman.Block, error) {
		switch {
		case bytes.Equal(b, snowmantest.GenesisBytes):
			return snowmantest.Genesis, nil
		case bytes.Equal(b, coreBlk0.Bytes()):
			return coreBlk0, nil
		default:
			return nil, errUnknownBlock
		}
	}
	require.NoError(proVM.SetPreference(context.Background(), builtBlk.ID()))

	coreBlk1 := snowmantest.BuildChild(coreBlk0)
	coreVM.BuildBlockF = func(context.Context) (snowman.Block, error) {
		return coreBlk1, nil
	}
	nextBlk, err := proVM.BuildBlock(context.Background())
	require.NoError(err)
	require.Equal(builtBlk.ID(), nextBlk.Parent())
}

func TestExpiredBuildBlock(t *testing.T) {
	require := require.New(t)

	coreVM := &blocktest.VM{}
	coreVM.T = t

<<<<<<< HEAD
	coreVM.LastAcceptedF = func(context.Context) (ids.ID, error) {
		return snowmantest.GenesisID, nil
	}
=======
	coreVM.LastAcceptedF = snowmantest.MakeLastAcceptedBlockF(
		[]*snowmantest.Block{snowmantest.Genesis},
	)
>>>>>>> d3c09eb1
	coreVM.GetBlockF = func(_ context.Context, blkID ids.ID) (snowman.Block, error) {
		switch blkID {
		case snowmantest.GenesisID:
			return snowmantest.Genesis, nil
		default:
			return nil, errUnknownBlock
		}
	}
	coreVM.ParseBlockF = func(_ context.Context, b []byte) (snowman.Block, error) {
		switch {
		case bytes.Equal(b, snowmantest.GenesisBytes):
			return snowmantest.Genesis, nil
		default:
			return nil, errUnknownBlock
		}
	}

	proVM := New(
		coreVM,
		Config{
<<<<<<< HEAD
			ActivationTime:      time.Time{},
			DurangoTime:         mockable.MaxTime,
			MinimumPChainHeight: 0,
=======
			Upgrades:            upgradetest.GetConfigWithUpgradeTime(upgradetest.ApricotPhase4, time.Time{}),
>>>>>>> d3c09eb1
			MinBlkDelay:         DefaultMinBlockDelay,
			NumHistoricalBlocks: DefaultNumHistoricalBlocks,
			StakingLeafSigner:   pTestSigner,
			StakingCertLeaf:     pTestCert,
			Registerer:          prometheus.NewRegistry(),
		},
	)

	valState := &validatorstest.State{
		T: t,
	}
	valState.GetMinimumHeightF = func(context.Context) (uint64, error) {
		return snowmantest.GenesisHeight, nil
	}
	valState.GetCurrentHeightF = func(context.Context) (uint64, error) {
		return defaultPChainHeight, nil
	}
	valState.GetValidatorSetF = func(context.Context, uint64, ids.ID) (map[ids.NodeID]*validators.GetValidatorOutput, error) {
		nodeID := ids.BuildTestNodeID([]byte{1})
		return map[ids.NodeID]*validators.GetValidatorOutput{
			nodeID: {
				NodeID: nodeID,
				Weight: 100,
			},
		}, nil
	}

	ctx := snowtest.Context(t, snowtest.CChainID)
	ctx.NodeID = ids.NodeIDFromCert(pTestCert)
	ctx.ValidatorState = valState

	toEngine := make(chan common.Message, 1)
	var toScheduler chan<- common.Message

	coreVM.InitializeF = func(
		_ context.Context,
		_ *snow.Context,
		_ database.Database,
		_ []byte,
		_ []byte,
		_ []byte,
		toEngineChan chan<- common.Message,
		_ []*common.Fx,
		_ common.AppSender,
	) error {
		toScheduler = toEngineChan
		return nil
	}

	// make sure that DBs are compressed correctly
	require.NoError(proVM.Initialize(
		context.Background(),
		ctx,
		memdb.New(),
		nil,
		nil,
		nil,
		toEngine,
		nil,
		nil,
	))
	defer func() {
		require.NoError(proVM.Shutdown(context.Background()))
	}()

	// Initialize shouldn't be called again
	coreVM.InitializeF = nil

	require.NoError(proVM.SetState(context.Background(), snow.NormalOp))
	require.NoError(proVM.SetPreference(context.Background(), snowmantest.GenesisID))

	// Notify the proposer VM of a new block on the inner block side
	toScheduler <- common.PendingTxs
	// The first notification will be read from the consensus engine
	<-toEngine

	// Before calling BuildBlock, verify a remote block and set it as the
	// preferred block.
	coreBlk := snowmantest.BuildChild(snowmantest.Genesis)
	statelessBlock, err := statelessblock.BuildUnsigned(
		snowmantest.GenesisID,
		proVM.Time(),
		0,
		coreBlk.Bytes(),
	)
	require.NoError(err)

	coreVM.GetBlockF = func(_ context.Context, blkID ids.ID) (snowman.Block, error) {
		switch blkID {
		case snowmantest.GenesisID:
			return snowmantest.Genesis, nil
		case coreBlk.ID():
			return coreBlk, nil
		default:
			return nil, errUnknownBlock
		}
	}
	coreVM.ParseBlockF = func(_ context.Context, b []byte) (snowman.Block, error) {
		switch {
		case bytes.Equal(b, snowmantest.GenesisBytes):
			return snowmantest.Genesis, nil
		case bytes.Equal(b, coreBlk.Bytes()):
			return coreBlk, nil
		default:
			return nil, errUnknownBlock
		}
	}

	proVM.Clock.Set(statelessBlock.Timestamp())

	parsedBlock, err := proVM.ParseBlock(context.Background(), statelessBlock.Bytes())
	require.NoError(err)

	require.NoError(parsedBlock.Verify(context.Background()))
	require.NoError(proVM.SetPreference(context.Background(), parsedBlock.ID()))

	coreVM.BuildBlockF = func(context.Context) (snowman.Block, error) {
		require.FailNow(fmt.Errorf("%w: BuildBlock", errUnexpectedCall).Error())
		return nil, errUnexpectedCall
	}

	// Because we are now building on a different block, the proposer window
	// shouldn't have started.
	_, err = proVM.BuildBlock(context.Background())
	require.ErrorIs(err, errProposerWindowNotStarted)

	proVM.Set(statelessBlock.Timestamp().Add(proposer.MaxBuildDelay))
	proVM.Scheduler.SetBuildBlockTime(time.Now())

	// The engine should have been notified to attempt to build a block now that
	// the window has started again. This is to guarantee that the inner VM has
	// build block called after it sent a pendingTxs message on its internal
	// engine channel.
	<-toEngine
}

type wrappedBlock struct {
	snowman.Block
	verified bool
}

func (b *wrappedBlock) Accept(ctx context.Context) error {
	if !b.verified {
		return errUnverifiedBlock
	}
	return b.Block.Accept(ctx)
}

func (b *wrappedBlock) Verify(ctx context.Context) error {
	if err := b.Block.Verify(ctx); err != nil {
		return err
	}
	b.verified = true
	return nil
}

func TestInnerBlockDeduplication(t *testing.T) {
	require := require.New(t)

	var (
		activationTime = time.Unix(0, 0)
		durangoTime    = activationTime
	)
	coreVM, _, proVM, _ := initTestProposerVM(t, activationTime, durangoTime, 0)
	defer func() {
		require.NoError(proVM.Shutdown(context.Background()))
	}()

	coreBlk := snowmantest.BuildChild(snowmantest.Genesis)
	coreBlk0 := &wrappedBlock{
		Block: coreBlk,
	}
	coreBlk1 := &wrappedBlock{
		Block: coreBlk,
	}
	statelessBlock0, err := statelessblock.BuildUnsigned(
		snowmantest.GenesisID,
		coreBlk.Timestamp(),
		0,
		coreBlk.Bytes(),
	)
	require.NoError(err)
	statelessBlock1, err := statelessblock.BuildUnsigned(
		snowmantest.GenesisID,
		coreBlk.Timestamp(),
		1,
		coreBlk.Bytes(),
	)
	require.NoError(err)

	coreVM.GetBlockF = func(_ context.Context, blkID ids.ID) (snowman.Block, error) {
		switch blkID {
		case snowmantest.GenesisID:
			return snowmantest.Genesis, nil
		case coreBlk0.ID():
			return coreBlk0, nil
		default:
			return nil, errUnknownBlock
		}
	}
	coreVM.ParseBlockF = func(_ context.Context, b []byte) (snowman.Block, error) {
		switch {
		case bytes.Equal(b, snowmantest.GenesisBytes):
			return snowmantest.Genesis, nil
		case bytes.Equal(b, coreBlk0.Bytes()):
			return coreBlk0, nil
		default:
			return nil, errUnknownBlock
		}
	}

	parsedBlock0, err := proVM.ParseBlock(context.Background(), statelessBlock0.Bytes())
	require.NoError(err)

	require.NoError(parsedBlock0.Verify(context.Background()))

	require.NoError(proVM.SetPreference(context.Background(), parsedBlock0.ID()))

	coreVM.GetBlockF = func(_ context.Context, blkID ids.ID) (snowman.Block, error) {
		switch blkID {
		case snowmantest.GenesisID:
			return snowmantest.Genesis, nil
		case coreBlk1.ID():
			return coreBlk1, nil
		default:
			return nil, errUnknownBlock
		}
	}
	coreVM.ParseBlockF = func(_ context.Context, b []byte) (snowman.Block, error) {
		switch {
		case bytes.Equal(b, snowmantest.GenesisBytes):
			return snowmantest.Genesis, nil
		case bytes.Equal(b, coreBlk1.Bytes()):
			return coreBlk1, nil
		default:
			return nil, errUnknownBlock
		}
	}

	parsedBlock1, err := proVM.ParseBlock(context.Background(), statelessBlock1.Bytes())
	require.NoError(err)

	require.NoError(parsedBlock1.Verify(context.Background()))

	require.NoError(proVM.SetPreference(context.Background(), parsedBlock1.ID()))

	require.NoError(parsedBlock1.Accept(context.Background()))
}

func TestInnerVMRollback(t *testing.T) {
	require := require.New(t)

	valState := &validatorstest.State{
		T: t,
<<<<<<< HEAD
	}
	valState.GetCurrentHeightF = func(context.Context) (uint64, error) {
		return defaultPChainHeight, nil
	}
	valState.GetValidatorSetF = func(context.Context, uint64, ids.ID) (map[ids.NodeID]*validators.GetValidatorOutput, error) {
		nodeID := ids.BuildTestNodeID([]byte{1})
		return map[ids.NodeID]*validators.GetValidatorOutput{
			nodeID: {
				NodeID: nodeID,
				Weight: 100,
			},
		}, nil
	}

	coreVM := &block.TestVM{}
	coreVM.T = t

	coreVM.LastAcceptedF = func(context.Context) (ids.ID, error) {
		return snowmantest.GenesisID, nil
	}
	coreVM.GetBlockF = func(_ context.Context, blkID ids.ID) (snowman.Block, error) {
		switch blkID {
		case snowmantest.GenesisID:
			return snowmantest.Genesis, nil
		default:
			return nil, errUnknownBlock
		}
	}
	coreVM.ParseBlockF = func(_ context.Context, b []byte) (snowman.Block, error) {
		switch {
		case bytes.Equal(b, snowmantest.GenesisBytes):
			return snowmantest.Genesis, nil
		default:
			return nil, errUnknownBlock
		}
=======
		GetCurrentHeightF: func(context.Context) (uint64, error) {
			return defaultPChainHeight, nil
		},
		GetValidatorSetF: func(context.Context, uint64, ids.ID) (map[ids.NodeID]*validators.GetValidatorOutput, error) {
			nodeID := ids.BuildTestNodeID([]byte{1})
			return map[ids.NodeID]*validators.GetValidatorOutput{
				nodeID: {
					NodeID: nodeID,
					Weight: 100,
				},
			}, nil
		},
	}

	coreVM := &blocktest.VM{
		VM: enginetest.VM{
			T: t,
			InitializeF: func(
				context.Context,
				*snow.Context,
				database.Database,
				[]byte,
				[]byte,
				[]byte,
				chan<- common.Message,
				[]*common.Fx,
				common.AppSender,
			) error {
				return nil
			},
		},
		ParseBlockF: func(_ context.Context, b []byte) (snowman.Block, error) {
			switch {
			case bytes.Equal(b, snowmantest.GenesisBytes):
				return snowmantest.Genesis, nil
			default:
				return nil, errUnknownBlock
			}
		},
		GetBlockF: func(_ context.Context, blkID ids.ID) (snowman.Block, error) {
			switch blkID {
			case snowmantest.GenesisID:
				return snowmantest.Genesis, nil
			default:
				return nil, errUnknownBlock
			}
		},
		LastAcceptedF: snowmantest.MakeLastAcceptedBlockF(
			[]*snowmantest.Block{snowmantest.Genesis},
		),
>>>>>>> d3c09eb1
	}

	ctx := snowtest.Context(t, snowtest.CChainID)
	ctx.NodeID = ids.NodeIDFromCert(pTestCert)
	ctx.ValidatorState = valState

<<<<<<< HEAD
	coreVM.InitializeF = func(
		context.Context,
		*snow.Context,
		database.Database,
		[]byte,
		[]byte,
		[]byte,
		chan<- common.Message,
		[]*common.Fx,
		common.AppSender,
	) error {
		return nil
	}

=======
>>>>>>> d3c09eb1
	db := memdb.New()

	proVM := New(
		coreVM,
		Config{
<<<<<<< HEAD
			ActivationTime:      time.Time{},
			DurangoTime:         mockable.MaxTime,
			MinimumPChainHeight: 0,
=======
			Upgrades:            upgradetest.GetConfigWithUpgradeTime(upgradetest.ApricotPhase4, time.Time{}),
>>>>>>> d3c09eb1
			MinBlkDelay:         DefaultMinBlockDelay,
			NumHistoricalBlocks: DefaultNumHistoricalBlocks,
			StakingLeafSigner:   pTestSigner,
			StakingCertLeaf:     pTestCert,
			Registerer:          prometheus.NewRegistry(),
		},
	)

	require.NoError(proVM.Initialize(
		context.Background(),
		ctx,
		db,
		nil,
		nil,
		nil,
		nil,
		nil,
		nil,
	))

	require.NoError(proVM.SetState(context.Background(), snow.NormalOp))
	require.NoError(proVM.SetPreference(context.Background(), snowmantest.GenesisID))

	coreBlk := snowmantest.BuildChild(snowmantest.Genesis)
	statelessBlock, err := statelessblock.BuildUnsigned(
		snowmantest.GenesisID,
		coreBlk.Timestamp(),
		0,
		coreBlk.Bytes(),
	)
	require.NoError(err)

	coreVM.GetBlockF = func(_ context.Context, blkID ids.ID) (snowman.Block, error) {
		switch blkID {
		case snowmantest.GenesisID:
			return snowmantest.Genesis, nil
		case coreBlk.ID():
			return coreBlk, nil
		default:
			return nil, errUnknownBlock
		}
	}
	coreVM.ParseBlockF = func(_ context.Context, b []byte) (snowman.Block, error) {
		switch {
		case bytes.Equal(b, snowmantest.GenesisBytes):
			return snowmantest.Genesis, nil
		case bytes.Equal(b, coreBlk.Bytes()):
			return coreBlk, nil
		default:
			return nil, errUnknownBlock
		}
	}

	proVM.Clock.Set(statelessBlock.Timestamp())

<<<<<<< HEAD
	parsedBlock, err := proVM.ParseBlock(context.Background(), statelessBlock.Bytes())
	require.NoError(err)

	require.Equal(choices.Processing, parsedBlock.Status())

	require.NoError(parsedBlock.Verify(context.Background()))
	require.NoError(proVM.SetPreference(context.Background(), parsedBlock.ID()))
	require.NoError(parsedBlock.Accept(context.Background()))

	fetchedBlock, err := proVM.GetBlock(context.Background(), parsedBlock.ID())
	require.NoError(err)

	require.Equal(choices.Accepted, fetchedBlock.Status())

	// Restart the node and have the inner VM rollback state.
	require.NoError(proVM.Shutdown(context.Background()))
	coreBlk.StatusV = choices.Processing
=======
	lastAcceptedID, err := proVM.LastAccepted(context.Background())
	require.NoError(err)
	require.Equal(snowmantest.GenesisID, lastAcceptedID)

	parsedBlock, err := proVM.ParseBlock(context.Background(), statelessBlock.Bytes())
	require.NoError(err)

	require.NoError(parsedBlock.Verify(context.Background()))
	require.NoError(proVM.SetPreference(context.Background(), parsedBlock.ID()))
	require.NoError(parsedBlock.Accept(context.Background()))

	lastAcceptedID, err = proVM.LastAccepted(context.Background())
	require.NoError(err)
	require.Equal(parsedBlock.ID(), lastAcceptedID)

	// Restart the node and have the inner VM rollback state.
	require.NoError(proVM.Shutdown(context.Background()))
	coreBlk.Status = snowtest.Undecided
>>>>>>> d3c09eb1

	proVM = New(
		coreVM,
		Config{
<<<<<<< HEAD
			ActivationTime:      time.Time{},
			DurangoTime:         mockable.MaxTime,
			MinimumPChainHeight: 0,
=======
			Upgrades:            upgradetest.GetConfigWithUpgradeTime(upgradetest.ApricotPhase4, time.Time{}),
>>>>>>> d3c09eb1
			MinBlkDelay:         DefaultMinBlockDelay,
			NumHistoricalBlocks: DefaultNumHistoricalBlocks,
			StakingLeafSigner:   pTestSigner,
			StakingCertLeaf:     pTestCert,
			Registerer:          prometheus.NewRegistry(),
		},
	)

	require.NoError(proVM.Initialize(
		context.Background(),
		ctx,
		db,
		nil,
		nil,
		nil,
		nil,
		nil,
		nil,
	))
	defer func() {
		require.NoError(proVM.Shutdown(context.Background()))
	}()
<<<<<<< HEAD

	lastAcceptedID, err := proVM.LastAccepted(context.Background())
	require.NoError(err)

	require.Equal(snowmantest.GenesisID, lastAcceptedID)

	parsedBlock, err = proVM.ParseBlock(context.Background(), statelessBlock.Bytes())
	require.NoError(err)

	require.Equal(choices.Processing, parsedBlock.Status())
=======

	lastAcceptedID, err = proVM.LastAccepted(context.Background())
	require.NoError(err)
	require.Equal(snowmantest.GenesisID, lastAcceptedID)
>>>>>>> d3c09eb1
}

func TestBuildBlockDuringWindow(t *testing.T) {
	require := require.New(t)

	var (
		activationTime = time.Unix(0, 0)
		durangoTime    = mockable.MaxTime
	)
	coreVM, valState, proVM, _ := initTestProposerVM(t, activationTime, durangoTime, 0)
	defer func() {
		require.NoError(proVM.Shutdown(context.Background()))
	}()

	valState.GetValidatorSetF = func(context.Context, uint64, ids.ID) (map[ids.NodeID]*validators.GetValidatorOutput, error) {
		return map[ids.NodeID]*validators.GetValidatorOutput{
			proVM.ctx.NodeID: {
				NodeID: proVM.ctx.NodeID,
				Weight: 10,
			},
		}, nil
	}

	coreBlk0 := snowmantest.BuildChild(snowmantest.Genesis)
	coreBlk1 := snowmantest.BuildChild(coreBlk0)
	statelessBlock0, err := statelessblock.BuildUnsigned(
		snowmantest.GenesisID,
		proVM.Time(),
		0,
		coreBlk0.Bytes(),
	)
	require.NoError(err)

	coreVM.GetBlockF = func(_ context.Context, blkID ids.ID) (snowman.Block, error) {
		switch blkID {
		case snowmantest.GenesisID:
			return snowmantest.Genesis, nil
		case coreBlk0.ID():
			return coreBlk0, nil
		case coreBlk1.ID():
			return coreBlk1, nil
		default:
			return nil, errUnknownBlock
		}
	}
	coreVM.ParseBlockF = func(_ context.Context, b []byte) (snowman.Block, error) {
		switch {
		case bytes.Equal(b, snowmantest.GenesisBytes):
			return snowmantest.Genesis, nil
		case bytes.Equal(b, coreBlk0.Bytes()):
			return coreBlk0, nil
		case bytes.Equal(b, coreBlk1.Bytes()):
			return coreBlk1, nil
		default:
			return nil, errUnknownBlock
		}
	}

	proVM.Clock.Set(statelessBlock0.Timestamp())

	statefulBlock0, err := proVM.ParseBlock(context.Background(), statelessBlock0.Bytes())
	require.NoError(err)

	require.NoError(statefulBlock0.Verify(context.Background()))

	require.NoError(proVM.SetPreference(context.Background(), statefulBlock0.ID()))

	coreVM.BuildBlockF = func(context.Context) (snowman.Block, error) {
		return coreBlk1, nil
	}

	statefulBlock1, err := proVM.BuildBlock(context.Background())
	require.NoError(err)

	require.NoError(statefulBlock1.Verify(context.Background()))

	require.NoError(proVM.SetPreference(context.Background(), statefulBlock1.ID()))

	require.NoError(statefulBlock0.Accept(context.Background()))

	require.NoError(statefulBlock1.Accept(context.Background()))
}

// Ensure that Accepting a PostForkBlock (A) containing core block (X) causes
// core block (Y) and (Z) to also be rejected.
//
//	     G
//	   /   \
//	A(X)   B(Y)
//	        |
//	       C(Z)
func TestTwoForks_OneIsAccepted(t *testing.T) {
	require := require.New(t)

	var (
		activationTime = time.Unix(0, 0)
		durangoTime    = mockable.MaxTime
	)
	coreVM, _, proVM, _ := initTestProposerVM(t, activationTime, durangoTime, 0)
	defer func() {
		require.NoError(proVM.Shutdown(context.Background()))
	}()

	// create pre-fork block X and post-fork block A
	xBlock := snowmantest.BuildChild(snowmantest.Genesis)

	coreVM.BuildBlockF = func(context.Context) (snowman.Block, error) {
		return xBlock, nil
	}
	aBlock, err := proVM.BuildBlock(context.Background())
	require.NoError(err)
	coreVM.BuildBlockF = nil
	require.NoError(aBlock.Verify(context.Background()))

	// use a different way to construct pre-fork block Y and post-fork block B
	yBlock := snowmantest.BuildChild(snowmantest.Genesis)

	ySlb, err := statelessblock.BuildUnsigned(
		snowmantest.GenesisID,
		proVM.Time(),
		defaultPChainHeight,
		yBlock.Bytes(),
	)
	require.NoError(err)

	bBlock := postForkBlock{
		SignedBlock: ySlb,
		postForkCommonComponents: postForkCommonComponents{
			vm:       proVM,
			innerBlk: yBlock,
		},
	}

	require.NoError(bBlock.Verify(context.Background()))

	// append Z/C to Y/B
	zBlock := snowmantest.BuildChild(yBlock)

	coreVM.BuildBlockF = func(context.Context) (snowman.Block, error) {
		return zBlock, nil
	}
	require.NoError(proVM.SetPreference(context.Background(), bBlock.ID()))
	proVM.Set(proVM.Time().Add(proposer.MaxBuildDelay))
	cBlock, err := proVM.BuildBlock(context.Background())
	require.NoError(err)
	coreVM.BuildBlockF = nil

	require.NoError(cBlock.Verify(context.Background()))

	require.Equal(bBlock.Parent(), aBlock.Parent())
	require.Equal(yBlock.ID(), zBlock.Parent())
	require.Equal(bBlock.ID(), cBlock.Parent())

<<<<<<< HEAD
	require.NotEqual(choices.Rejected, yBlock.Status())
=======
	require.NotEqual(snowtest.Rejected, yBlock.Status)
>>>>>>> d3c09eb1

	// accept A
	require.NoError(aBlock.Accept(context.Background()))

<<<<<<< HEAD
	require.Equal(choices.Accepted, xBlock.Status())
	require.Equal(choices.Rejected, yBlock.Status())
	require.Equal(choices.Rejected, zBlock.Status())
=======
	require.Equal(snowtest.Accepted, xBlock.Status)
	require.Equal(snowtest.Rejected, yBlock.Status)
	require.Equal(snowtest.Rejected, zBlock.Status)
>>>>>>> d3c09eb1
}

func TestTooFarAdvanced(t *testing.T) {
	require := require.New(t)

	var (
		activationTime = time.Unix(0, 0)
		durangoTime    = mockable.MaxTime
	)
	coreVM, _, proVM, _ := initTestProposerVM(t, activationTime, durangoTime, 0)
	defer func() {
		require.NoError(proVM.Shutdown(context.Background()))
	}()

	xBlock := snowmantest.BuildChild(snowmantest.Genesis)
	yBlock := snowmantest.BuildChild(xBlock)

	coreVM.BuildBlockF = func(context.Context) (snowman.Block, error) {
		return xBlock, nil
	}
	aBlock, err := proVM.BuildBlock(context.Background())
	require.NoError(err)
	require.NoError(aBlock.Verify(context.Background()))

	ySlb, err := statelessblock.BuildUnsigned(
		aBlock.ID(),
		aBlock.Timestamp().Add(maxSkew),
		defaultPChainHeight,
		yBlock.Bytes(),
	)
	require.NoError(err)

	bBlock := postForkBlock{
		SignedBlock: ySlb,
		postForkCommonComponents: postForkCommonComponents{
			vm:       proVM,
			innerBlk: yBlock,
		},
	}

	err = bBlock.Verify(context.Background())
	require.ErrorIs(err, errProposerWindowNotStarted)

	ySlb, err = statelessblock.BuildUnsigned(
		aBlock.ID(),
		aBlock.Timestamp().Add(proposer.MaxVerifyDelay),
		defaultPChainHeight,
		yBlock.Bytes(),
	)

	require.NoError(err)

	bBlock = postForkBlock{
		SignedBlock: ySlb,
		postForkCommonComponents: postForkCommonComponents{
			vm:       proVM,
			innerBlk: yBlock,
		},
	}

	err = bBlock.Verify(context.Background())
	require.ErrorIs(err, errTimeTooAdvanced)
}

// Ensure that Accepting a PostForkOption (B) causes both the other option and
// the core block in the other option to be rejected.
//
<<<<<<< HEAD
//	   G
//	   |
//	  A(X)
//	 /====\
//	B(...) C(...)
=======
//	    G
//	    |
//	   A(X)
//	  /    \
//	B(Y)   C(Z)
>>>>>>> d3c09eb1
//
// Y is X.opts[0]
// Z is X.opts[1]
func TestTwoOptions_OneIsAccepted(t *testing.T) {
	require := require.New(t)
<<<<<<< HEAD

	var (
		activationTime = time.Unix(0, 0)
		durangoTime    = mockable.MaxTime
	)
	coreVM, _, proVM, _ := initTestProposerVM(t, activationTime, durangoTime, 0)
	defer func() {
		require.NoError(proVM.Shutdown(context.Background()))
	}()

	xTestBlock := snowmantest.BuildChild(snowmantest.Genesis)
	xBlock := &TestOptionsBlock{
		Block: *xTestBlock,
		opts: [2]snowman.Block{
=======

	var (
		activationTime = time.Unix(0, 0)
		durangoTime    = mockable.MaxTime
	)
	coreVM, _, proVM, _ := initTestProposerVM(t, activationTime, durangoTime, 0)
	defer func() {
		require.NoError(proVM.Shutdown(context.Background()))
	}()

	xTestBlock := snowmantest.BuildChild(snowmantest.Genesis)
	xBlock := &TestOptionsBlock{
		Block: *xTestBlock,
		opts: [2]*snowmantest.Block{
>>>>>>> d3c09eb1
			snowmantest.BuildChild(xTestBlock),
			snowmantest.BuildChild(xTestBlock),
		},
	}

	coreVM.BuildBlockF = func(context.Context) (snowman.Block, error) {
		return xBlock, nil
	}
	aBlockIntf, err := proVM.BuildBlock(context.Background())
	require.NoError(err)
<<<<<<< HEAD

=======
>>>>>>> d3c09eb1
	require.IsType(&postForkBlock{}, aBlockIntf)
	aBlock := aBlockIntf.(*postForkBlock)

	opts, err := aBlock.Options(context.Background())
	require.NoError(err)

<<<<<<< HEAD
	require.NoError(aBlock.Verify(context.Background()))
	bBlock := opts[0]
	require.NoError(bBlock.Verify(context.Background()))
	cBlock := opts[1]
	require.NoError(cBlock.Verify(context.Background()))

	require.NoError(aBlock.Accept(context.Background()))

	require.NoError(bBlock.Accept(context.Background()))

	// the other pre-fork option should be rejected
	require.Equal(choices.Rejected, xBlock.opts[1].Status())

	// the other post-fork option should also be rejected
	require.NoError(cBlock.Reject(context.Background()))

	require.Equal(choices.Rejected, cBlock.Status())
=======
	bBlock := opts[0]
	cBlock := opts[1]

	require.NoError(aBlock.Verify(context.Background()))
	require.NoError(bBlock.Verify(context.Background()))
	require.NoError(cBlock.Verify(context.Background()))

	require.NoError(aBlock.Accept(context.Background()))
	require.NoError(bBlock.Accept(context.Background()))

	// the other pre-fork option should be rejected
	require.Equal(snowtest.Rejected, xBlock.opts[1].Status)
>>>>>>> d3c09eb1
}

// Ensure that given the chance, built blocks will reference a lagged P-chain
// height.
func TestLaggedPChainHeight(t *testing.T) {
	require := require.New(t)

	var (
		activationTime = time.Unix(0, 0)
		durangoTime    = activationTime
	)
	coreVM, _, proVM, _ := initTestProposerVM(t, activationTime, durangoTime, 0)
	defer func() {
		require.NoError(proVM.Shutdown(context.Background()))
	}()

	innerBlock := snowmantest.BuildChild(snowmantest.Genesis)
	coreVM.BuildBlockF = func(context.Context) (snowman.Block, error) {
		return innerBlock, nil
	}
	blockIntf, err := proVM.BuildBlock(context.Background())
	require.NoError(err)

	require.IsType(&postForkBlock{}, blockIntf)
	block := blockIntf.(*postForkBlock)

	pChainHeight := block.PChainHeight()
	require.Equal(snowmantest.GenesisHeight, pChainHeight)
}

// Ensure that rejecting a block does not modify the accepted block ID for the
// rejected height.
func TestRejectedHeightNotIndexed(t *testing.T) {
	require := require.New(t)

	coreHeights := []ids.ID{snowmantest.GenesisID}

	initialState := []byte("genesis state")
<<<<<<< HEAD
	coreVM := &block.TestVM{
		TestVM: common.TestVM{
=======
	coreVM := &blocktest.VM{
		VM: enginetest.VM{
>>>>>>> d3c09eb1
			T: t,
		},
		GetBlockIDAtHeightF: func(_ context.Context, height uint64) (ids.ID, error) {
			if height >= uint64(len(coreHeights)) {
				return ids.Empty, errTooHigh
			}
			return coreHeights[height], nil
		},
	}

	coreVM.InitializeF = func(context.Context, *snow.Context, database.Database,
		[]byte, []byte, []byte, chan<- common.Message,
		[]*common.Fx, common.AppSender,
	) error {
		return nil
	}
<<<<<<< HEAD
	coreVM.LastAcceptedF = func(context.Context) (ids.ID, error) {
		return snowmantest.GenesisID, nil
	}
=======
	coreVM.LastAcceptedF = snowmantest.MakeLastAcceptedBlockF(
		[]*snowmantest.Block{snowmantest.Genesis},
	)
>>>>>>> d3c09eb1
	coreVM.GetBlockF = func(_ context.Context, blkID ids.ID) (snowman.Block, error) {
		switch blkID {
		case snowmantest.GenesisID:
			return snowmantest.Genesis, nil
		default:
			return nil, errUnknownBlock
		}
	}
	coreVM.ParseBlockF = func(_ context.Context, b []byte) (snowman.Block, error) {
		switch {
		case bytes.Equal(b, snowmantest.GenesisBytes):
			return snowmantest.Genesis, nil
		default:
			return nil, errUnknownBlock
		}
	}

	proVM := New(
		coreVM,
		Config{
<<<<<<< HEAD
			ActivationTime:      time.Unix(0, 0),
			DurangoTime:         time.Unix(0, 0),
			MinimumPChainHeight: 0,
=======
			Upgrades:            upgradetest.GetConfigWithUpgradeTime(upgradetest.Latest, time.Time{}),
>>>>>>> d3c09eb1
			MinBlkDelay:         DefaultMinBlockDelay,
			NumHistoricalBlocks: DefaultNumHistoricalBlocks,
			StakingLeafSigner:   pTestSigner,
			StakingCertLeaf:     pTestCert,
			Registerer:          prometheus.NewRegistry(),
		},
	)

	valState := &validatorstest.State{
		T: t,
	}
	valState.GetMinimumHeightF = func(context.Context) (uint64, error) {
		return snowmantest.GenesisHeight, nil
	}
	valState.GetCurrentHeightF = func(context.Context) (uint64, error) {
		return defaultPChainHeight, nil
	}
	valState.GetValidatorSetF = func(context.Context, uint64, ids.ID) (map[ids.NodeID]*validators.GetValidatorOutput, error) {
		var (
			thisNode = proVM.ctx.NodeID
			nodeID1  = ids.BuildTestNodeID([]byte{1})
			nodeID2  = ids.BuildTestNodeID([]byte{2})
			nodeID3  = ids.BuildTestNodeID([]byte{3})
		)
		return map[ids.NodeID]*validators.GetValidatorOutput{
			thisNode: {
				NodeID: thisNode,
				Weight: 10,
			},
			nodeID1: {
				NodeID: nodeID1,
				Weight: 5,
			},
			nodeID2: {
				NodeID: nodeID2,
				Weight: 6,
			},
			nodeID3: {
				NodeID: nodeID3,
				Weight: 7,
			},
		}, nil
	}

	ctx := snowtest.Context(t, snowtest.CChainID)
	ctx.NodeID = ids.NodeIDFromCert(pTestCert)
	ctx.ValidatorState = valState

	require.NoError(proVM.Initialize(
		context.Background(),
		ctx,
		prefixdb.New([]byte{}, memdb.New()), // make sure that DBs are compressed correctly
		initialState,
		nil,
		nil,
		nil,
		nil,
		nil,
	))
	defer func() {
		require.NoError(proVM.Shutdown(context.Background()))
	}()

	// Initialize shouldn't be called again
	coreVM.InitializeF = nil

	require.NoError(proVM.SetState(context.Background(), snow.NormalOp))

	require.NoError(proVM.SetPreference(context.Background(), snowmantest.GenesisID))

	// create inner block X and outer block A
	xBlock := snowmantest.BuildChild(snowmantest.Genesis)

	coreVM.BuildBlockF = func(context.Context) (snowman.Block, error) {
		return xBlock, nil
	}
	aBlock, err := proVM.BuildBlock(context.Background())
	require.NoError(err)

	coreVM.BuildBlockF = nil
	require.NoError(aBlock.Verify(context.Background()))

	// use a different way to construct inner block Y and outer block B
	yBlock := snowmantest.BuildChild(snowmantest.Genesis)

	ySlb, err := statelessblock.BuildUnsigned(
		snowmantest.GenesisID,
		snowmantest.GenesisTimestamp,
		defaultPChainHeight,
		yBlock.Bytes(),
	)
	require.NoError(err)

	bBlock := postForkBlock{
		SignedBlock: ySlb,
		postForkCommonComponents: postForkCommonComponents{
			vm:       proVM,
			innerBlk: yBlock,
		},
	}

	require.NoError(bBlock.Verify(context.Background()))

	// accept A
	require.NoError(aBlock.Accept(context.Background()))
	coreHeights = append(coreHeights, xBlock.ID())

	blkID, err := proVM.GetBlockIDAtHeight(context.Background(), aBlock.Height())
	require.NoError(err)
	require.Equal(aBlock.ID(), blkID)

	// reject B
	require.NoError(bBlock.Reject(context.Background()))

	blkID, err = proVM.GetBlockIDAtHeight(context.Background(), aBlock.Height())
	require.NoError(err)
	require.Equal(aBlock.ID(), blkID)
}

// Ensure that rejecting an option block does not modify the accepted block ID
// for the rejected height.
func TestRejectedOptionHeightNotIndexed(t *testing.T) {
	require := require.New(t)

	coreHeights := []ids.ID{snowmantest.GenesisID}

	initialState := []byte("genesis state")
<<<<<<< HEAD
	coreVM := &block.TestVM{
		TestVM: common.TestVM{
=======
	coreVM := &blocktest.VM{
		VM: enginetest.VM{
>>>>>>> d3c09eb1
			T: t,
		},
		GetBlockIDAtHeightF: func(_ context.Context, height uint64) (ids.ID, error) {
			if height >= uint64(len(coreHeights)) {
				return ids.Empty, errTooHigh
			}
			return coreHeights[height], nil
		},
	}

	coreVM.InitializeF = func(context.Context, *snow.Context, database.Database,
		[]byte, []byte, []byte, chan<- common.Message,
		[]*common.Fx, common.AppSender,
	) error {
		return nil
	}
<<<<<<< HEAD
	coreVM.LastAcceptedF = func(context.Context) (ids.ID, error) {
		return snowmantest.GenesisID, nil
	}
=======
	coreVM.LastAcceptedF = snowmantest.MakeLastAcceptedBlockF(
		[]*snowmantest.Block{snowmantest.Genesis},
	)
>>>>>>> d3c09eb1
	coreVM.GetBlockF = func(_ context.Context, blkID ids.ID) (snowman.Block, error) {
		switch blkID {
		case snowmantest.GenesisID:
			return snowmantest.Genesis, nil
		default:
			return nil, errUnknownBlock
		}
	}
	coreVM.ParseBlockF = func(_ context.Context, b []byte) (snowman.Block, error) {
		switch {
		case bytes.Equal(b, snowmantest.GenesisBytes):
			return snowmantest.Genesis, nil
		default:
			return nil, errUnknownBlock
		}
	}

	proVM := New(
		coreVM,
		Config{
<<<<<<< HEAD
			ActivationTime:      time.Unix(0, 0),
			DurangoTime:         time.Unix(0, 0),
			MinimumPChainHeight: 0,
=======
			Upgrades:            upgradetest.GetConfigWithUpgradeTime(upgradetest.Latest, time.Time{}),
>>>>>>> d3c09eb1
			MinBlkDelay:         DefaultMinBlockDelay,
			NumHistoricalBlocks: DefaultNumHistoricalBlocks,
			StakingLeafSigner:   pTestSigner,
			StakingCertLeaf:     pTestCert,
			Registerer:          prometheus.NewRegistry(),
		},
	)

	valState := &validatorstest.State{
		T: t,
	}
	valState.GetMinimumHeightF = func(context.Context) (uint64, error) {
		return snowmantest.GenesisHeight, nil
	}
	valState.GetCurrentHeightF = func(context.Context) (uint64, error) {
		return defaultPChainHeight, nil
	}
	valState.GetValidatorSetF = func(context.Context, uint64, ids.ID) (map[ids.NodeID]*validators.GetValidatorOutput, error) {
		var (
			thisNode = proVM.ctx.NodeID
			nodeID1  = ids.BuildTestNodeID([]byte{1})
			nodeID2  = ids.BuildTestNodeID([]byte{2})
			nodeID3  = ids.BuildTestNodeID([]byte{3})
		)
		return map[ids.NodeID]*validators.GetValidatorOutput{
			thisNode: {
				NodeID: thisNode,
				Weight: 10,
			},
			nodeID1: {
				NodeID: nodeID1,
				Weight: 5,
			},
			nodeID2: {
				NodeID: nodeID2,
				Weight: 6,
			},
			nodeID3: {
				NodeID: nodeID3,
				Weight: 7,
			},
		}, nil
	}

	ctx := snowtest.Context(t, snowtest.CChainID)
	ctx.NodeID = ids.NodeIDFromCert(pTestCert)
	ctx.ValidatorState = valState

	require.NoError(proVM.Initialize(
		context.Background(),
		ctx,
		prefixdb.New([]byte{}, memdb.New()), // make sure that DBs are compressed correctly
		initialState,
		nil,
		nil,
		nil,
		nil,
		nil,
	))
	defer func() {
		require.NoError(proVM.Shutdown(context.Background()))
	}()

	// Initialize shouldn't be called again
	coreVM.InitializeF = nil

	require.NoError(proVM.SetState(context.Background(), snow.NormalOp))
<<<<<<< HEAD

	require.NoError(proVM.SetPreference(context.Background(), snowmantest.GenesisID))

	xTestBlock := snowmantest.BuildChild(snowmantest.Genesis)
	xBlock := &TestOptionsBlock{
		Block: *xTestBlock,
		opts: [2]snowman.Block{
=======

	require.NoError(proVM.SetPreference(context.Background(), snowmantest.GenesisID))

	xTestBlock := snowmantest.BuildChild(snowmantest.Genesis)
	xBlock := &TestOptionsBlock{
		Block: *xTestBlock,
		opts: [2]*snowmantest.Block{
>>>>>>> d3c09eb1
			snowmantest.BuildChild(xTestBlock),
			snowmantest.BuildChild(xTestBlock),
		},
	}

	coreVM.BuildBlockF = func(context.Context) (snowman.Block, error) {
		return xBlock, nil
	}
	aBlockIntf, err := proVM.BuildBlock(context.Background())
	require.NoError(err)

	require.IsType(&postForkBlock{}, aBlockIntf)
	aBlock := aBlockIntf.(*postForkBlock)

	opts, err := aBlock.Options(context.Background())
	require.NoError(err)

	require.NoError(aBlock.Verify(context.Background()))

	bBlock := opts[0]
	require.NoError(bBlock.Verify(context.Background()))

	cBlock := opts[1]
	require.NoError(cBlock.Verify(context.Background()))

	// accept A
	require.NoError(aBlock.Accept(context.Background()))
	coreHeights = append(coreHeights, xBlock.ID())

	blkID, err := proVM.GetBlockIDAtHeight(context.Background(), aBlock.Height())
	require.NoError(err)
	require.Equal(aBlock.ID(), blkID)

	// accept B
	require.NoError(bBlock.Accept(context.Background()))
	coreHeights = append(coreHeights, xBlock.opts[0].ID())

	blkID, err = proVM.GetBlockIDAtHeight(context.Background(), bBlock.Height())
	require.NoError(err)
	require.Equal(bBlock.ID(), blkID)

	// reject C
	require.NoError(cBlock.Reject(context.Background()))

	blkID, err = proVM.GetBlockIDAtHeight(context.Background(), cBlock.Height())
	require.NoError(err)
	require.Equal(bBlock.ID(), blkID)
}

func TestVMInnerBlkCache(t *testing.T) {
	require := require.New(t)
	ctrl := gomock.NewController(t)

	// Create a VM
<<<<<<< HEAD
	innerVM := block.NewMockChainVM(ctrl)
	vm := New(
		innerVM,
		Config{
			ActivationTime:      time.Unix(0, 0),
			DurangoTime:         time.Unix(0, 0),
			MinimumPChainHeight: 0,
=======
	innerVM := blockmock.NewChainVM(ctrl)
	vm := New(
		innerVM,
		Config{
			Upgrades:            upgradetest.GetConfig(upgradetest.Latest),
>>>>>>> d3c09eb1
			MinBlkDelay:         DefaultMinBlockDelay,
			NumHistoricalBlocks: DefaultNumHistoricalBlocks,
			StakingLeafSigner:   pTestSigner,
			StakingCertLeaf:     pTestCert,
			Registerer:          prometheus.NewRegistry(),
		},
	)

	innerVM.EXPECT().Initialize(
		gomock.Any(),
		gomock.Any(),
		gomock.Any(),
		gomock.Any(),
		gomock.Any(),
		gomock.Any(),
		gomock.Any(),
		gomock.Any(),
		gomock.Any(),
	).Return(nil)
	innerVM.EXPECT().Shutdown(gomock.Any()).Return(nil)

	{
<<<<<<< HEAD
		innerBlk := snowmantest.NewMockBlock(ctrl)
=======
		innerBlk := snowmanmock.NewBlock(ctrl)
>>>>>>> d3c09eb1
		innerBlkID := ids.GenerateTestID()
		innerVM.EXPECT().LastAccepted(gomock.Any()).Return(innerBlkID, nil)
		innerVM.EXPECT().GetBlock(gomock.Any(), innerBlkID).Return(innerBlk, nil)
	}

	ctx := snowtest.Context(t, snowtest.CChainID)
	ctx.NodeID = ids.NodeIDFromCert(pTestCert)

	require.NoError(vm.Initialize(
		context.Background(),
		ctx,
		prefixdb.New([]byte{}, memdb.New()), // make sure that DBs are compressed correctly
		nil,
		nil,
		nil,
		nil,
		nil,
		nil,
	))
	defer func() {
		require.NoError(vm.Shutdown(context.Background()))
	}()
<<<<<<< HEAD

	state := state.NewMockState(ctrl) // mock state
	vm.State = state
=======
>>>>>>> d3c09eb1

	// Create a block near the tip (0).
	blkNearTipInnerBytes := []byte{1}
	blkNearTip, err := statelessblock.Build(
		ids.GenerateTestID(), // parent
		time.Time{},          // timestamp
		1,                    // pChainHeight,
		vm.StakingCertLeaf,   // cert
		blkNearTipInnerBytes, // inner blk bytes
		vm.ctx.ChainID,       // chain ID
		vm.StakingLeafSigner, // key
	)
	require.NoError(err)

	// We will ask the inner VM to parse.
<<<<<<< HEAD
	mockInnerBlkNearTip := snowmantest.NewMockBlock(ctrl)
=======
	mockInnerBlkNearTip := snowmanmock.NewBlock(ctrl)
>>>>>>> d3c09eb1
	mockInnerBlkNearTip.EXPECT().Height().Return(uint64(1)).Times(2)
	mockInnerBlkNearTip.EXPECT().Bytes().Return(blkNearTipInnerBytes).Times(1)

	innerVM.EXPECT().ParseBlock(gomock.Any(), blkNearTipInnerBytes).Return(mockInnerBlkNearTip, nil).Times(2)
	_, err = vm.ParseBlock(context.Background(), blkNearTip.Bytes())
	require.NoError(err)

	// Block should now be in cache because it's a post-fork block
	// and close to the tip.
	gotBlk, ok := vm.innerBlkCache.Get(blkNearTip.ID())
	require.True(ok)
	require.Equal(mockInnerBlkNearTip, gotBlk)
	require.Zero(vm.lastAcceptedHeight)

	// Clear the cache
	vm.innerBlkCache.Flush()

	// Advance the tip height
	vm.lastAcceptedHeight = innerBlkCacheSize + 1

	// Parse the block again. This time it shouldn't be cached
	// because it's not close to the tip.
	_, err = vm.ParseBlock(context.Background(), blkNearTip.Bytes())
	require.NoError(err)

	_, ok = vm.innerBlkCache.Get(blkNearTip.ID())
	require.False(ok)
}
<<<<<<< HEAD

func TestVMInnerBlkCacheDeduplicationRegression(t *testing.T) {
	require := require.New(t)
	var (
		activationTime = time.Unix(0, 0)
		durangoTime    = activationTime
	)
	coreVM, _, proVM, _ := initTestProposerVM(t, activationTime, durangoTime, 0)
	defer func() {
		require.NoError(proVM.Shutdown(context.Background()))
	}()

	// create pre-fork block X and post-fork block A
	xBlock := snowmantest.BuildChild(snowmantest.Genesis)

	coreVM.BuildBlockF = func(context.Context) (snowman.Block, error) {
		return xBlock, nil
	}
	aBlock, err := proVM.BuildBlock(context.Background())
	require.NoError(err)
	coreVM.BuildBlockF = nil

	bStatelessBlock, err := statelessblock.BuildUnsigned(
		snowmantest.GenesisID,
		snowmantest.GenesisTimestamp,
		defaultPChainHeight,
		xBlock.Bytes(),
	)
	require.NoError(err)

	xBlockCopy := *xBlock
	coreVM.ParseBlockF = func(context.Context, []byte) (snowman.Block, error) {
		return &xBlockCopy, nil
	}

	bBlockBytes := bStatelessBlock.Bytes()
	bBlock, err := proVM.ParseBlock(context.Background(), bBlockBytes)
	require.NoError(err)

	require.NoError(aBlock.Verify(context.Background()))
	require.NoError(bBlock.Verify(context.Background()))
	require.NoError(aBlock.Accept(context.Background()))
	require.NoError(bBlock.Reject(context.Background()))

	require.Equal(
		choices.Accepted,
		aBlock.(*postForkBlock).innerBlk.Status(),
	)

	require.Equal(
		choices.Accepted,
		bBlock.(*postForkBlock).innerBlk.Status(),
	)

	cachedXBlock, ok := proVM.innerBlkCache.Get(bBlock.ID())
	require.True(ok)
	require.Equal(
		choices.Accepted,
		cachedXBlock.Status(),
	)
}

func TestVMInnerBlkMarkedAcceptedRegression(t *testing.T) {
	require := require.New(t)
	var (
		activationTime = time.Unix(0, 0)
		durangoTime    = activationTime
	)
	coreVM, _, proVM, _ := initTestProposerVM(t, activationTime, durangoTime, 0)
	defer func() {
		require.NoError(proVM.Shutdown(context.Background()))
	}()

	// create an inner block and wrap it in an postForkBlock.
	innerBlock := snowmantest.BuildChild(snowmantest.Genesis)

	coreVM.BuildBlockF = func(context.Context) (snowman.Block, error) {
		return innerBlock, nil
	}
	outerBlock, err := proVM.BuildBlock(context.Background())
	require.NoError(err)
	coreVM.BuildBlockF = nil

	require.NoError(outerBlock.Verify(context.Background()))
	require.NoError(outerBlock.Accept(context.Background()))

	coreVM.GetBlockF = func(_ context.Context, id ids.ID) (snowman.Block, error) {
		require.Equal(innerBlock.ID(), id)
		return innerBlock, nil
	}

	wrappedInnerBlock, err := proVM.GetBlock(context.Background(), innerBlock.ID())
	require.NoError(err)
	require.Equal(choices.Rejected, wrappedInnerBlock.Status())
}

type blockWithVerifyContext struct {
	*snowmantest.MockBlock
	*block.MockWithVerifyContext
}

// Ensures that we call [VerifyWithContext] rather than [Verify] on blocks that
// implement [block.WithVerifyContext] and that returns true for
// [ShouldVerifyWithContext].
func TestVM_VerifyBlockWithContext(t *testing.T) {
	require := require.New(t)
	ctrl := gomock.NewController(t)

	// Create a VM
	innerVM := block.NewMockChainVM(ctrl)
	vm := New(
		innerVM,
		Config{
			ActivationTime:      time.Unix(0, 0),
			DurangoTime:         time.Unix(0, 0),
			MinimumPChainHeight: 0,
			MinBlkDelay:         DefaultMinBlockDelay,
			NumHistoricalBlocks: DefaultNumHistoricalBlocks,
			StakingLeafSigner:   pTestSigner,
			StakingCertLeaf:     pTestCert,
			Registerer:          prometheus.NewRegistry(),
		},
	)

	// make sure that DBs are compressed correctly
	db := prefixdb.New([]byte{}, memdb.New())

	innerVM.EXPECT().Initialize(
		gomock.Any(),
		gomock.Any(),
		gomock.Any(),
		gomock.Any(),
		gomock.Any(),
		gomock.Any(),
		gomock.Any(),
		gomock.Any(),
		gomock.Any(),
	).Return(nil)
	innerVM.EXPECT().Shutdown(gomock.Any()).Return(nil)

	{
		innerBlk := snowmantest.NewMockBlock(ctrl)
		innerBlkID := ids.GenerateTestID()
		innerVM.EXPECT().LastAccepted(gomock.Any()).Return(innerBlkID, nil)
		innerVM.EXPECT().GetBlock(gomock.Any(), innerBlkID).Return(innerBlk, nil)
	}

	snowCtx := snowtest.Context(t, snowtest.CChainID)
	snowCtx.NodeID = ids.NodeIDFromCert(pTestCert)

	require.NoError(vm.Initialize(
		context.Background(),
		snowCtx,
		db,
		nil,
		nil,
		nil,
		nil,
		nil,
		nil,
	))
	defer func() {
		require.NoError(vm.Shutdown(context.Background()))
	}()

	{
		pChainHeight := uint64(0)
		innerBlk := blockWithVerifyContext{
			MockBlock:             snowmantest.NewMockBlock(ctrl),
			MockWithVerifyContext: block.NewMockWithVerifyContext(ctrl),
		}
		innerBlk.MockWithVerifyContext.EXPECT().ShouldVerifyWithContext(gomock.Any()).Return(true, nil).Times(2)
		innerBlk.MockWithVerifyContext.EXPECT().VerifyWithContext(context.Background(),
			&block.Context{
				PChainHeight: pChainHeight,
			},
		).Return(nil)
		innerBlk.MockBlock.EXPECT().Parent().Return(ids.GenerateTestID()).AnyTimes()
		innerBlk.MockBlock.EXPECT().ID().Return(ids.GenerateTestID()).AnyTimes()
		innerBlk.MockBlock.EXPECT().Bytes().Return(utils.RandomBytes(1024)).AnyTimes()

		blk := NewMockPostForkBlock(ctrl)
		blk.EXPECT().getInnerBlk().Return(innerBlk).AnyTimes()
		blkID := ids.GenerateTestID()
		blk.EXPECT().ID().Return(blkID).AnyTimes()

		require.NoError(vm.verifyAndRecordInnerBlk(
			context.Background(),
			&block.Context{
				PChainHeight: pChainHeight,
			},
			blk,
		))

		// Call VerifyWithContext again but with a different P-Chain height
		blk.EXPECT().setInnerBlk(innerBlk).AnyTimes()
		pChainHeight++
		innerBlk.MockWithVerifyContext.EXPECT().VerifyWithContext(context.Background(),
			&block.Context{
				PChainHeight: pChainHeight,
			},
		).Return(nil)

		require.NoError(vm.verifyAndRecordInnerBlk(
			context.Background(),
			&block.Context{
				PChainHeight: pChainHeight,
			},
			blk,
		))
	}

	{
		// Ensure we call Verify on a block that returns
		// false for ShouldVerifyWithContext
		innerBlk := blockWithVerifyContext{
			MockBlock:             snowmantest.NewMockBlock(ctrl),
			MockWithVerifyContext: block.NewMockWithVerifyContext(ctrl),
		}
		innerBlk.MockWithVerifyContext.EXPECT().ShouldVerifyWithContext(gomock.Any()).Return(false, nil)
		innerBlk.MockBlock.EXPECT().Verify(gomock.Any()).Return(nil)
		innerBlk.MockBlock.EXPECT().Parent().Return(ids.GenerateTestID()).AnyTimes()
		innerBlk.MockBlock.EXPECT().ID().Return(ids.GenerateTestID()).AnyTimes()
		blk := NewMockPostForkBlock(ctrl)
		blk.EXPECT().getInnerBlk().Return(innerBlk).AnyTimes()
		blkID := ids.GenerateTestID()
		blk.EXPECT().ID().Return(blkID).AnyTimes()
		require.NoError(vm.verifyAndRecordInnerBlk(
			context.Background(),
			&block.Context{
				PChainHeight: 1,
			},
			blk,
		))
	}

	{
		// Ensure we call Verify on a block that doesn't have a valid context
		innerBlk := blockWithVerifyContext{
			MockBlock:             snowmantest.NewMockBlock(ctrl),
			MockWithVerifyContext: block.NewMockWithVerifyContext(ctrl),
		}
		innerBlk.MockBlock.EXPECT().Verify(gomock.Any()).Return(nil)
		innerBlk.MockBlock.EXPECT().Parent().Return(ids.GenerateTestID()).AnyTimes()
		innerBlk.MockBlock.EXPECT().ID().Return(ids.GenerateTestID()).AnyTimes()
		blk := NewMockPostForkBlock(ctrl)
		blk.EXPECT().getInnerBlk().Return(innerBlk).AnyTimes()
		blkID := ids.GenerateTestID()
		blk.EXPECT().ID().Return(blkID).AnyTimes()
		require.NoError(vm.verifyAndRecordInnerBlk(context.Background(), nil, blk))
	}
}

func TestHistoricalBlockDeletion(t *testing.T) {
	require := require.New(t)

	acceptedBlocks := []*snowmantest.Block{snowmantest.Genesis}
	currentHeight := uint64(0)

	initialState := []byte("genesis state")
	coreVM := &block.TestVM{
		TestVM: common.TestVM{
			T: t,
			InitializeF: func(context.Context, *snow.Context, database.Database, []byte, []byte, []byte, chan<- common.Message, []*common.Fx, common.AppSender) error {
				return nil
			},
		},
		LastAcceptedF: func(context.Context) (ids.ID, error) {
			return acceptedBlocks[currentHeight].ID(), nil
		},
		GetBlockF: func(_ context.Context, blkID ids.ID) (snowman.Block, error) {
			for _, blk := range acceptedBlocks {
				if blkID == blk.ID() {
					return blk, nil
				}
			}
			return nil, errUnknownBlock
		},
		ParseBlockF: func(_ context.Context, b []byte) (snowman.Block, error) {
			for _, blk := range acceptedBlocks {
				if bytes.Equal(b, blk.Bytes()) {
					return blk, nil
				}
			}
			return nil, errUnknownBlock
		},
		GetBlockIDAtHeightF: func(_ context.Context, height uint64) (ids.ID, error) {
			if height >= uint64(len(acceptedBlocks)) {
				return ids.Empty, errTooHigh
			}
			return acceptedBlocks[height].ID(), nil
		},
	}

	ctx := snowtest.Context(t, snowtest.CChainID)
	ctx.NodeID = ids.NodeIDFromCert(pTestCert)
	ctx.ValidatorState = &validators.TestState{
		T: t,
		GetMinimumHeightF: func(context.Context) (uint64, error) {
			return snowmantest.GenesisHeight, nil
		},
		GetCurrentHeightF: func(context.Context) (uint64, error) {
			return defaultPChainHeight, nil
		},
		GetValidatorSetF: func(context.Context, uint64, ids.ID) (map[ids.NodeID]*validators.GetValidatorOutput, error) {
			return nil, nil
		},
	}

	// make sure that DBs are compressed correctly
	db := prefixdb.New([]byte{}, memdb.New())

	proVM := New(
		coreVM,
		Config{
			ActivationTime:      time.Unix(0, 0),
			DurangoTime:         mockable.MaxTime,
			MinimumPChainHeight: 0,
			MinBlkDelay:         DefaultMinBlockDelay,
			NumHistoricalBlocks: DefaultNumHistoricalBlocks,
			StakingLeafSigner:   pTestSigner,
			StakingCertLeaf:     pTestCert,
			Registerer:          prometheus.NewRegistry(),
		},
	)

	require.NoError(proVM.Initialize(
		context.Background(),
		ctx,
		db,
		initialState,
		nil,
		nil,
		nil,
		nil,
		nil,
	))

	lastAcceptedID, err := proVM.LastAccepted(context.Background())
	require.NoError(err)

	require.NoError(proVM.SetState(context.Background(), snow.NormalOp))
	require.NoError(proVM.SetPreference(context.Background(), lastAcceptedID))

	issueBlock := func() {
		lastAcceptedBlock := acceptedBlocks[currentHeight]
		innerBlock := snowmantest.BuildChild(lastAcceptedBlock)

		coreVM.BuildBlockF = func(context.Context) (snowman.Block, error) {
			return innerBlock, nil
		}
		proBlock, err := proVM.BuildBlock(context.Background())
		require.NoError(err)

		require.NoError(proBlock.Verify(context.Background()))
		require.NoError(proVM.SetPreference(context.Background(), proBlock.ID()))
		require.NoError(proBlock.Accept(context.Background()))

		acceptedBlocks = append(acceptedBlocks, innerBlock)
		currentHeight++
	}

	requireHeights := func(start, end uint64) {
		for i := start; i <= end; i++ {
			_, err := proVM.GetBlockIDAtHeight(context.Background(), i)
			require.NoError(err)
		}
	}

	requireMissingHeights := func(start, end uint64) {
		for i := start; i <= end; i++ {
			_, err := proVM.GetBlockIDAtHeight(context.Background(), i)
			require.ErrorIs(err, database.ErrNotFound)
		}
	}

	requireNumHeights := func(numIndexed uint64) {
		requireHeights(0, 0)
		requireMissingHeights(1, currentHeight-numIndexed-1)
		requireHeights(currentHeight-numIndexed, currentHeight)
	}

	// Because block pruning is disabled by default, the heights should be
	// populated for every accepted block.
	requireHeights(0, currentHeight)

	issueBlock()
	requireHeights(0, currentHeight)

	issueBlock()
	requireHeights(0, currentHeight)

	issueBlock()
	requireHeights(0, currentHeight)

	issueBlock()
	requireHeights(0, currentHeight)

	issueBlock()
	requireHeights(0, currentHeight)

	require.NoError(proVM.Shutdown(context.Background()))

	numHistoricalBlocks := uint64(2)
	proVM = New(
		coreVM,
		Config{
			ActivationTime:      time.Time{},
			DurangoTime:         mockable.MaxTime,
			MinimumPChainHeight: 0,
			MinBlkDelay:         DefaultMinBlockDelay,
			NumHistoricalBlocks: numHistoricalBlocks,
			StakingLeafSigner:   pTestSigner,
			StakingCertLeaf:     pTestCert,
			Registerer:          prometheus.NewRegistry(),
		},
	)

	require.NoError(proVM.Initialize(
		context.Background(),
		ctx,
		db,
		initialState,
		nil,
		nil,
		nil,
		nil,
		nil,
	))

	lastAcceptedID, err = proVM.LastAccepted(context.Background())
	require.NoError(err)

=======

type blockWithVerifyContext struct {
	*snowmanmock.Block
	*blockmock.WithVerifyContext
}

// Ensures that we call [VerifyWithContext] rather than [Verify] on blocks that
// implement [block.WithVerifyContext] and that returns true for
// [ShouldVerifyWithContext].
func TestVM_VerifyBlockWithContext(t *testing.T) {
	require := require.New(t)
	ctrl := gomock.NewController(t)

	// Create a VM
	innerVM := blockmock.NewChainVM(ctrl)
	vm := New(
		innerVM,
		Config{
			Upgrades:            upgradetest.GetConfig(upgradetest.Latest),
			MinBlkDelay:         DefaultMinBlockDelay,
			NumHistoricalBlocks: DefaultNumHistoricalBlocks,
			StakingLeafSigner:   pTestSigner,
			StakingCertLeaf:     pTestCert,
			Registerer:          prometheus.NewRegistry(),
		},
	)

	// make sure that DBs are compressed correctly
	db := prefixdb.New([]byte{}, memdb.New())

	innerVM.EXPECT().Initialize(
		gomock.Any(),
		gomock.Any(),
		gomock.Any(),
		gomock.Any(),
		gomock.Any(),
		gomock.Any(),
		gomock.Any(),
		gomock.Any(),
		gomock.Any(),
	).Return(nil)
	innerVM.EXPECT().Shutdown(gomock.Any()).Return(nil)

	{
		innerBlk := snowmanmock.NewBlock(ctrl)
		innerBlkID := ids.GenerateTestID()
		innerVM.EXPECT().LastAccepted(gomock.Any()).Return(innerBlkID, nil)
		innerVM.EXPECT().GetBlock(gomock.Any(), innerBlkID).Return(innerBlk, nil)
	}

	snowCtx := snowtest.Context(t, snowtest.CChainID)
	snowCtx.NodeID = ids.NodeIDFromCert(pTestCert)

	require.NoError(vm.Initialize(
		context.Background(),
		snowCtx,
		db,
		nil,
		nil,
		nil,
		nil,
		nil,
		nil,
	))
	defer func() {
		require.NoError(vm.Shutdown(context.Background()))
	}()

	{
		pChainHeight := uint64(0)
		innerBlk := blockWithVerifyContext{
			Block:             snowmanmock.NewBlock(ctrl),
			WithVerifyContext: blockmock.NewWithVerifyContext(ctrl),
		}
		innerBlk.WithVerifyContext.EXPECT().ShouldVerifyWithContext(gomock.Any()).Return(true, nil).Times(2)
		innerBlk.WithVerifyContext.EXPECT().VerifyWithContext(context.Background(),
			&block.Context{
				PChainHeight: pChainHeight,
			},
		).Return(nil)
		innerBlk.Block.EXPECT().Parent().Return(ids.GenerateTestID()).AnyTimes()
		innerBlk.Block.EXPECT().ID().Return(ids.GenerateTestID()).AnyTimes()
		innerBlk.Block.EXPECT().Bytes().Return(utils.RandomBytes(1024)).AnyTimes()

		blk := NewMockPostForkBlock(ctrl)
		blk.EXPECT().getInnerBlk().Return(innerBlk).AnyTimes()
		blkID := ids.GenerateTestID()
		blk.EXPECT().ID().Return(blkID).AnyTimes()

		require.NoError(vm.verifyAndRecordInnerBlk(
			context.Background(),
			&block.Context{
				PChainHeight: pChainHeight,
			},
			blk,
		))

		// Call VerifyWithContext again but with a different P-Chain height
		blk.EXPECT().setInnerBlk(innerBlk).AnyTimes()
		pChainHeight++
		innerBlk.WithVerifyContext.EXPECT().VerifyWithContext(context.Background(),
			&block.Context{
				PChainHeight: pChainHeight,
			},
		).Return(nil)

		require.NoError(vm.verifyAndRecordInnerBlk(
			context.Background(),
			&block.Context{
				PChainHeight: pChainHeight,
			},
			blk,
		))
	}

	{
		// Ensure we call Verify on a block that returns
		// false for ShouldVerifyWithContext
		innerBlk := blockWithVerifyContext{
			Block:             snowmanmock.NewBlock(ctrl),
			WithVerifyContext: blockmock.NewWithVerifyContext(ctrl),
		}
		innerBlk.WithVerifyContext.EXPECT().ShouldVerifyWithContext(gomock.Any()).Return(false, nil)
		innerBlk.Block.EXPECT().Verify(gomock.Any()).Return(nil)
		innerBlk.Block.EXPECT().Parent().Return(ids.GenerateTestID()).AnyTimes()
		innerBlk.Block.EXPECT().ID().Return(ids.GenerateTestID()).AnyTimes()
		blk := NewMockPostForkBlock(ctrl)
		blk.EXPECT().getInnerBlk().Return(innerBlk).AnyTimes()
		blkID := ids.GenerateTestID()
		blk.EXPECT().ID().Return(blkID).AnyTimes()
		require.NoError(vm.verifyAndRecordInnerBlk(
			context.Background(),
			&block.Context{
				PChainHeight: 1,
			},
			blk,
		))
	}

	{
		// Ensure we call Verify on a block that doesn't have a valid context
		innerBlk := blockWithVerifyContext{
			Block:             snowmanmock.NewBlock(ctrl),
			WithVerifyContext: blockmock.NewWithVerifyContext(ctrl),
		}
		innerBlk.Block.EXPECT().Verify(gomock.Any()).Return(nil)
		innerBlk.Block.EXPECT().Parent().Return(ids.GenerateTestID()).AnyTimes()
		innerBlk.Block.EXPECT().ID().Return(ids.GenerateTestID()).AnyTimes()
		blk := NewMockPostForkBlock(ctrl)
		blk.EXPECT().getInnerBlk().Return(innerBlk).AnyTimes()
		blkID := ids.GenerateTestID()
		blk.EXPECT().ID().Return(blkID).AnyTimes()
		require.NoError(vm.verifyAndRecordInnerBlk(context.Background(), nil, blk))
	}
}

func TestHistoricalBlockDeletion(t *testing.T) {
	require := require.New(t)

	acceptedBlocks := []*snowmantest.Block{snowmantest.Genesis}
	currentHeight := uint64(0)

	initialState := []byte("genesis state")
	coreVM := &blocktest.VM{
		VM: enginetest.VM{
			T: t,
			InitializeF: func(context.Context, *snow.Context, database.Database, []byte, []byte, []byte, chan<- common.Message, []*common.Fx, common.AppSender) error {
				return nil
			},
		},
		LastAcceptedF: func(context.Context) (ids.ID, error) {
			return acceptedBlocks[currentHeight].ID(), nil
		},
		GetBlockF: func(_ context.Context, blkID ids.ID) (snowman.Block, error) {
			for _, blk := range acceptedBlocks {
				if blkID == blk.ID() {
					return blk, nil
				}
			}
			return nil, errUnknownBlock
		},
		ParseBlockF: func(_ context.Context, b []byte) (snowman.Block, error) {
			for _, blk := range acceptedBlocks {
				if bytes.Equal(b, blk.Bytes()) {
					return blk, nil
				}
			}
			return nil, errUnknownBlock
		},
		GetBlockIDAtHeightF: func(_ context.Context, height uint64) (ids.ID, error) {
			if height >= uint64(len(acceptedBlocks)) {
				return ids.Empty, errTooHigh
			}
			return acceptedBlocks[height].ID(), nil
		},
	}

	ctx := snowtest.Context(t, snowtest.CChainID)
	ctx.NodeID = ids.NodeIDFromCert(pTestCert)
	ctx.ValidatorState = &validatorstest.State{
		T: t,
		GetMinimumHeightF: func(context.Context) (uint64, error) {
			return snowmantest.GenesisHeight, nil
		},
		GetCurrentHeightF: func(context.Context) (uint64, error) {
			return defaultPChainHeight, nil
		},
		GetValidatorSetF: func(context.Context, uint64, ids.ID) (map[ids.NodeID]*validators.GetValidatorOutput, error) {
			return nil, nil
		},
	}

	// make sure that DBs are compressed correctly
	db := prefixdb.New([]byte{}, memdb.New())

	proVM := New(
		coreVM,
		Config{
			Upgrades:            upgradetest.GetConfigWithUpgradeTime(upgradetest.ApricotPhase4, time.Time{}),
			MinBlkDelay:         DefaultMinBlockDelay,
			NumHistoricalBlocks: DefaultNumHistoricalBlocks,
			StakingLeafSigner:   pTestSigner,
			StakingCertLeaf:     pTestCert,
			Registerer:          prometheus.NewRegistry(),
		},
	)

	require.NoError(proVM.Initialize(
		context.Background(),
		ctx,
		db,
		initialState,
		nil,
		nil,
		nil,
		nil,
		nil,
	))

	lastAcceptedID, err := proVM.LastAccepted(context.Background())
	require.NoError(err)

	require.NoError(proVM.SetState(context.Background(), snow.NormalOp))
	require.NoError(proVM.SetPreference(context.Background(), lastAcceptedID))

	issueBlock := func() {
		lastAcceptedBlock := acceptedBlocks[currentHeight]
		innerBlock := snowmantest.BuildChild(lastAcceptedBlock)

		coreVM.BuildBlockF = func(context.Context) (snowman.Block, error) {
			return innerBlock, nil
		}
		proBlock, err := proVM.BuildBlock(context.Background())
		require.NoError(err)

		require.NoError(proBlock.Verify(context.Background()))
		require.NoError(proVM.SetPreference(context.Background(), proBlock.ID()))
		require.NoError(proBlock.Accept(context.Background()))

		acceptedBlocks = append(acceptedBlocks, innerBlock)
		currentHeight++
	}

	requireHeights := func(start, end uint64) {
		for i := start; i <= end; i++ {
			_, err := proVM.GetBlockIDAtHeight(context.Background(), i)
			require.NoError(err)
		}
	}

	requireMissingHeights := func(start, end uint64) {
		for i := start; i <= end; i++ {
			_, err := proVM.GetBlockIDAtHeight(context.Background(), i)
			require.ErrorIs(err, database.ErrNotFound)
		}
	}

	requireNumHeights := func(numIndexed uint64) {
		requireHeights(0, 0)
		requireMissingHeights(1, currentHeight-numIndexed-1)
		requireHeights(currentHeight-numIndexed, currentHeight)
	}

	// Because block pruning is disabled by default, the heights should be
	// populated for every accepted block.
	requireHeights(0, currentHeight)

	issueBlock()
	requireHeights(0, currentHeight)

	issueBlock()
	requireHeights(0, currentHeight)

	issueBlock()
	requireHeights(0, currentHeight)

	issueBlock()
	requireHeights(0, currentHeight)

	issueBlock()
	requireHeights(0, currentHeight)

	require.NoError(proVM.Shutdown(context.Background()))

	numHistoricalBlocks := uint64(2)
	proVM = New(
		coreVM,
		Config{
			Upgrades:            upgradetest.GetConfigWithUpgradeTime(upgradetest.ApricotPhase4, time.Time{}),
			MinBlkDelay:         DefaultMinBlockDelay,
			NumHistoricalBlocks: numHistoricalBlocks,
			StakingLeafSigner:   pTestSigner,
			StakingCertLeaf:     pTestCert,
			Registerer:          prometheus.NewRegistry(),
		},
	)

	require.NoError(proVM.Initialize(
		context.Background(),
		ctx,
		db,
		initialState,
		nil,
		nil,
		nil,
		nil,
		nil,
	))

	lastAcceptedID, err = proVM.LastAccepted(context.Background())
	require.NoError(err)

>>>>>>> d3c09eb1
	require.NoError(proVM.SetState(context.Background(), snow.NormalOp))
	require.NoError(proVM.SetPreference(context.Background(), lastAcceptedID))

	// Verify that old blocks were pruned during startup
	requireNumHeights(numHistoricalBlocks)

	// As we issue new blocks, the oldest indexed height should be pruned.
	issueBlock()
	requireNumHeights(numHistoricalBlocks)

	issueBlock()
	requireNumHeights(numHistoricalBlocks)

	require.NoError(proVM.Shutdown(context.Background()))

	newNumHistoricalBlocks := numHistoricalBlocks + 2
	proVM = New(
		coreVM,
		Config{
<<<<<<< HEAD
			ActivationTime:      time.Time{},
			DurangoTime:         mockable.MaxTime,
			MinimumPChainHeight: 0,
=======
			Upgrades:            upgradetest.GetConfigWithUpgradeTime(upgradetest.ApricotPhase4, time.Time{}),
>>>>>>> d3c09eb1
			MinBlkDelay:         DefaultMinBlockDelay,
			NumHistoricalBlocks: newNumHistoricalBlocks,
			StakingLeafSigner:   pTestSigner,
			StakingCertLeaf:     pTestCert,
			Registerer:          prometheus.NewRegistry(),
		},
	)

	require.NoError(proVM.Initialize(
		context.Background(),
		ctx,
		db,
		initialState,
		nil,
		nil,
		nil,
		nil,
		nil,
	))
	defer func() {
		require.NoError(proVM.Shutdown(context.Background()))
	}()

	lastAcceptedID, err = proVM.LastAccepted(context.Background())
	require.NoError(err)

	require.NoError(proVM.SetState(context.Background(), snow.NormalOp))
	require.NoError(proVM.SetPreference(context.Background(), lastAcceptedID))

	// The height index shouldn't be modified at this point
	requireNumHeights(numHistoricalBlocks)

	// As we issue new blocks, the number of indexed blocks should increase
	// until we hit our target again.
	issueBlock()
	requireNumHeights(numHistoricalBlocks + 1)

	issueBlock()
	requireNumHeights(newNumHistoricalBlocks)

	issueBlock()
	requireNumHeights(newNumHistoricalBlocks)
<<<<<<< HEAD
=======
}

func TestGetPostDurangoSlotTimeWithNoValidators(t *testing.T) {
	require := require.New(t)

	var (
		activationTime = time.Unix(0, 0)
		durangoTime    = activationTime
	)
	coreVM, valState, proVM, _ := initTestProposerVM(t, activationTime, durangoTime, 0)
	defer func() {
		require.NoError(proVM.Shutdown(context.Background()))
	}()

	valState.GetValidatorSetF = func(context.Context, uint64, ids.ID) (map[ids.NodeID]*validators.GetValidatorOutput, error) {
		// If there are no validators, anyone should be able to propose a block.
		return map[ids.NodeID]*validators.GetValidatorOutput{}, nil
	}

	coreBlk := snowmantest.BuildChild(snowmantest.Genesis)
	statelessBlock, err := statelessblock.BuildUnsigned(
		snowmantest.GenesisID,
		proVM.Time(),
		0,
		coreBlk.Bytes(),
	)
	require.NoError(err)

	coreVM.GetBlockF = func(_ context.Context, blkID ids.ID) (snowman.Block, error) {
		switch blkID {
		case snowmantest.GenesisID:
			return snowmantest.Genesis, nil
		case coreBlk.ID():
			return coreBlk, nil
		default:
			return nil, errUnknownBlock
		}
	}
	coreVM.ParseBlockF = func(_ context.Context, b []byte) (snowman.Block, error) {
		switch {
		case bytes.Equal(b, snowmantest.GenesisBytes):
			return snowmantest.Genesis, nil
		case bytes.Equal(b, coreBlk.Bytes()):
			return coreBlk, nil
		default:
			return nil, errUnknownBlock
		}
	}

	statefulBlock, err := proVM.ParseBlock(context.Background(), statelessBlock.Bytes())
	require.NoError(err)

	require.NoError(statefulBlock.Verify(context.Background()))

	currentTime := proVM.Clock.Time().Truncate(time.Second)
	parentTimestamp := statefulBlock.Timestamp()
	slotTime, err := proVM.getPostDurangoSlotTime(
		context.Background(),
		statefulBlock.Height()+1,
		statelessBlock.PChainHeight(),
		proposer.TimeToSlot(parentTimestamp, currentTime),
		parentTimestamp,
	)
	require.NoError(err)
	require.Equal(parentTimestamp.Add(proVM.MinBlkDelay), slotTime)
}

func TestLocalParse(t *testing.T) {
	innerVM := &blocktest.VM{
		ParseBlockF: func(_ context.Context, rawBlock []byte) (snowman.Block, error) {
			return &snowmantest.Block{BytesV: rawBlock}, nil
		},
	}

	chainID := ids.GenerateTestID()

	tlsCert, err := staking.NewTLSCert()
	require.NoError(t, err)

	cert, err := staking.ParseCertificate(tlsCert.Leaf.Raw)
	require.NoError(t, err)
	key := tlsCert.PrivateKey.(crypto.Signer)

	signedBlock, err := statelessblock.Build(
		ids.ID{1},
		time.Unix(123, 0),
		uint64(42),
		cert,
		[]byte{1, 2, 3},
		chainID,
		key,
	)
	require.NoError(t, err)

	properlySignedBlock := signedBlock.Bytes()

	improperlySignedBlock := make([]byte, len(properlySignedBlock))
	copy(improperlySignedBlock, properlySignedBlock)
	improperlySignedBlock[len(improperlySignedBlock)-1] = ^improperlySignedBlock[len(improperlySignedBlock)-1]

	conf := Config{
		MinBlkDelay:         DefaultMinBlockDelay,
		NumHistoricalBlocks: DefaultNumHistoricalBlocks,
		StakingLeafSigner:   pTestSigner,
		StakingCertLeaf:     pTestCert,
		Registerer:          prometheus.NewRegistry(),
	}

	vm := New(innerVM, conf)
	defer func() {
		require.NoError(t, vm.Shutdown(context.Background()))
	}()

	db := prefixdb.New([]byte{}, memdb.New())

	_ = vm.Initialize(context.Background(), &snow.Context{
		Log:     logging.NoLog{},
		ChainID: chainID,
	}, db, nil, nil, nil, nil, nil, nil)

	tests := []struct {
		name           string
		f              block.ParseFunc
		block          []byte
		resultingBlock interface{}
	}{
		{
			name:           "local parse as post-fork",
			f:              vm.ParseLocalBlock,
			block:          improperlySignedBlock,
			resultingBlock: &postForkBlock{},
		},
		{
			name:           "parse as pre-fork",
			f:              vm.ParseBlock,
			block:          improperlySignedBlock,
			resultingBlock: &preForkBlock{},
		},
		{
			name:           "parse as post-fork",
			f:              vm.ParseBlock,
			block:          properlySignedBlock,
			resultingBlock: &postForkBlock{},
		},
	}
	for _, test := range tests {
		t.Run(test.name, func(t *testing.T) {
			block, err := test.f(context.Background(), test.block)
			require.NoError(t, err)
			require.IsType(t, test.resultingBlock, block)
		})
	}
>>>>>>> d3c09eb1
}<|MERGE_RESOLUTION|>--- conflicted
+++ resolved
@@ -1,8 +1,4 @@
-<<<<<<< HEAD
 // Copyright (C) 2019-2024, Lux Partners Limited. All rights reserved.
-=======
-// Copyright (C) 2019-2024, Ava Labs, Inc. All rights reserved.
->>>>>>> d3c09eb1
 // See the file LICENSE for licensing terms.
 
 package proposervm
@@ -20,7 +16,6 @@
 	"github.com/stretchr/testify/require"
 	"go.uber.org/mock/gomock"
 
-<<<<<<< HEAD
 	"github.com/luxfi/node/database"
 	"github.com/luxfi/node/database/memdb"
 	"github.com/luxfi/node/database/prefixdb"
@@ -40,33 +35,6 @@
 	"github.com/luxfi/node/vms/proposervm/state"
 
 	statelessblock "github.com/luxfi/node/vms/proposervm/block"
-=======
-	"github.com/ava-labs/avalanchego/database"
-	"github.com/ava-labs/avalanchego/database/memdb"
-	"github.com/ava-labs/avalanchego/database/prefixdb"
-	"github.com/ava-labs/avalanchego/ids"
-	"github.com/ava-labs/avalanchego/snow"
-	"github.com/ava-labs/avalanchego/snow/consensus/snowman"
-	"github.com/ava-labs/avalanchego/snow/consensus/snowman/snowmanmock"
-	"github.com/ava-labs/avalanchego/snow/consensus/snowman/snowmantest"
-	"github.com/ava-labs/avalanchego/snow/engine/common"
-	"github.com/ava-labs/avalanchego/snow/engine/enginetest"
-	"github.com/ava-labs/avalanchego/snow/engine/snowman/block"
-	"github.com/ava-labs/avalanchego/snow/engine/snowman/block/blockmock"
-	"github.com/ava-labs/avalanchego/snow/engine/snowman/block/blocktest"
-	"github.com/ava-labs/avalanchego/snow/snowtest"
-	"github.com/ava-labs/avalanchego/snow/validators"
-	"github.com/ava-labs/avalanchego/snow/validators/validatorstest"
-	"github.com/ava-labs/avalanchego/staking"
-	"github.com/ava-labs/avalanchego/upgrade"
-	"github.com/ava-labs/avalanchego/upgrade/upgradetest"
-	"github.com/ava-labs/avalanchego/utils"
-	"github.com/ava-labs/avalanchego/utils/logging"
-	"github.com/ava-labs/avalanchego/utils/timer/mockable"
-	"github.com/ava-labs/avalanchego/vms/proposervm/proposer"
-
-	statelessblock "github.com/ava-labs/avalanchego/vms/proposervm/block"
->>>>>>> d3c09eb1
 )
 
 var (
@@ -75,13 +43,8 @@
 )
 
 type fullVM struct {
-<<<<<<< HEAD
 	*block.TestVM
 	*block.TestStateSyncableVM
-=======
-	*blocktest.VM
-	*blocktest.StateSyncableVM
->>>>>>> d3c09eb1
 }
 
 var (
@@ -129,11 +92,7 @@
 				T: t,
 			},
 		},
-<<<<<<< HEAD
 		TestStateSyncableVM: &block.TestStateSyncableVM{
-=======
-		StateSyncableVM: &blocktest.StateSyncableVM{
->>>>>>> d3c09eb1
 			T: t,
 		},
 	}
@@ -144,15 +103,9 @@
 	) error {
 		return nil
 	}
-<<<<<<< HEAD
 	coreVM.LastAcceptedF = func(context.Context) (ids.ID, error) {
 		return snowmantest.GenesisID, nil
 	}
-=======
-	coreVM.LastAcceptedF = snowmantest.MakeLastAcceptedBlockF(
-		[]*snowmantest.Block{snowmantest.Genesis},
-	)
->>>>>>> d3c09eb1
 	coreVM.GetBlockF = func(_ context.Context, blkID ids.ID) (snowman.Block, error) {
 		switch blkID {
 		case snowmantest.GenesisID:
@@ -173,17 +126,9 @@
 	proVM := New(
 		coreVM,
 		Config{
-<<<<<<< HEAD
 			ActivationTime:      proBlkStartTime,
 			DurangoTime:         durangoTime,
 			MinimumPChainHeight: minPChainHeight,
-=======
-			Upgrades: upgrade.Config{
-				ApricotPhase4Time:            proBlkStartTime,
-				ApricotPhase4MinPChainHeight: minPChainHeight,
-				DurangoTime:                  durangoTime,
-			},
->>>>>>> d3c09eb1
 			MinBlkDelay:         DefaultMinBlockDelay,
 			NumHistoricalBlocks: DefaultNumHistoricalBlocks,
 			StakingLeafSigner:   pTestSigner,
@@ -835,15 +780,9 @@
 	coreVM := &blocktest.VM{}
 	coreVM.T = t
 
-<<<<<<< HEAD
 	coreVM.LastAcceptedF = func(context.Context) (ids.ID, error) {
 		return snowmantest.GenesisID, nil
 	}
-=======
-	coreVM.LastAcceptedF = snowmantest.MakeLastAcceptedBlockF(
-		[]*snowmantest.Block{snowmantest.Genesis},
-	)
->>>>>>> d3c09eb1
 	coreVM.GetBlockF = func(_ context.Context, blkID ids.ID) (snowman.Block, error) {
 		switch blkID {
 		case snowmantest.GenesisID:
@@ -864,13 +803,9 @@
 	proVM := New(
 		coreVM,
 		Config{
-<<<<<<< HEAD
 			ActivationTime:      time.Time{},
 			DurangoTime:         mockable.MaxTime,
 			MinimumPChainHeight: 0,
-=======
-			Upgrades:            upgradetest.GetConfigWithUpgradeTime(upgradetest.ApricotPhase4, time.Time{}),
->>>>>>> d3c09eb1
 			MinBlkDelay:         DefaultMinBlockDelay,
 			NumHistoricalBlocks: DefaultNumHistoricalBlocks,
 			StakingLeafSigner:   pTestSigner,
@@ -1125,7 +1060,6 @@
 
 	valState := &validatorstest.State{
 		T: t,
-<<<<<<< HEAD
 	}
 	valState.GetCurrentHeightF = func(context.Context) (uint64, error) {
 		return defaultPChainHeight, nil
@@ -1161,65 +1095,12 @@
 		default:
 			return nil, errUnknownBlock
 		}
-=======
-		GetCurrentHeightF: func(context.Context) (uint64, error) {
-			return defaultPChainHeight, nil
-		},
-		GetValidatorSetF: func(context.Context, uint64, ids.ID) (map[ids.NodeID]*validators.GetValidatorOutput, error) {
-			nodeID := ids.BuildTestNodeID([]byte{1})
-			return map[ids.NodeID]*validators.GetValidatorOutput{
-				nodeID: {
-					NodeID: nodeID,
-					Weight: 100,
-				},
-			}, nil
-		},
-	}
-
-	coreVM := &blocktest.VM{
-		VM: enginetest.VM{
-			T: t,
-			InitializeF: func(
-				context.Context,
-				*snow.Context,
-				database.Database,
-				[]byte,
-				[]byte,
-				[]byte,
-				chan<- common.Message,
-				[]*common.Fx,
-				common.AppSender,
-			) error {
-				return nil
-			},
-		},
-		ParseBlockF: func(_ context.Context, b []byte) (snowman.Block, error) {
-			switch {
-			case bytes.Equal(b, snowmantest.GenesisBytes):
-				return snowmantest.Genesis, nil
-			default:
-				return nil, errUnknownBlock
-			}
-		},
-		GetBlockF: func(_ context.Context, blkID ids.ID) (snowman.Block, error) {
-			switch blkID {
-			case snowmantest.GenesisID:
-				return snowmantest.Genesis, nil
-			default:
-				return nil, errUnknownBlock
-			}
-		},
-		LastAcceptedF: snowmantest.MakeLastAcceptedBlockF(
-			[]*snowmantest.Block{snowmantest.Genesis},
-		),
->>>>>>> d3c09eb1
 	}
 
 	ctx := snowtest.Context(t, snowtest.CChainID)
 	ctx.NodeID = ids.NodeIDFromCert(pTestCert)
 	ctx.ValidatorState = valState
 
-<<<<<<< HEAD
 	coreVM.InitializeF = func(
 		context.Context,
 		*snow.Context,
@@ -1234,20 +1115,14 @@
 		return nil
 	}
 
-=======
->>>>>>> d3c09eb1
 	db := memdb.New()
 
 	proVM := New(
 		coreVM,
 		Config{
-<<<<<<< HEAD
 			ActivationTime:      time.Time{},
 			DurangoTime:         mockable.MaxTime,
 			MinimumPChainHeight: 0,
-=======
-			Upgrades:            upgradetest.GetConfigWithUpgradeTime(upgradetest.ApricotPhase4, time.Time{}),
->>>>>>> d3c09eb1
 			MinBlkDelay:         DefaultMinBlockDelay,
 			NumHistoricalBlocks: DefaultNumHistoricalBlocks,
 			StakingLeafSigner:   pTestSigner,
@@ -1303,7 +1178,6 @@
 
 	proVM.Clock.Set(statelessBlock.Timestamp())
 
-<<<<<<< HEAD
 	parsedBlock, err := proVM.ParseBlock(context.Background(), statelessBlock.Bytes())
 	require.NoError(err)
 
@@ -1321,37 +1195,13 @@
 	// Restart the node and have the inner VM rollback state.
 	require.NoError(proVM.Shutdown(context.Background()))
 	coreBlk.StatusV = choices.Processing
-=======
-	lastAcceptedID, err := proVM.LastAccepted(context.Background())
-	require.NoError(err)
-	require.Equal(snowmantest.GenesisID, lastAcceptedID)
-
-	parsedBlock, err := proVM.ParseBlock(context.Background(), statelessBlock.Bytes())
-	require.NoError(err)
-
-	require.NoError(parsedBlock.Verify(context.Background()))
-	require.NoError(proVM.SetPreference(context.Background(), parsedBlock.ID()))
-	require.NoError(parsedBlock.Accept(context.Background()))
-
-	lastAcceptedID, err = proVM.LastAccepted(context.Background())
-	require.NoError(err)
-	require.Equal(parsedBlock.ID(), lastAcceptedID)
-
-	// Restart the node and have the inner VM rollback state.
-	require.NoError(proVM.Shutdown(context.Background()))
-	coreBlk.Status = snowtest.Undecided
->>>>>>> d3c09eb1
 
 	proVM = New(
 		coreVM,
 		Config{
-<<<<<<< HEAD
 			ActivationTime:      time.Time{},
 			DurangoTime:         mockable.MaxTime,
 			MinimumPChainHeight: 0,
-=======
-			Upgrades:            upgradetest.GetConfigWithUpgradeTime(upgradetest.ApricotPhase4, time.Time{}),
->>>>>>> d3c09eb1
 			MinBlkDelay:         DefaultMinBlockDelay,
 			NumHistoricalBlocks: DefaultNumHistoricalBlocks,
 			StakingLeafSigner:   pTestSigner,
@@ -1374,7 +1224,6 @@
 	defer func() {
 		require.NoError(proVM.Shutdown(context.Background()))
 	}()
-<<<<<<< HEAD
 
 	lastAcceptedID, err := proVM.LastAccepted(context.Background())
 	require.NoError(err)
@@ -1385,12 +1234,6 @@
 	require.NoError(err)
 
 	require.Equal(choices.Processing, parsedBlock.Status())
-=======
-
-	lastAcceptedID, err = proVM.LastAccepted(context.Background())
-	require.NoError(err)
-	require.Equal(snowmantest.GenesisID, lastAcceptedID)
->>>>>>> d3c09eb1
 }
 
 func TestBuildBlockDuringWindow(t *testing.T) {
@@ -1544,24 +1387,14 @@
 	require.Equal(yBlock.ID(), zBlock.Parent())
 	require.Equal(bBlock.ID(), cBlock.Parent())
 
-<<<<<<< HEAD
 	require.NotEqual(choices.Rejected, yBlock.Status())
-=======
-	require.NotEqual(snowtest.Rejected, yBlock.Status)
->>>>>>> d3c09eb1
 
 	// accept A
 	require.NoError(aBlock.Accept(context.Background()))
 
-<<<<<<< HEAD
 	require.Equal(choices.Accepted, xBlock.Status())
 	require.Equal(choices.Rejected, yBlock.Status())
 	require.Equal(choices.Rejected, zBlock.Status())
-=======
-	require.Equal(snowtest.Accepted, xBlock.Status)
-	require.Equal(snowtest.Rejected, yBlock.Status)
-	require.Equal(snowtest.Rejected, zBlock.Status)
->>>>>>> d3c09eb1
 }
 
 func TestTooFarAdvanced(t *testing.T) {
@@ -1629,25 +1462,16 @@
 // Ensure that Accepting a PostForkOption (B) causes both the other option and
 // the core block in the other option to be rejected.
 //
-<<<<<<< HEAD
 //	   G
 //	   |
 //	  A(X)
 //	 /====\
 //	B(...) C(...)
-=======
-//	    G
-//	    |
-//	   A(X)
-//	  /    \
-//	B(Y)   C(Z)
->>>>>>> d3c09eb1
 //
 // Y is X.opts[0]
 // Z is X.opts[1]
 func TestTwoOptions_OneIsAccepted(t *testing.T) {
 	require := require.New(t)
-<<<<<<< HEAD
 
 	var (
 		activationTime = time.Unix(0, 0)
@@ -1662,22 +1486,6 @@
 	xBlock := &TestOptionsBlock{
 		Block: *xTestBlock,
 		opts: [2]snowman.Block{
-=======
-
-	var (
-		activationTime = time.Unix(0, 0)
-		durangoTime    = mockable.MaxTime
-	)
-	coreVM, _, proVM, _ := initTestProposerVM(t, activationTime, durangoTime, 0)
-	defer func() {
-		require.NoError(proVM.Shutdown(context.Background()))
-	}()
-
-	xTestBlock := snowmantest.BuildChild(snowmantest.Genesis)
-	xBlock := &TestOptionsBlock{
-		Block: *xTestBlock,
-		opts: [2]*snowmantest.Block{
->>>>>>> d3c09eb1
 			snowmantest.BuildChild(xTestBlock),
 			snowmantest.BuildChild(xTestBlock),
 		},
@@ -1688,17 +1496,13 @@
 	}
 	aBlockIntf, err := proVM.BuildBlock(context.Background())
 	require.NoError(err)
-<<<<<<< HEAD
-
-=======
->>>>>>> d3c09eb1
+
 	require.IsType(&postForkBlock{}, aBlockIntf)
 	aBlock := aBlockIntf.(*postForkBlock)
 
 	opts, err := aBlock.Options(context.Background())
 	require.NoError(err)
 
-<<<<<<< HEAD
 	require.NoError(aBlock.Verify(context.Background()))
 	bBlock := opts[0]
 	require.NoError(bBlock.Verify(context.Background()))
@@ -1716,20 +1520,6 @@
 	require.NoError(cBlock.Reject(context.Background()))
 
 	require.Equal(choices.Rejected, cBlock.Status())
-=======
-	bBlock := opts[0]
-	cBlock := opts[1]
-
-	require.NoError(aBlock.Verify(context.Background()))
-	require.NoError(bBlock.Verify(context.Background()))
-	require.NoError(cBlock.Verify(context.Background()))
-
-	require.NoError(aBlock.Accept(context.Background()))
-	require.NoError(bBlock.Accept(context.Background()))
-
-	// the other pre-fork option should be rejected
-	require.Equal(snowtest.Rejected, xBlock.opts[1].Status)
->>>>>>> d3c09eb1
 }
 
 // Ensure that given the chance, built blocks will reference a lagged P-chain
@@ -1768,13 +1558,8 @@
 	coreHeights := []ids.ID{snowmantest.GenesisID}
 
 	initialState := []byte("genesis state")
-<<<<<<< HEAD
 	coreVM := &block.TestVM{
 		TestVM: common.TestVM{
-=======
-	coreVM := &blocktest.VM{
-		VM: enginetest.VM{
->>>>>>> d3c09eb1
 			T: t,
 		},
 		GetBlockIDAtHeightF: func(_ context.Context, height uint64) (ids.ID, error) {
@@ -1791,15 +1576,9 @@
 	) error {
 		return nil
 	}
-<<<<<<< HEAD
 	coreVM.LastAcceptedF = func(context.Context) (ids.ID, error) {
 		return snowmantest.GenesisID, nil
 	}
-=======
-	coreVM.LastAcceptedF = snowmantest.MakeLastAcceptedBlockF(
-		[]*snowmantest.Block{snowmantest.Genesis},
-	)
->>>>>>> d3c09eb1
 	coreVM.GetBlockF = func(_ context.Context, blkID ids.ID) (snowman.Block, error) {
 		switch blkID {
 		case snowmantest.GenesisID:
@@ -1820,13 +1599,9 @@
 	proVM := New(
 		coreVM,
 		Config{
-<<<<<<< HEAD
 			ActivationTime:      time.Unix(0, 0),
 			DurangoTime:         time.Unix(0, 0),
 			MinimumPChainHeight: 0,
-=======
-			Upgrades:            upgradetest.GetConfigWithUpgradeTime(upgradetest.Latest, time.Time{}),
->>>>>>> d3c09eb1
 			MinBlkDelay:         DefaultMinBlockDelay,
 			NumHistoricalBlocks: DefaultNumHistoricalBlocks,
 			StakingLeafSigner:   pTestSigner,
@@ -1954,13 +1729,8 @@
 	coreHeights := []ids.ID{snowmantest.GenesisID}
 
 	initialState := []byte("genesis state")
-<<<<<<< HEAD
 	coreVM := &block.TestVM{
 		TestVM: common.TestVM{
-=======
-	coreVM := &blocktest.VM{
-		VM: enginetest.VM{
->>>>>>> d3c09eb1
 			T: t,
 		},
 		GetBlockIDAtHeightF: func(_ context.Context, height uint64) (ids.ID, error) {
@@ -1977,15 +1747,9 @@
 	) error {
 		return nil
 	}
-<<<<<<< HEAD
 	coreVM.LastAcceptedF = func(context.Context) (ids.ID, error) {
 		return snowmantest.GenesisID, nil
 	}
-=======
-	coreVM.LastAcceptedF = snowmantest.MakeLastAcceptedBlockF(
-		[]*snowmantest.Block{snowmantest.Genesis},
-	)
->>>>>>> d3c09eb1
 	coreVM.GetBlockF = func(_ context.Context, blkID ids.ID) (snowman.Block, error) {
 		switch blkID {
 		case snowmantest.GenesisID:
@@ -2006,13 +1770,9 @@
 	proVM := New(
 		coreVM,
 		Config{
-<<<<<<< HEAD
 			ActivationTime:      time.Unix(0, 0),
 			DurangoTime:         time.Unix(0, 0),
 			MinimumPChainHeight: 0,
-=======
-			Upgrades:            upgradetest.GetConfigWithUpgradeTime(upgradetest.Latest, time.Time{}),
->>>>>>> d3c09eb1
 			MinBlkDelay:         DefaultMinBlockDelay,
 			NumHistoricalBlocks: DefaultNumHistoricalBlocks,
 			StakingLeafSigner:   pTestSigner,
@@ -2080,7 +1840,6 @@
 	coreVM.InitializeF = nil
 
 	require.NoError(proVM.SetState(context.Background(), snow.NormalOp))
-<<<<<<< HEAD
 
 	require.NoError(proVM.SetPreference(context.Background(), snowmantest.GenesisID))
 
@@ -2088,15 +1847,6 @@
 	xBlock := &TestOptionsBlock{
 		Block: *xTestBlock,
 		opts: [2]snowman.Block{
-=======
-
-	require.NoError(proVM.SetPreference(context.Background(), snowmantest.GenesisID))
-
-	xTestBlock := snowmantest.BuildChild(snowmantest.Genesis)
-	xBlock := &TestOptionsBlock{
-		Block: *xTestBlock,
-		opts: [2]*snowmantest.Block{
->>>>>>> d3c09eb1
 			snowmantest.BuildChild(xTestBlock),
 			snowmantest.BuildChild(xTestBlock),
 		},
@@ -2151,7 +1901,6 @@
 	ctrl := gomock.NewController(t)
 
 	// Create a VM
-<<<<<<< HEAD
 	innerVM := block.NewMockChainVM(ctrl)
 	vm := New(
 		innerVM,
@@ -2159,13 +1908,6 @@
 			ActivationTime:      time.Unix(0, 0),
 			DurangoTime:         time.Unix(0, 0),
 			MinimumPChainHeight: 0,
-=======
-	innerVM := blockmock.NewChainVM(ctrl)
-	vm := New(
-		innerVM,
-		Config{
-			Upgrades:            upgradetest.GetConfig(upgradetest.Latest),
->>>>>>> d3c09eb1
 			MinBlkDelay:         DefaultMinBlockDelay,
 			NumHistoricalBlocks: DefaultNumHistoricalBlocks,
 			StakingLeafSigner:   pTestSigner,
@@ -2188,11 +1930,7 @@
 	innerVM.EXPECT().Shutdown(gomock.Any()).Return(nil)
 
 	{
-<<<<<<< HEAD
 		innerBlk := snowmantest.NewMockBlock(ctrl)
-=======
-		innerBlk := snowmanmock.NewBlock(ctrl)
->>>>>>> d3c09eb1
 		innerBlkID := ids.GenerateTestID()
 		innerVM.EXPECT().LastAccepted(gomock.Any()).Return(innerBlkID, nil)
 		innerVM.EXPECT().GetBlock(gomock.Any(), innerBlkID).Return(innerBlk, nil)
@@ -2215,12 +1953,9 @@
 	defer func() {
 		require.NoError(vm.Shutdown(context.Background()))
 	}()
-<<<<<<< HEAD
 
 	state := state.NewMockState(ctrl) // mock state
 	vm.State = state
-=======
->>>>>>> d3c09eb1
 
 	// Create a block near the tip (0).
 	blkNearTipInnerBytes := []byte{1}
@@ -2236,11 +1971,7 @@
 	require.NoError(err)
 
 	// We will ask the inner VM to parse.
-<<<<<<< HEAD
 	mockInnerBlkNearTip := snowmantest.NewMockBlock(ctrl)
-=======
-	mockInnerBlkNearTip := snowmanmock.NewBlock(ctrl)
->>>>>>> d3c09eb1
 	mockInnerBlkNearTip.EXPECT().Height().Return(uint64(1)).Times(2)
 	mockInnerBlkNearTip.EXPECT().Bytes().Return(blkNearTipInnerBytes).Times(1)
 
@@ -2269,7 +2000,6 @@
 	_, ok = vm.innerBlkCache.Get(blkNearTip.ID())
 	require.False(ok)
 }
-<<<<<<< HEAD
 
 func TestVMInnerBlkCacheDeduplicationRegression(t *testing.T) {
 	require := require.New(t)
@@ -2703,228 +2433,30 @@
 	lastAcceptedID, err = proVM.LastAccepted(context.Background())
 	require.NoError(err)
 
-=======
-
-type blockWithVerifyContext struct {
-	*snowmanmock.Block
-	*blockmock.WithVerifyContext
-}
-
-// Ensures that we call [VerifyWithContext] rather than [Verify] on blocks that
-// implement [block.WithVerifyContext] and that returns true for
-// [ShouldVerifyWithContext].
-func TestVM_VerifyBlockWithContext(t *testing.T) {
-	require := require.New(t)
-	ctrl := gomock.NewController(t)
-
-	// Create a VM
-	innerVM := blockmock.NewChainVM(ctrl)
-	vm := New(
-		innerVM,
-		Config{
-			Upgrades:            upgradetest.GetConfig(upgradetest.Latest),
-			MinBlkDelay:         DefaultMinBlockDelay,
-			NumHistoricalBlocks: DefaultNumHistoricalBlocks,
-			StakingLeafSigner:   pTestSigner,
-			StakingCertLeaf:     pTestCert,
-			Registerer:          prometheus.NewRegistry(),
-		},
-	)
-
-	// make sure that DBs are compressed correctly
-	db := prefixdb.New([]byte{}, memdb.New())
-
-	innerVM.EXPECT().Initialize(
-		gomock.Any(),
-		gomock.Any(),
-		gomock.Any(),
-		gomock.Any(),
-		gomock.Any(),
-		gomock.Any(),
-		gomock.Any(),
-		gomock.Any(),
-		gomock.Any(),
-	).Return(nil)
-	innerVM.EXPECT().Shutdown(gomock.Any()).Return(nil)
-
-	{
-		innerBlk := snowmanmock.NewBlock(ctrl)
-		innerBlkID := ids.GenerateTestID()
-		innerVM.EXPECT().LastAccepted(gomock.Any()).Return(innerBlkID, nil)
-		innerVM.EXPECT().GetBlock(gomock.Any(), innerBlkID).Return(innerBlk, nil)
-	}
-
-	snowCtx := snowtest.Context(t, snowtest.CChainID)
-	snowCtx.NodeID = ids.NodeIDFromCert(pTestCert)
-
-	require.NoError(vm.Initialize(
-		context.Background(),
-		snowCtx,
-		db,
-		nil,
-		nil,
-		nil,
-		nil,
-		nil,
-		nil,
-	))
-	defer func() {
-		require.NoError(vm.Shutdown(context.Background()))
-	}()
-
-	{
-		pChainHeight := uint64(0)
-		innerBlk := blockWithVerifyContext{
-			Block:             snowmanmock.NewBlock(ctrl),
-			WithVerifyContext: blockmock.NewWithVerifyContext(ctrl),
-		}
-		innerBlk.WithVerifyContext.EXPECT().ShouldVerifyWithContext(gomock.Any()).Return(true, nil).Times(2)
-		innerBlk.WithVerifyContext.EXPECT().VerifyWithContext(context.Background(),
-			&block.Context{
-				PChainHeight: pChainHeight,
-			},
-		).Return(nil)
-		innerBlk.Block.EXPECT().Parent().Return(ids.GenerateTestID()).AnyTimes()
-		innerBlk.Block.EXPECT().ID().Return(ids.GenerateTestID()).AnyTimes()
-		innerBlk.Block.EXPECT().Bytes().Return(utils.RandomBytes(1024)).AnyTimes()
-
-		blk := NewMockPostForkBlock(ctrl)
-		blk.EXPECT().getInnerBlk().Return(innerBlk).AnyTimes()
-		blkID := ids.GenerateTestID()
-		blk.EXPECT().ID().Return(blkID).AnyTimes()
-
-		require.NoError(vm.verifyAndRecordInnerBlk(
-			context.Background(),
-			&block.Context{
-				PChainHeight: pChainHeight,
-			},
-			blk,
-		))
-
-		// Call VerifyWithContext again but with a different P-Chain height
-		blk.EXPECT().setInnerBlk(innerBlk).AnyTimes()
-		pChainHeight++
-		innerBlk.WithVerifyContext.EXPECT().VerifyWithContext(context.Background(),
-			&block.Context{
-				PChainHeight: pChainHeight,
-			},
-		).Return(nil)
-
-		require.NoError(vm.verifyAndRecordInnerBlk(
-			context.Background(),
-			&block.Context{
-				PChainHeight: pChainHeight,
-			},
-			blk,
-		))
-	}
-
-	{
-		// Ensure we call Verify on a block that returns
-		// false for ShouldVerifyWithContext
-		innerBlk := blockWithVerifyContext{
-			Block:             snowmanmock.NewBlock(ctrl),
-			WithVerifyContext: blockmock.NewWithVerifyContext(ctrl),
-		}
-		innerBlk.WithVerifyContext.EXPECT().ShouldVerifyWithContext(gomock.Any()).Return(false, nil)
-		innerBlk.Block.EXPECT().Verify(gomock.Any()).Return(nil)
-		innerBlk.Block.EXPECT().Parent().Return(ids.GenerateTestID()).AnyTimes()
-		innerBlk.Block.EXPECT().ID().Return(ids.GenerateTestID()).AnyTimes()
-		blk := NewMockPostForkBlock(ctrl)
-		blk.EXPECT().getInnerBlk().Return(innerBlk).AnyTimes()
-		blkID := ids.GenerateTestID()
-		blk.EXPECT().ID().Return(blkID).AnyTimes()
-		require.NoError(vm.verifyAndRecordInnerBlk(
-			context.Background(),
-			&block.Context{
-				PChainHeight: 1,
-			},
-			blk,
-		))
-	}
-
-	{
-		// Ensure we call Verify on a block that doesn't have a valid context
-		innerBlk := blockWithVerifyContext{
-			Block:             snowmanmock.NewBlock(ctrl),
-			WithVerifyContext: blockmock.NewWithVerifyContext(ctrl),
-		}
-		innerBlk.Block.EXPECT().Verify(gomock.Any()).Return(nil)
-		innerBlk.Block.EXPECT().Parent().Return(ids.GenerateTestID()).AnyTimes()
-		innerBlk.Block.EXPECT().ID().Return(ids.GenerateTestID()).AnyTimes()
-		blk := NewMockPostForkBlock(ctrl)
-		blk.EXPECT().getInnerBlk().Return(innerBlk).AnyTimes()
-		blkID := ids.GenerateTestID()
-		blk.EXPECT().ID().Return(blkID).AnyTimes()
-		require.NoError(vm.verifyAndRecordInnerBlk(context.Background(), nil, blk))
-	}
-}
-
-func TestHistoricalBlockDeletion(t *testing.T) {
-	require := require.New(t)
-
-	acceptedBlocks := []*snowmantest.Block{snowmantest.Genesis}
-	currentHeight := uint64(0)
-
-	initialState := []byte("genesis state")
-	coreVM := &blocktest.VM{
-		VM: enginetest.VM{
-			T: t,
-			InitializeF: func(context.Context, *snow.Context, database.Database, []byte, []byte, []byte, chan<- common.Message, []*common.Fx, common.AppSender) error {
-				return nil
-			},
-		},
-		LastAcceptedF: func(context.Context) (ids.ID, error) {
-			return acceptedBlocks[currentHeight].ID(), nil
-		},
-		GetBlockF: func(_ context.Context, blkID ids.ID) (snowman.Block, error) {
-			for _, blk := range acceptedBlocks {
-				if blkID == blk.ID() {
-					return blk, nil
-				}
-			}
-			return nil, errUnknownBlock
-		},
-		ParseBlockF: func(_ context.Context, b []byte) (snowman.Block, error) {
-			for _, blk := range acceptedBlocks {
-				if bytes.Equal(b, blk.Bytes()) {
-					return blk, nil
-				}
-			}
-			return nil, errUnknownBlock
-		},
-		GetBlockIDAtHeightF: func(_ context.Context, height uint64) (ids.ID, error) {
-			if height >= uint64(len(acceptedBlocks)) {
-				return ids.Empty, errTooHigh
-			}
-			return acceptedBlocks[height].ID(), nil
-		},
-	}
-
-	ctx := snowtest.Context(t, snowtest.CChainID)
-	ctx.NodeID = ids.NodeIDFromCert(pTestCert)
-	ctx.ValidatorState = &validatorstest.State{
-		T: t,
-		GetMinimumHeightF: func(context.Context) (uint64, error) {
-			return snowmantest.GenesisHeight, nil
-		},
-		GetCurrentHeightF: func(context.Context) (uint64, error) {
-			return defaultPChainHeight, nil
-		},
-		GetValidatorSetF: func(context.Context, uint64, ids.ID) (map[ids.NodeID]*validators.GetValidatorOutput, error) {
-			return nil, nil
-		},
-	}
-
-	// make sure that DBs are compressed correctly
-	db := prefixdb.New([]byte{}, memdb.New())
-
-	proVM := New(
+	require.NoError(proVM.SetState(context.Background(), snow.NormalOp))
+	require.NoError(proVM.SetPreference(context.Background(), lastAcceptedID))
+
+	// Verify that old blocks were pruned during startup
+	requireNumHeights(numHistoricalBlocks)
+
+	// As we issue new blocks, the oldest indexed height should be pruned.
+	issueBlock()
+	requireNumHeights(numHistoricalBlocks)
+
+	issueBlock()
+	requireNumHeights(numHistoricalBlocks)
+
+	require.NoError(proVM.Shutdown(context.Background()))
+
+	newNumHistoricalBlocks := numHistoricalBlocks + 2
+	proVM = New(
 		coreVM,
 		Config{
-			Upgrades:            upgradetest.GetConfigWithUpgradeTime(upgradetest.ApricotPhase4, time.Time{}),
+			ActivationTime:      time.Time{},
+			DurangoTime:         mockable.MaxTime,
+			MinimumPChainHeight: 0,
 			MinBlkDelay:         DefaultMinBlockDelay,
-			NumHistoricalBlocks: DefaultNumHistoricalBlocks,
+			NumHistoricalBlocks: newNumHistoricalBlocks,
 			StakingLeafSigner:   pTestSigner,
 			StakingCertLeaf:     pTestCert,
 			Registerer:          prometheus.NewRegistry(),
@@ -2942,146 +2474,6 @@
 		nil,
 		nil,
 	))
-
-	lastAcceptedID, err := proVM.LastAccepted(context.Background())
-	require.NoError(err)
-
-	require.NoError(proVM.SetState(context.Background(), snow.NormalOp))
-	require.NoError(proVM.SetPreference(context.Background(), lastAcceptedID))
-
-	issueBlock := func() {
-		lastAcceptedBlock := acceptedBlocks[currentHeight]
-		innerBlock := snowmantest.BuildChild(lastAcceptedBlock)
-
-		coreVM.BuildBlockF = func(context.Context) (snowman.Block, error) {
-			return innerBlock, nil
-		}
-		proBlock, err := proVM.BuildBlock(context.Background())
-		require.NoError(err)
-
-		require.NoError(proBlock.Verify(context.Background()))
-		require.NoError(proVM.SetPreference(context.Background(), proBlock.ID()))
-		require.NoError(proBlock.Accept(context.Background()))
-
-		acceptedBlocks = append(acceptedBlocks, innerBlock)
-		currentHeight++
-	}
-
-	requireHeights := func(start, end uint64) {
-		for i := start; i <= end; i++ {
-			_, err := proVM.GetBlockIDAtHeight(context.Background(), i)
-			require.NoError(err)
-		}
-	}
-
-	requireMissingHeights := func(start, end uint64) {
-		for i := start; i <= end; i++ {
-			_, err := proVM.GetBlockIDAtHeight(context.Background(), i)
-			require.ErrorIs(err, database.ErrNotFound)
-		}
-	}
-
-	requireNumHeights := func(numIndexed uint64) {
-		requireHeights(0, 0)
-		requireMissingHeights(1, currentHeight-numIndexed-1)
-		requireHeights(currentHeight-numIndexed, currentHeight)
-	}
-
-	// Because block pruning is disabled by default, the heights should be
-	// populated for every accepted block.
-	requireHeights(0, currentHeight)
-
-	issueBlock()
-	requireHeights(0, currentHeight)
-
-	issueBlock()
-	requireHeights(0, currentHeight)
-
-	issueBlock()
-	requireHeights(0, currentHeight)
-
-	issueBlock()
-	requireHeights(0, currentHeight)
-
-	issueBlock()
-	requireHeights(0, currentHeight)
-
-	require.NoError(proVM.Shutdown(context.Background()))
-
-	numHistoricalBlocks := uint64(2)
-	proVM = New(
-		coreVM,
-		Config{
-			Upgrades:            upgradetest.GetConfigWithUpgradeTime(upgradetest.ApricotPhase4, time.Time{}),
-			MinBlkDelay:         DefaultMinBlockDelay,
-			NumHistoricalBlocks: numHistoricalBlocks,
-			StakingLeafSigner:   pTestSigner,
-			StakingCertLeaf:     pTestCert,
-			Registerer:          prometheus.NewRegistry(),
-		},
-	)
-
-	require.NoError(proVM.Initialize(
-		context.Background(),
-		ctx,
-		db,
-		initialState,
-		nil,
-		nil,
-		nil,
-		nil,
-		nil,
-	))
-
-	lastAcceptedID, err = proVM.LastAccepted(context.Background())
-	require.NoError(err)
-
->>>>>>> d3c09eb1
-	require.NoError(proVM.SetState(context.Background(), snow.NormalOp))
-	require.NoError(proVM.SetPreference(context.Background(), lastAcceptedID))
-
-	// Verify that old blocks were pruned during startup
-	requireNumHeights(numHistoricalBlocks)
-
-	// As we issue new blocks, the oldest indexed height should be pruned.
-	issueBlock()
-	requireNumHeights(numHistoricalBlocks)
-
-	issueBlock()
-	requireNumHeights(numHistoricalBlocks)
-
-	require.NoError(proVM.Shutdown(context.Background()))
-
-	newNumHistoricalBlocks := numHistoricalBlocks + 2
-	proVM = New(
-		coreVM,
-		Config{
-<<<<<<< HEAD
-			ActivationTime:      time.Time{},
-			DurangoTime:         mockable.MaxTime,
-			MinimumPChainHeight: 0,
-=======
-			Upgrades:            upgradetest.GetConfigWithUpgradeTime(upgradetest.ApricotPhase4, time.Time{}),
->>>>>>> d3c09eb1
-			MinBlkDelay:         DefaultMinBlockDelay,
-			NumHistoricalBlocks: newNumHistoricalBlocks,
-			StakingLeafSigner:   pTestSigner,
-			StakingCertLeaf:     pTestCert,
-			Registerer:          prometheus.NewRegistry(),
-		},
-	)
-
-	require.NoError(proVM.Initialize(
-		context.Background(),
-		ctx,
-		db,
-		initialState,
-		nil,
-		nil,
-		nil,
-		nil,
-		nil,
-	))
 	defer func() {
 		require.NoError(proVM.Shutdown(context.Background()))
 	}()
@@ -3105,159 +2497,4 @@
 
 	issueBlock()
 	requireNumHeights(newNumHistoricalBlocks)
-<<<<<<< HEAD
-=======
-}
-
-func TestGetPostDurangoSlotTimeWithNoValidators(t *testing.T) {
-	require := require.New(t)
-
-	var (
-		activationTime = time.Unix(0, 0)
-		durangoTime    = activationTime
-	)
-	coreVM, valState, proVM, _ := initTestProposerVM(t, activationTime, durangoTime, 0)
-	defer func() {
-		require.NoError(proVM.Shutdown(context.Background()))
-	}()
-
-	valState.GetValidatorSetF = func(context.Context, uint64, ids.ID) (map[ids.NodeID]*validators.GetValidatorOutput, error) {
-		// If there are no validators, anyone should be able to propose a block.
-		return map[ids.NodeID]*validators.GetValidatorOutput{}, nil
-	}
-
-	coreBlk := snowmantest.BuildChild(snowmantest.Genesis)
-	statelessBlock, err := statelessblock.BuildUnsigned(
-		snowmantest.GenesisID,
-		proVM.Time(),
-		0,
-		coreBlk.Bytes(),
-	)
-	require.NoError(err)
-
-	coreVM.GetBlockF = func(_ context.Context, blkID ids.ID) (snowman.Block, error) {
-		switch blkID {
-		case snowmantest.GenesisID:
-			return snowmantest.Genesis, nil
-		case coreBlk.ID():
-			return coreBlk, nil
-		default:
-			return nil, errUnknownBlock
-		}
-	}
-	coreVM.ParseBlockF = func(_ context.Context, b []byte) (snowman.Block, error) {
-		switch {
-		case bytes.Equal(b, snowmantest.GenesisBytes):
-			return snowmantest.Genesis, nil
-		case bytes.Equal(b, coreBlk.Bytes()):
-			return coreBlk, nil
-		default:
-			return nil, errUnknownBlock
-		}
-	}
-
-	statefulBlock, err := proVM.ParseBlock(context.Background(), statelessBlock.Bytes())
-	require.NoError(err)
-
-	require.NoError(statefulBlock.Verify(context.Background()))
-
-	currentTime := proVM.Clock.Time().Truncate(time.Second)
-	parentTimestamp := statefulBlock.Timestamp()
-	slotTime, err := proVM.getPostDurangoSlotTime(
-		context.Background(),
-		statefulBlock.Height()+1,
-		statelessBlock.PChainHeight(),
-		proposer.TimeToSlot(parentTimestamp, currentTime),
-		parentTimestamp,
-	)
-	require.NoError(err)
-	require.Equal(parentTimestamp.Add(proVM.MinBlkDelay), slotTime)
-}
-
-func TestLocalParse(t *testing.T) {
-	innerVM := &blocktest.VM{
-		ParseBlockF: func(_ context.Context, rawBlock []byte) (snowman.Block, error) {
-			return &snowmantest.Block{BytesV: rawBlock}, nil
-		},
-	}
-
-	chainID := ids.GenerateTestID()
-
-	tlsCert, err := staking.NewTLSCert()
-	require.NoError(t, err)
-
-	cert, err := staking.ParseCertificate(tlsCert.Leaf.Raw)
-	require.NoError(t, err)
-	key := tlsCert.PrivateKey.(crypto.Signer)
-
-	signedBlock, err := statelessblock.Build(
-		ids.ID{1},
-		time.Unix(123, 0),
-		uint64(42),
-		cert,
-		[]byte{1, 2, 3},
-		chainID,
-		key,
-	)
-	require.NoError(t, err)
-
-	properlySignedBlock := signedBlock.Bytes()
-
-	improperlySignedBlock := make([]byte, len(properlySignedBlock))
-	copy(improperlySignedBlock, properlySignedBlock)
-	improperlySignedBlock[len(improperlySignedBlock)-1] = ^improperlySignedBlock[len(improperlySignedBlock)-1]
-
-	conf := Config{
-		MinBlkDelay:         DefaultMinBlockDelay,
-		NumHistoricalBlocks: DefaultNumHistoricalBlocks,
-		StakingLeafSigner:   pTestSigner,
-		StakingCertLeaf:     pTestCert,
-		Registerer:          prometheus.NewRegistry(),
-	}
-
-	vm := New(innerVM, conf)
-	defer func() {
-		require.NoError(t, vm.Shutdown(context.Background()))
-	}()
-
-	db := prefixdb.New([]byte{}, memdb.New())
-
-	_ = vm.Initialize(context.Background(), &snow.Context{
-		Log:     logging.NoLog{},
-		ChainID: chainID,
-	}, db, nil, nil, nil, nil, nil, nil)
-
-	tests := []struct {
-		name           string
-		f              block.ParseFunc
-		block          []byte
-		resultingBlock interface{}
-	}{
-		{
-			name:           "local parse as post-fork",
-			f:              vm.ParseLocalBlock,
-			block:          improperlySignedBlock,
-			resultingBlock: &postForkBlock{},
-		},
-		{
-			name:           "parse as pre-fork",
-			f:              vm.ParseBlock,
-			block:          improperlySignedBlock,
-			resultingBlock: &preForkBlock{},
-		},
-		{
-			name:           "parse as post-fork",
-			f:              vm.ParseBlock,
-			block:          properlySignedBlock,
-			resultingBlock: &postForkBlock{},
-		},
-	}
-	for _, test := range tests {
-		t.Run(test.name, func(t *testing.T) {
-			block, err := test.f(context.Background(), test.block)
-			require.NoError(t, err)
-			require.IsType(t, test.resultingBlock, block)
-		})
-	}
->>>>>>> d3c09eb1
 }