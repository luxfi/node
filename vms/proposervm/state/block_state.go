<<<<<<< HEAD
// Copyright (C) 2019-2024, Lux Partners Limited. All rights reserved.
=======
// Copyright (C) 2019-2024, Ava Labs, Inc. All rights reserved.
>>>>>>> d3c09eb1
// See the file LICENSE for licensing terms.

package state

import (
	"errors"

	"github.com/prometheus/client_golang/prometheus"

<<<<<<< HEAD
	"github.com/luxfi/node/cache"
	"github.com/luxfi/node/cache/metercacher"
	"github.com/luxfi/node/database"
	"github.com/luxfi/node/ids"
	"github.com/luxfi/node/snow/choices"
	"github.com/luxfi/node/utils/constants"
	"github.com/luxfi/node/utils/metric"
	"github.com/luxfi/node/utils/units"
	"github.com/luxfi/node/utils/wrappers"
	"github.com/luxfi/node/vms/proposervm/block"
=======
	"github.com/ava-labs/avalanchego/cache"
	"github.com/ava-labs/avalanchego/cache/metercacher"
	"github.com/ava-labs/avalanchego/database"
	"github.com/ava-labs/avalanchego/ids"
	"github.com/ava-labs/avalanchego/snow/choices"
	"github.com/ava-labs/avalanchego/utils/constants"
	"github.com/ava-labs/avalanchego/utils/metric"
	"github.com/ava-labs/avalanchego/utils/units"
	"github.com/ava-labs/avalanchego/utils/wrappers"
	"github.com/ava-labs/avalanchego/vms/proposervm/block"
>>>>>>> d3c09eb1
)

const blockCacheSize = 64 * units.MiB

var (
	errBlockWrongVersion = errors.New("wrong version")

	_ BlockState = (*blockState)(nil)
)

type BlockState interface {
<<<<<<< HEAD
	GetBlock(blkID ids.ID) (block.Block, choices.Status, error)
	PutBlock(blk block.Block, status choices.Status) error
=======
	GetBlock(blkID ids.ID) (block.Block, error)
	PutBlock(blk block.Block) error
>>>>>>> d3c09eb1
	DeleteBlock(blkID ids.ID) error
}

type blockState struct {
	// Caches BlockID -> Block. If the Block is nil, that means the block is not
	// in storage.
	blkCache cache.Cacher[ids.ID, *blockWrapper]

	db database.Database
}

type blockWrapper struct {
	Block  []byte         `serialize:"true"`
	Status choices.Status `serialize:"true"`

	block block.Block
}

func cachedBlockSize(_ ids.ID, bw *blockWrapper) int {
	if bw == nil {
		return ids.IDLen + constants.PointerOverhead
	}
	return ids.IDLen + len(bw.Block) + wrappers.IntLen + 2*constants.PointerOverhead
}

func NewBlockState(db database.Database) BlockState {
	return &blockState{
		blkCache: cache.NewSizedLRU[ids.ID, *blockWrapper](
			blockCacheSize,
			cachedBlockSize,
		),
		db: db,
	}
}

func NewMeteredBlockState(db database.Database, namespace string, metrics prometheus.Registerer) (BlockState, error) {
	blkCache, err := metercacher.New[ids.ID, *blockWrapper](
		metric.AppendNamespace(namespace, "block_cache"),
		metrics,
		cache.NewSizedLRU[ids.ID, *blockWrapper](
			blockCacheSize,
			cachedBlockSize,
		),
	)

	return &blockState{
		blkCache: blkCache,
		db:       db,
	}, err
}

<<<<<<< HEAD
func (s *blockState) GetBlock(blkID ids.ID) (block.Block, choices.Status, error) {
	if blk, found := s.blkCache.Get(blkID); found {
		if blk == nil {
			return nil, choices.Unknown, database.ErrNotFound
		}
		return blk.block, blk.Status, nil
=======
func (s *blockState) GetBlock(blkID ids.ID) (block.Block, error) {
	if blk, found := s.blkCache.Get(blkID); found {
		if blk == nil {
			return nil, database.ErrNotFound
		}
		return blk.block, nil
>>>>>>> d3c09eb1
	}

	blkWrapperBytes, err := s.db.Get(blkID[:])
	if err == database.ErrNotFound {
		s.blkCache.Put(blkID, nil)
		return nil, database.ErrNotFound
	}
	if err != nil {
		return nil, err
	}

	blkWrapper := blockWrapper{}
	parsedVersion, err := Codec.Unmarshal(blkWrapperBytes, &blkWrapper)
	if err != nil {
		return nil, err
	}
	if parsedVersion != CodecVersion {
<<<<<<< HEAD
		return nil, choices.Unknown, errBlockWrongVersion
=======
		return nil, errBlockWrongVersion
>>>>>>> d3c09eb1
	}

	// The key was in the database
	blk, err := block.ParseWithoutVerification(blkWrapper.Block)
	if err != nil {
		return nil, err
	}
	blkWrapper.block = blk

	s.blkCache.Put(blkID, &blkWrapper)
	return blk, nil
}

func (s *blockState) PutBlock(blk block.Block) error {
	blkWrapper := blockWrapper{
		Block:  blk.Bytes(),
		Status: choices.Accepted,
		block:  blk,
	}

	bytes, err := Codec.Marshal(CodecVersion, &blkWrapper)
	if err != nil {
		return err
	}

	blkID := blk.ID()
	s.blkCache.Put(blkID, &blkWrapper)
	return s.db.Put(blkID[:], bytes)
}

func (s *blockState) DeleteBlock(blkID ids.ID) error {
	s.blkCache.Evict(blkID)
	return s.db.Delete(blkID[:])
}<|MERGE_RESOLUTION|>--- conflicted
+++ resolved
@@ -1,8 +1,4 @@
-<<<<<<< HEAD
 // Copyright (C) 2019-2024, Lux Partners Limited. All rights reserved.
-=======
-// Copyright (C) 2019-2024, Ava Labs, Inc. All rights reserved.
->>>>>>> d3c09eb1
 // See the file LICENSE for licensing terms.
 
 package state
@@ -12,7 +8,6 @@
 
 	"github.com/prometheus/client_golang/prometheus"
 
-<<<<<<< HEAD
 	"github.com/luxfi/node/cache"
 	"github.com/luxfi/node/cache/metercacher"
 	"github.com/luxfi/node/database"
@@ -23,18 +18,6 @@
 	"github.com/luxfi/node/utils/units"
 	"github.com/luxfi/node/utils/wrappers"
 	"github.com/luxfi/node/vms/proposervm/block"
-=======
-	"github.com/ava-labs/avalanchego/cache"
-	"github.com/ava-labs/avalanchego/cache/metercacher"
-	"github.com/ava-labs/avalanchego/database"
-	"github.com/ava-labs/avalanchego/ids"
-	"github.com/ava-labs/avalanchego/snow/choices"
-	"github.com/ava-labs/avalanchego/utils/constants"
-	"github.com/ava-labs/avalanchego/utils/metric"
-	"github.com/ava-labs/avalanchego/utils/units"
-	"github.com/ava-labs/avalanchego/utils/wrappers"
-	"github.com/ava-labs/avalanchego/vms/proposervm/block"
->>>>>>> d3c09eb1
 )
 
 const blockCacheSize = 64 * units.MiB
@@ -46,13 +29,8 @@
 )
 
 type BlockState interface {
-<<<<<<< HEAD
 	GetBlock(blkID ids.ID) (block.Block, choices.Status, error)
 	PutBlock(blk block.Block, status choices.Status) error
-=======
-	GetBlock(blkID ids.ID) (block.Block, error)
-	PutBlock(blk block.Block) error
->>>>>>> d3c09eb1
 	DeleteBlock(blkID ids.ID) error
 }
 
@@ -104,21 +82,12 @@
 	}, err
 }
 
-<<<<<<< HEAD
 func (s *blockState) GetBlock(blkID ids.ID) (block.Block, choices.Status, error) {
 	if blk, found := s.blkCache.Get(blkID); found {
 		if blk == nil {
 			return nil, choices.Unknown, database.ErrNotFound
 		}
 		return blk.block, blk.Status, nil
-=======
-func (s *blockState) GetBlock(blkID ids.ID) (block.Block, error) {
-	if blk, found := s.blkCache.Get(blkID); found {
-		if blk == nil {
-			return nil, database.ErrNotFound
-		}
-		return blk.block, nil
->>>>>>> d3c09eb1
 	}
 
 	blkWrapperBytes, err := s.db.Get(blkID[:])
@@ -136,11 +105,7 @@
 		return nil, err
 	}
 	if parsedVersion != CodecVersion {
-<<<<<<< HEAD
 		return nil, choices.Unknown, errBlockWrongVersion
-=======
-		return nil, errBlockWrongVersion
->>>>>>> d3c09eb1
 	}
 
 	// The key was in the database
