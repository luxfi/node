<<<<<<< HEAD
// Copyright (C) 2019-2024, Lux Partners Limited. All rights reserved.
=======
// Copyright (C) 2019-2024, Ava Labs, Inc. All rights reserved.
>>>>>>> d3c09eb1
// See the file LICENSE for licensing terms.

package chain

import (
	"context"
	"errors"
	"fmt"

	"github.com/prometheus/client_golang/prometheus"

<<<<<<< HEAD
	"github.com/luxfi/node/cache"
	"github.com/luxfi/node/cache/metercacher"
	"github.com/luxfi/node/database"
	"github.com/luxfi/node/ids"
	"github.com/luxfi/node/snow/choices"
	"github.com/luxfi/node/snow/consensus/snowman"
	"github.com/luxfi/node/snow/engine/snowman/block"
	"github.com/luxfi/node/utils/constants"
=======
	"github.com/ava-labs/avalanchego/cache"
	"github.com/ava-labs/avalanchego/cache/metercacher"
	"github.com/ava-labs/avalanchego/database"
	"github.com/ava-labs/avalanchego/ids"
	"github.com/ava-labs/avalanchego/snow/consensus/snowman"
	"github.com/ava-labs/avalanchego/snow/engine/snowman/block"
	"github.com/ava-labs/avalanchego/utils/constants"
>>>>>>> d3c09eb1
)

func cachedBlockSize(_ ids.ID, bw *BlockWrapper) int {
	return ids.IDLen + len(bw.Bytes()) + 2*constants.PointerOverhead
}

func cachedBlockBytesSize(blockBytes string, _ ids.ID) int {
	return len(blockBytes) + ids.IDLen
}

// State implements an efficient caching layer used to wrap a VM
// implementation.
type State struct {
	// getBlock retrieves a block from the VM's storage. If getBlock returns
	// a nil error, then the returned block must not have the status Unknown
	getBlock func(context.Context, ids.ID) (snowman.Block, error)
	// unmarshals [b] into a block
	unmarshalBlock        func(context.Context, []byte) (snowman.Block, error)
	batchedUnmarshalBlock func(context.Context, [][]byte) ([]snowman.Block, error)
	// buildBlock attempts to build a block on top of the currently preferred block
	// buildBlock should always return a block with status Processing since it should never
	// create an unknown block, and building on top of the preferred block should never yield
	// a block that has already been decided.
	buildBlock func(context.Context) (snowman.Block, error)
<<<<<<< HEAD

	// If nil, [BuildBlockWithContext] returns [BuildBlock].
	buildBlockWithContext func(context.Context, *block.Context) (snowman.Block, error)

	// getStatus returns the status of the block
	getStatus func(context.Context, snowman.Block) (choices.Status, error)
=======

	// If nil, [BuildBlockWithContext] returns [BuildBlock].
	buildBlockWithContext func(context.Context, *block.Context) (snowman.Block, error)
>>>>>>> d3c09eb1

	// verifiedBlocks is a map of blocks that have been verified and are
	// therefore currently in consensus.
	verifiedBlocks map[ids.ID]*BlockWrapper
	// decidedBlocks is an LRU cache of decided blocks.
	decidedBlocks cache.Cacher[ids.ID, *BlockWrapper]
	// unverifiedBlocks is an LRU cache of blocks with status processing
	// that have not yet passed verification.
	unverifiedBlocks cache.Cacher[ids.ID, *BlockWrapper]
	// missingBlocks is an LRU cache of missing blocks
	missingBlocks cache.Cacher[ids.ID, struct{}]
	// string([byte repr. of block]) --> the block's ID
	bytesToIDCache    cache.Cacher[string, ids.ID]
	lastAcceptedBlock *BlockWrapper
}

// Config defines all of the parameters necessary to initialize State
type Config struct {
	// Cache configuration:
	DecidedCacheSize, MissingCacheSize, UnverifiedCacheSize, BytesToIDCacheSize int

	LastAcceptedBlock     snowman.Block
	GetBlock              func(context.Context, ids.ID) (snowman.Block, error)
	UnmarshalBlock        func(context.Context, []byte) (snowman.Block, error)
	BatchedUnmarshalBlock func(context.Context, [][]byte) ([]snowman.Block, error)
	BuildBlock            func(context.Context) (snowman.Block, error)
	BuildBlockWithContext func(context.Context, *block.Context) (snowman.Block, error)
<<<<<<< HEAD
	GetBlockIDAtHeight    func(context.Context, uint64) (ids.ID, error)
}

// Block is an interface wrapping the normal snowman.Block interface to be used in
// association with passing in a non-nil function to GetBlockIDAtHeight
type Block interface {
	snowman.Block

	SetStatus(choices.Status)
}

// produceGetStatus creates a getStatus function that infers the status of a block by using a function
// passed in from the VM that gets the block ID at a specific height. It is assumed that for any height
// less than or equal to the last accepted block, getBlockIDAtHeight returns the accepted blockID at
// the requested height.
func produceGetStatus(s *State, getBlockIDAtHeight func(context.Context, uint64) (ids.ID, error)) func(context.Context, snowman.Block) (choices.Status, error) {
	return func(ctx context.Context, blk snowman.Block) (choices.Status, error) {
		internalBlk, ok := blk.(Block)
		if !ok {
			return choices.Unknown, fmt.Errorf("expected block to match chain Block interface but found block of type %T", blk)
		}
		lastAcceptedHeight := s.lastAcceptedBlock.Height()
		blkHeight := internalBlk.Height()
		if blkHeight > lastAcceptedHeight {
			internalBlk.SetStatus(choices.Processing)
			return choices.Processing, nil
		}

		acceptedID, err := getBlockIDAtHeight(ctx, blkHeight)
		switch err {
		case nil:
			if acceptedID == blk.ID() {
				internalBlk.SetStatus(choices.Accepted)
				return choices.Accepted, nil
			}
			internalBlk.SetStatus(choices.Rejected)
			return choices.Rejected, nil
		case database.ErrNotFound:
			// Not found can happen if chain history is missing. In this case,
			// the block may have been accepted or rejected, it isn't possible
			// to know here.
			internalBlk.SetStatus(choices.Processing)
			return choices.Processing, nil
		default:
			return choices.Unknown, fmt.Errorf("%w: failed to get accepted blkID at height %d", err, blkHeight)
		}
	}
=======
>>>>>>> d3c09eb1
}

func (s *State) initialize(config *Config) {
	s.verifiedBlocks = make(map[ids.ID]*BlockWrapper)
	s.getBlock = config.GetBlock
	s.buildBlock = config.BuildBlock
	s.buildBlockWithContext = config.BuildBlockWithContext
	s.unmarshalBlock = config.UnmarshalBlock
	s.batchedUnmarshalBlock = config.BatchedUnmarshalBlock
<<<<<<< HEAD
	if config.GetBlockIDAtHeight == nil {
		s.getStatus = func(_ context.Context, blk snowman.Block) (choices.Status, error) {
			return blk.Status(), nil
		}
	} else {
		s.getStatus = produceGetStatus(s, config.GetBlockIDAtHeight)
	}
=======
>>>>>>> d3c09eb1
	s.lastAcceptedBlock = &BlockWrapper{
		Block: config.LastAcceptedBlock,
		state: s,
	}
	s.decidedBlocks.Put(config.LastAcceptedBlock.ID(), s.lastAcceptedBlock)
}

func NewState(config *Config) *State {
	c := &State{
		verifiedBlocks: make(map[ids.ID]*BlockWrapper),
		decidedBlocks: cache.NewSizedLRU[ids.ID, *BlockWrapper](
			config.DecidedCacheSize,
			cachedBlockSize,
		),
		missingBlocks: &cache.LRU[ids.ID, struct{}]{Size: config.MissingCacheSize},
		unverifiedBlocks: cache.NewSizedLRU[ids.ID, *BlockWrapper](
			config.UnverifiedCacheSize,
			cachedBlockSize,
		),
		bytesToIDCache: cache.NewSizedLRU[string, ids.ID](
			config.BytesToIDCacheSize,
			cachedBlockBytesSize,
		),
	}
	c.initialize(config)
	return c
}

func NewMeteredState(
	registerer prometheus.Registerer,
	config *Config,
) (*State, error) {
	decidedCache, err := metercacher.New[ids.ID, *BlockWrapper](
		"decided_cache",
		registerer,
		cache.NewSizedLRU[ids.ID, *BlockWrapper](
			config.DecidedCacheSize,
			cachedBlockSize,
		),
	)
	if err != nil {
		return nil, err
	}
	missingCache, err := metercacher.New[ids.ID, struct{}](
		"missing_cache",
		registerer,
		&cache.LRU[ids.ID, struct{}]{Size: config.MissingCacheSize},
	)
	if err != nil {
		return nil, err
	}
	unverifiedCache, err := metercacher.New[ids.ID, *BlockWrapper](
		"unverified_cache",
		registerer,
		cache.NewSizedLRU[ids.ID, *BlockWrapper](
			config.UnverifiedCacheSize,
			cachedBlockSize,
		),
	)
	if err != nil {
		return nil, err
	}
	bytesToIDCache, err := metercacher.New[string, ids.ID](
		"bytes_to_id_cache",
		registerer,
		cache.NewSizedLRU[string, ids.ID](
			config.BytesToIDCacheSize,
			cachedBlockBytesSize,
		),
	)
	if err != nil {
		return nil, err
	}
	c := &State{
		verifiedBlocks:   make(map[ids.ID]*BlockWrapper),
		decidedBlocks:    decidedCache,
		missingBlocks:    missingCache,
		unverifiedBlocks: unverifiedCache,
		bytesToIDCache:   bytesToIDCache,
	}
	c.initialize(config)
	return c, nil
}

var errSetAcceptedWithProcessing = errors.New("cannot set last accepted block with blocks processing")

// SetLastAcceptedBlock sets the last accepted block to [lastAcceptedBlock].
// This should be called with an internal block - not a wrapped block returned
// from state.
//
// This also flushes [lastAcceptedBlock] from missingBlocks and unverifiedBlocks
// to ensure that their contents stay valid.
func (s *State) SetLastAcceptedBlock(lastAcceptedBlock snowman.Block) error {
	if len(s.verifiedBlocks) != 0 {
		return fmt.Errorf("%w: %d", errSetAcceptedWithProcessing, len(s.verifiedBlocks))
	}

	// [lastAcceptedBlock] is no longer missing or unverified, so we evict it from the corresponding
	// caches.
	//
	// Note: there's no need to evict from the decided blocks cache or bytesToIDCache since their
	// contents will still be valid.
	lastAcceptedBlockID := lastAcceptedBlock.ID()
	s.missingBlocks.Evict(lastAcceptedBlockID)
	s.unverifiedBlocks.Evict(lastAcceptedBlockID)
	s.lastAcceptedBlock = &BlockWrapper{
		Block: lastAcceptedBlock,
		state: s,
	}
	s.decidedBlocks.Put(lastAcceptedBlockID, s.lastAcceptedBlock)

	return nil
}

// Flush each block cache
func (s *State) Flush() {
	s.decidedBlocks.Flush()
	s.missingBlocks.Flush()
	s.unverifiedBlocks.Flush()
	s.bytesToIDCache.Flush()
}

// GetBlock returns the BlockWrapper as snowman.Block corresponding to [blkID]
func (s *State) GetBlock(ctx context.Context, blkID ids.ID) (snowman.Block, error) {
	if blk, ok := s.getCachedBlock(blkID); ok {
		return blk, nil
	}

	if _, ok := s.missingBlocks.Get(blkID); ok {
		return nil, database.ErrNotFound
	}

	blk, err := s.getBlock(ctx, blkID)
	// If getBlock returns [database.ErrNotFound], State considers
	// this a cacheable miss.
	if err == database.ErrNotFound {
		s.missingBlocks.Put(blkID, struct{}{})
		return nil, err
	} else if err != nil {
		return nil, err
	}

	// Since this block is not in consensus, addBlockOutsideConsensus
	// is called to add [blk] to the correct cache.
<<<<<<< HEAD
	return s.addBlockOutsideConsensus(ctx, blk)
=======
	return s.addBlockOutsideConsensus(blk), nil
>>>>>>> d3c09eb1
}

// getCachedBlock checks the caches for [blkID] by priority. Returning
// true if [blkID] is found in one of the caches.
func (s *State) getCachedBlock(blkID ids.ID) (snowman.Block, bool) {
	if blk, ok := s.verifiedBlocks[blkID]; ok {
		return blk, true
	}

	if blk, ok := s.decidedBlocks.Get(blkID); ok {
		return blk, true
	}

	if blk, ok := s.unverifiedBlocks.Get(blkID); ok {
		return blk, true
	}

	return nil, false
}

// GetBlockInternal returns the internal representation of [blkID]
func (s *State) GetBlockInternal(ctx context.Context, blkID ids.ID) (snowman.Block, error) {
	wrappedBlk, err := s.GetBlock(ctx, blkID)
	if err != nil {
		return nil, err
	}

	return wrappedBlk.(*BlockWrapper).Block, nil
}

// ParseBlock attempts to parse [b] into an internal Block and adds it to the
// appropriate caching layer if successful.
func (s *State) ParseBlock(ctx context.Context, b []byte) (snowman.Block, error) {
	// See if we've cached this block's ID by its byte repr.
	cachedBlkID, blkIDCached := s.bytesToIDCache.Get(string(b))
	if blkIDCached {
		// See if we have this block cached
		if cachedBlk, ok := s.getCachedBlock(cachedBlkID); ok {
			return cachedBlk, nil
		}
	}

	// We don't have this block cached by its byte repr.
	// Parse the block from bytes
	blk, err := s.unmarshalBlock(ctx, b)
	if err != nil {
		return nil, err
	}
	blkID := blk.ID()
	s.bytesToIDCache.Put(string(b), blkID)

	// Only check the caches if we didn't do so above
	if !blkIDCached {
		// Check for an existing block, so we can return a unique block
		// if processing or simply allow this block to be immediately
		// garbage collected if it is already cached.
		if cachedBlk, ok := s.getCachedBlock(blkID); ok {
			return cachedBlk, nil
		}
	}

	s.missingBlocks.Evict(blkID)

	// Since this block is not in consensus, addBlockOutsideConsensus
	// is called to add [blk] to the correct cache.
<<<<<<< HEAD
	return s.addBlockOutsideConsensus(ctx, blk)
=======
	return s.addBlockOutsideConsensus(blk), nil
>>>>>>> d3c09eb1
}

// BatchedParseBlock implements part of the block.BatchedChainVM interface. In
// addition to performing all the caching as the ParseBlock function, it
// performs at most one call to the underlying VM if [batchedUnmarshalBlock] was
// provided.
func (s *State) BatchedParseBlock(ctx context.Context, blksBytes [][]byte) ([]snowman.Block, error) {
	blks := make([]snowman.Block, len(blksBytes))
	idWasCached := make([]bool, len(blksBytes))
	unparsedBlksBytes := make([][]byte, 0, len(blksBytes))
	for i, blkBytes := range blksBytes {
		// See if we've cached this block's ID by its byte repr.
		blkID, blkIDCached := s.bytesToIDCache.Get(string(blkBytes))
		idWasCached[i] = blkIDCached
		if !blkIDCached {
			unparsedBlksBytes = append(unparsedBlksBytes, blkBytes)
			continue
		}

		// See if we have this block cached
		if cachedBlk, ok := s.getCachedBlock(blkID); ok {
			blks[i] = cachedBlk
		} else {
			unparsedBlksBytes = append(unparsedBlksBytes, blkBytes)
		}
	}

	if len(unparsedBlksBytes) == 0 {
		return blks, nil
	}

	var (
		parsedBlks []snowman.Block
		err        error
	)
	if s.batchedUnmarshalBlock != nil {
		parsedBlks, err = s.batchedUnmarshalBlock(ctx, unparsedBlksBytes)
		if err != nil {
			return nil, err
		}
	} else {
		parsedBlks = make([]snowman.Block, len(unparsedBlksBytes))
		for i, blkBytes := range unparsedBlksBytes {
			parsedBlks[i], err = s.unmarshalBlock(ctx, blkBytes)
			if err != nil {
				return nil, err
			}
		}
	}

	i := 0
	for _, blk := range parsedBlks {
		for ; ; i++ {
			if blks[i] == nil {
				break
			}
		}

		blkID := blk.ID()
		if !idWasCached[i] {
			blkBytes := blk.Bytes()
			blkBytesStr := string(blkBytes)
			s.bytesToIDCache.Put(blkBytesStr, blkID)

			// Check for an existing block, so we can return a unique block
			// if processing or simply allow this block to be immediately
			// garbage collected if it is already cached.
			if cachedBlk, ok := s.getCachedBlock(blkID); ok {
				blks[i] = cachedBlk
				continue
			}
		}

		s.missingBlocks.Evict(blkID)
<<<<<<< HEAD
		wrappedBlk, err := s.addBlockOutsideConsensus(ctx, blk)
		if err != nil {
			return nil, err
		}
		blks[i] = wrappedBlk
=======
		blks[i] = s.addBlockOutsideConsensus(blk)
>>>>>>> d3c09eb1
	}
	return blks, nil
}

// BuildBlockWithContext attempts to build a new internal Block, wraps it, and
// adds it to the appropriate caching layer if successful.
// If [s.buildBlockWithContext] is nil, returns [BuildBlock].
func (s *State) BuildBlockWithContext(ctx context.Context, blockCtx *block.Context) (snowman.Block, error) {
	if s.buildBlockWithContext == nil {
		return s.BuildBlock(ctx)
	}

	blk, err := s.buildBlockWithContext(ctx, blockCtx)
	if err != nil {
		return nil, err
	}

<<<<<<< HEAD
	return s.deduplicate(ctx, blk)
=======
	return s.deduplicate(blk), nil
>>>>>>> d3c09eb1
}

// BuildBlock attempts to build a new internal Block, wraps it, and adds it
// to the appropriate caching layer if successful.
func (s *State) BuildBlock(ctx context.Context) (snowman.Block, error) {
	blk, err := s.buildBlock(ctx)
	if err != nil {
		return nil, err
	}

<<<<<<< HEAD
	return s.deduplicate(ctx, blk)
}

func (s *State) deduplicate(ctx context.Context, blk snowman.Block) (snowman.Block, error) {
=======
	return s.deduplicate(blk), nil
}

func (s *State) deduplicate(blk snowman.Block) snowman.Block {
>>>>>>> d3c09eb1
	blkID := blk.ID()
	// Defensive: buildBlock should not return a block that has already been verified.
	// If it does, make sure to return the existing reference to the block.
	if existingBlk, ok := s.getCachedBlock(blkID); ok {
		return existingBlk
	}
	// Evict the produced block from missing blocks in case it was previously
	// marked as missing.
	s.missingBlocks.Evict(blkID)

	// wrap the returned block and add it to the correct cache
	return s.addBlockOutsideConsensus(ctx, blk)
}

// addBlockOutsideConsensus adds [blk] to the correct cache and returns
// a wrapped version of [blk]
// assumes [blk] is a known, non-wrapped block that is not currently
// in consensus. [blk] could be either decided or a block that has not yet
// been verified and added to consensus.
<<<<<<< HEAD
func (s *State) addBlockOutsideConsensus(ctx context.Context, blk snowman.Block) (snowman.Block, error) {
=======
func (s *State) addBlockOutsideConsensus(blk snowman.Block) snowman.Block {
>>>>>>> d3c09eb1
	wrappedBlk := &BlockWrapper{
		Block: blk,
		state: s,
	}

	blkID := blk.ID()
<<<<<<< HEAD
	status, err := s.getStatus(ctx, blk)
	if err != nil {
		return nil, fmt.Errorf("could not get block status for %s due to %w", blkID, err)
	}
	switch status {
	case choices.Accepted, choices.Rejected:
=======
	if blk.Height() <= s.lastAcceptedBlock.Height() {
>>>>>>> d3c09eb1
		s.decidedBlocks.Put(blkID, wrappedBlk)
	} else {
		s.unverifiedBlocks.Put(blkID, wrappedBlk)
	}

	return wrappedBlk
}

func (s *State) LastAccepted(context.Context) (ids.ID, error) {
	return s.lastAcceptedBlock.ID(), nil
}

// LastAcceptedBlock returns the last accepted wrapped block
func (s *State) LastAcceptedBlock() *BlockWrapper {
	return s.lastAcceptedBlock
}

// LastAcceptedBlockInternal returns the internal snowman.Block that was last accepted
func (s *State) LastAcceptedBlockInternal() snowman.Block {
	return s.LastAcceptedBlock().Block
}

// IsProcessing returns whether [blkID] is processing in consensus
func (s *State) IsProcessing(blkID ids.ID) bool {
	_, ok := s.verifiedBlocks[blkID]
	return ok
}<|MERGE_RESOLUTION|>--- conflicted
+++ resolved
@@ -1,8 +1,4 @@
-<<<<<<< HEAD
 // Copyright (C) 2019-2024, Lux Partners Limited. All rights reserved.
-=======
-// Copyright (C) 2019-2024, Ava Labs, Inc. All rights reserved.
->>>>>>> d3c09eb1
 // See the file LICENSE for licensing terms.
 
 package chain
@@ -14,7 +10,6 @@
 
 	"github.com/prometheus/client_golang/prometheus"
 
-<<<<<<< HEAD
 	"github.com/luxfi/node/cache"
 	"github.com/luxfi/node/cache/metercacher"
 	"github.com/luxfi/node/database"
@@ -23,15 +18,6 @@
 	"github.com/luxfi/node/snow/consensus/snowman"
 	"github.com/luxfi/node/snow/engine/snowman/block"
 	"github.com/luxfi/node/utils/constants"
-=======
-	"github.com/ava-labs/avalanchego/cache"
-	"github.com/ava-labs/avalanchego/cache/metercacher"
-	"github.com/ava-labs/avalanchego/database"
-	"github.com/ava-labs/avalanchego/ids"
-	"github.com/ava-labs/avalanchego/snow/consensus/snowman"
-	"github.com/ava-labs/avalanchego/snow/engine/snowman/block"
-	"github.com/ava-labs/avalanchego/utils/constants"
->>>>>>> d3c09eb1
 )
 
 func cachedBlockSize(_ ids.ID, bw *BlockWrapper) int {
@@ -56,18 +42,12 @@
 	// create an unknown block, and building on top of the preferred block should never yield
 	// a block that has already been decided.
 	buildBlock func(context.Context) (snowman.Block, error)
-<<<<<<< HEAD
 
 	// If nil, [BuildBlockWithContext] returns [BuildBlock].
 	buildBlockWithContext func(context.Context, *block.Context) (snowman.Block, error)
 
 	// getStatus returns the status of the block
 	getStatus func(context.Context, snowman.Block) (choices.Status, error)
-=======
-
-	// If nil, [BuildBlockWithContext] returns [BuildBlock].
-	buildBlockWithContext func(context.Context, *block.Context) (snowman.Block, error)
->>>>>>> d3c09eb1
 
 	// verifiedBlocks is a map of blocks that have been verified and are
 	// therefore currently in consensus.
@@ -95,7 +75,6 @@
 	BatchedUnmarshalBlock func(context.Context, [][]byte) ([]snowman.Block, error)
 	BuildBlock            func(context.Context) (snowman.Block, error)
 	BuildBlockWithContext func(context.Context, *block.Context) (snowman.Block, error)
-<<<<<<< HEAD
 	GetBlockIDAtHeight    func(context.Context, uint64) (ids.ID, error)
 }
 
@@ -143,8 +122,6 @@
 			return choices.Unknown, fmt.Errorf("%w: failed to get accepted blkID at height %d", err, blkHeight)
 		}
 	}
-=======
->>>>>>> d3c09eb1
 }
 
 func (s *State) initialize(config *Config) {
@@ -154,7 +131,6 @@
 	s.buildBlockWithContext = config.BuildBlockWithContext
 	s.unmarshalBlock = config.UnmarshalBlock
 	s.batchedUnmarshalBlock = config.BatchedUnmarshalBlock
-<<<<<<< HEAD
 	if config.GetBlockIDAtHeight == nil {
 		s.getStatus = func(_ context.Context, blk snowman.Block) (choices.Status, error) {
 			return blk.Status(), nil
@@ -162,8 +138,6 @@
 	} else {
 		s.getStatus = produceGetStatus(s, config.GetBlockIDAtHeight)
 	}
-=======
->>>>>>> d3c09eb1
 	s.lastAcceptedBlock = &BlockWrapper{
 		Block: config.LastAcceptedBlock,
 		state: s,
@@ -308,11 +282,7 @@
 
 	// Since this block is not in consensus, addBlockOutsideConsensus
 	// is called to add [blk] to the correct cache.
-<<<<<<< HEAD
 	return s.addBlockOutsideConsensus(ctx, blk)
-=======
-	return s.addBlockOutsideConsensus(blk), nil
->>>>>>> d3c09eb1
 }
 
 // getCachedBlock checks the caches for [blkID] by priority. Returning
@@ -378,11 +348,7 @@
 
 	// Since this block is not in consensus, addBlockOutsideConsensus
 	// is called to add [blk] to the correct cache.
-<<<<<<< HEAD
 	return s.addBlockOutsideConsensus(ctx, blk)
-=======
-	return s.addBlockOutsideConsensus(blk), nil
->>>>>>> d3c09eb1
 }
 
 // BatchedParseBlock implements part of the block.BatchedChainVM interface. In
@@ -457,15 +423,11 @@
 		}
 
 		s.missingBlocks.Evict(blkID)
-<<<<<<< HEAD
 		wrappedBlk, err := s.addBlockOutsideConsensus(ctx, blk)
 		if err != nil {
 			return nil, err
 		}
 		blks[i] = wrappedBlk
-=======
-		blks[i] = s.addBlockOutsideConsensus(blk)
->>>>>>> d3c09eb1
 	}
 	return blks, nil
 }
@@ -483,11 +445,7 @@
 		return nil, err
 	}
 
-<<<<<<< HEAD
 	return s.deduplicate(ctx, blk)
-=======
-	return s.deduplicate(blk), nil
->>>>>>> d3c09eb1
 }
 
 // BuildBlock attempts to build a new internal Block, wraps it, and adds it
@@ -498,17 +456,10 @@
 		return nil, err
 	}
 
-<<<<<<< HEAD
 	return s.deduplicate(ctx, blk)
 }
 
 func (s *State) deduplicate(ctx context.Context, blk snowman.Block) (snowman.Block, error) {
-=======
-	return s.deduplicate(blk), nil
-}
-
-func (s *State) deduplicate(blk snowman.Block) snowman.Block {
->>>>>>> d3c09eb1
 	blkID := blk.ID()
 	// Defensive: buildBlock should not return a block that has already been verified.
 	// If it does, make sure to return the existing reference to the block.
@@ -528,27 +479,19 @@
 // assumes [blk] is a known, non-wrapped block that is not currently
 // in consensus. [blk] could be either decided or a block that has not yet
 // been verified and added to consensus.
-<<<<<<< HEAD
 func (s *State) addBlockOutsideConsensus(ctx context.Context, blk snowman.Block) (snowman.Block, error) {
-=======
-func (s *State) addBlockOutsideConsensus(blk snowman.Block) snowman.Block {
->>>>>>> d3c09eb1
 	wrappedBlk := &BlockWrapper{
 		Block: blk,
 		state: s,
 	}
 
 	blkID := blk.ID()
-<<<<<<< HEAD
 	status, err := s.getStatus(ctx, blk)
 	if err != nil {
 		return nil, fmt.Errorf("could not get block status for %s due to %w", blkID, err)
 	}
 	switch status {
 	case choices.Accepted, choices.Rejected:
-=======
-	if blk.Height() <= s.lastAcceptedBlock.Height() {
->>>>>>> d3c09eb1
 		s.decidedBlocks.Put(blkID, wrappedBlk)
 	} else {
 		s.unverifiedBlocks.Put(blkID, wrappedBlk)
