<<<<<<< HEAD
// Copyright (C) 2019-2024, Lux Partners Limited. All rights reserved.
=======
// Copyright (C) 2019-2024, Ava Labs, Inc. All rights reserved.
>>>>>>> d3c09eb1
// See the file LICENSE for licensing terms.

package chain

import (
	"context"
	"errors"
	"fmt"
	"testing"

	"github.com/prometheus/client_golang/prometheus"
	"github.com/stretchr/testify/require"

<<<<<<< HEAD
	"github.com/luxfi/node/database"
	"github.com/luxfi/node/ids"
	"github.com/luxfi/node/snow/choices"
	"github.com/luxfi/node/snow/consensus/snowman"
	"github.com/luxfi/node/snow/consensus/snowman/snowmantest"
	"github.com/luxfi/node/utils/hashing"
)

=======
	"github.com/ava-labs/avalanchego/database"
	"github.com/ava-labs/avalanchego/ids"
	"github.com/ava-labs/avalanchego/snow/consensus/snowman"
	"github.com/ava-labs/avalanchego/snow/consensus/snowman/snowmantest"
	"github.com/ava-labs/avalanchego/snow/snowtest"
	"github.com/ava-labs/avalanchego/utils/hashing"
)

const (
	Unknown snowtest.Status = -1

	defaultBlockCacheSize = 256
)

>>>>>>> d3c09eb1
var (
	errCantBuildBlock       = errors.New("can't build new block")
	errVerify               = errors.New("verify failed")
	errAccept               = errors.New("accept failed")
	errReject               = errors.New("reject failed")
	errUnexpectedBlockBytes = errors.New("unexpected block bytes")
)

// NewTestBlock returns a new test block with height, bytes, and ID derived from [i]
// and using [parentID] as the parent block ID
func NewTestBlock(i uint64, parentID ids.ID) *snowmantest.Block {
	b := []byte{byte(i)}
	id := hashing.ComputeHash256Array(b)
	return &snowmantest.Block{
<<<<<<< HEAD
		TestDecidable: choices.TestDecidable{
			IDV:     id,
			StatusV: choices.Unknown,
=======
		Decidable: snowtest.Decidable{
			IDV:    id,
			Status: Unknown,
>>>>>>> d3c09eb1
		},
		HeightV: i,
		ParentV: parentID,
		BytesV:  b,
	}
}

// NewTestBlocks generates [numBlocks] consecutive blocks
func NewTestBlocks(numBlocks uint64) []*snowmantest.Block {
	blks := make([]*snowmantest.Block, 0, numBlocks)
	parentID := ids.Empty
	for i := uint64(0); i < numBlocks; i++ {
		blks = append(blks, NewTestBlock(i, parentID))
		parent := blks[len(blks)-1]
		parentID = parent.ID()
	}

	return blks
}

func createInternalBlockFuncs(blks []*snowmantest.Block) (
	func(ctx context.Context, blkID ids.ID) (snowman.Block, error),
	func(ctx context.Context, b []byte) (snowman.Block, error),
<<<<<<< HEAD
	func(ctx context.Context, height uint64) (ids.ID, error),
=======
>>>>>>> d3c09eb1
) {
	blkMap := make(map[ids.ID]*snowmantest.Block)
	blkBytesMap := make(map[string]*snowmantest.Block)
	for _, blk := range blks {
		blkMap[blk.ID()] = blk
		blkBytes := blk.Bytes()
		blkBytesMap[string(blkBytes)] = blk
	}

	getBlock := func(_ context.Context, id ids.ID) (snowman.Block, error) {
		blk, ok := blkMap[id]
		if !ok || blk.Status == Unknown {
			return nil, database.ErrNotFound
		}

		return blk, nil
	}

	parseBlk := func(_ context.Context, b []byte) (snowman.Block, error) {
		blk, ok := blkBytesMap[string(b)]
		if !ok {
			return nil, fmt.Errorf("%w: %x", errUnexpectedBlockBytes, b)
		}
		if blk.Status == Unknown {
			blk.Status = snowtest.Undecided
		}
		blkMap[blk.ID()] = blk

		return blk, nil
	}
<<<<<<< HEAD
	getAcceptedBlockIDAtHeight := func(_ context.Context, height uint64) (ids.ID, error) {
		for _, blk := range blks {
			if blk.Height() != height {
				continue
			}

			if blk.Status() == choices.Accepted {
				return blk.ID(), nil
			}
		}

		return ids.Empty, database.ErrNotFound
	}
=======
>>>>>>> d3c09eb1

	return getBlock, parseBlk
}

func cantBuildBlock(context.Context) (snowman.Block, error) {
	return nil, errCantBuildBlock
}

// checkProcessingBlock checks that [blk] is of the correct type and is
// correctly uniquified when calling GetBlock and ParseBlock.
func checkProcessingBlock(t *testing.T, s *State, blk snowman.Block) {
	require := require.New(t)

	require.IsType(&BlockWrapper{}, blk)

	parsedBlk, err := s.ParseBlock(context.Background(), blk.Bytes())
	require.NoError(err)
	require.Equal(blk.ID(), parsedBlk.ID())
	require.Equal(blk.Bytes(), parsedBlk.Bytes())
<<<<<<< HEAD
	require.Equal(choices.Processing, parsedBlk.Status())
=======
>>>>>>> d3c09eb1
	require.Equal(blk, parsedBlk)

	getBlk, err := s.GetBlock(context.Background(), blk.ID())
	require.NoError(err)
	require.Equal(parsedBlk, getBlk)
}

// checkDecidedBlock asserts that [blk] is returned with the correct status by ParseBlock
// and GetBlock.
<<<<<<< HEAD
func checkDecidedBlock(t *testing.T, s *State, blk snowman.Block, expectedStatus choices.Status, cached bool) {
	require := require.New(t)

	require.IsType(&BlockWrapper{}, blk)

	parsedBlk, err := s.ParseBlock(context.Background(), blk.Bytes())
	require.NoError(err)
	require.Equal(blk.ID(), parsedBlk.ID())
	require.Equal(blk.Bytes(), parsedBlk.Bytes())
	require.Equal(expectedStatus, parsedBlk.Status())

=======
// expectedStatus should be either Accepted or Rejected.
func checkDecidedBlock(t *testing.T, s *State, blk snowman.Block, cached bool) {
	require := require.New(t)

	require.IsType(&BlockWrapper{}, blk)

	if cached {
		_, ok := s.decidedBlocks.Get(blk.ID())
		require.True(ok)
	}

	parsedBlk, err := s.ParseBlock(context.Background(), blk.Bytes())
	require.NoError(err)
	require.Equal(blk.ID(), parsedBlk.ID())
	require.Equal(blk.Bytes(), parsedBlk.Bytes())

	_, ok := s.decidedBlocks.Get(blk.ID())
	require.True(ok)

>>>>>>> d3c09eb1
	// If the block should be in the cache, assert that the returned block is identical to [blk]
	if cached {
		require.Equal(blk, parsedBlk)
	}

	getBlk, err := s.GetBlock(context.Background(), blk.ID())
	require.NoError(err)
	require.Equal(blk.ID(), getBlk.ID())
	require.Equal(blk.Bytes(), getBlk.Bytes())
<<<<<<< HEAD
	require.Equal(expectedStatus, getBlk.Status())
=======
>>>>>>> d3c09eb1

	// Since ParseBlock should have triggered a cache hit, assert that the block is identical
	// to the parsed block.
	require.Equal(parsedBlk, getBlk)
<<<<<<< HEAD
}

func checkAcceptedBlock(t *testing.T, s *State, blk snowman.Block, cached bool) {
	checkDecidedBlock(t, s, blk, choices.Accepted, cached)
}

func checkRejectedBlock(t *testing.T, s *State, blk snowman.Block, cached bool) {
	checkDecidedBlock(t, s, blk, choices.Rejected, cached)
=======
>>>>>>> d3c09eb1
}

func TestState(t *testing.T) {
	require := require.New(t)

	testBlks := NewTestBlocks(3)
	genesisBlock := testBlks[0]
	genesisBlock.Status = snowtest.Accepted
	blk1 := testBlks[1]
	blk2 := testBlks[2]
	// Need to create a block with a different bytes and hash here
	// to generate a conflict with blk2
	blk3 := snowmantest.BuildChild(blk1)
	testBlks = append(testBlks, blk3)

<<<<<<< HEAD
	getBlock, parseBlock, getCanonicalBlockID := createInternalBlockFuncs(testBlks)
=======
	getBlock, parseBlock := createInternalBlockFuncs(testBlks)
>>>>>>> d3c09eb1
	chainState := NewState(&Config{
		DecidedCacheSize:    defaultBlockCacheSize,
		MissingCacheSize:    defaultBlockCacheSize,
		UnverifiedCacheSize: defaultBlockCacheSize,
		BytesToIDCacheSize:  defaultBlockCacheSize,
		LastAcceptedBlock:   genesisBlock,
		GetBlock:            getBlock,
		UnmarshalBlock:      parseBlock,
		BuildBlock:          cantBuildBlock,
	})

	lastAccepted, err := chainState.LastAccepted(context.Background())
	require.NoError(err)
	require.Equal(genesisBlock.ID(), lastAccepted)

	wrappedGenesisBlk, err := chainState.GetBlock(context.Background(), genesisBlock.ID())
	require.NoError(err)

	// Check that a cache miss on a block is handled correctly
	_, err = chainState.GetBlock(context.Background(), blk1.ID())
	require.ErrorIs(err, database.ErrNotFound)

	// Parse and verify blk1 and blk2
	parsedBlk1, err := chainState.ParseBlock(context.Background(), blk1.Bytes())
	require.NoError(err)
	require.NoError(parsedBlk1.Verify(context.Background()))

	parsedBlk2, err := chainState.ParseBlock(context.Background(), blk2.Bytes())
	require.NoError(err)
	require.NoError(parsedBlk2.Verify(context.Background()))

	// Check that the verified blocks have been placed in the processing map
	require.Len(chainState.verifiedBlocks, 2)

	parsedBlk3, err := chainState.ParseBlock(context.Background(), blk3.Bytes())
	require.NoError(err)
	getBlk3, err := chainState.GetBlock(context.Background(), blk3.ID())
	require.NoError(err)
	require.Equal(parsedBlk3.ID(), getBlk3.ID(), "State GetBlock returned the wrong block")

	// Check that parsing blk3 does not add it to processing blocks since it has
	// not been verified.
	require.Len(chainState.verifiedBlocks, 2)

	require.NoError(parsedBlk3.Verify(context.Background()))
	// Check that blk3 has been added to processing blocks.
	require.Len(chainState.verifiedBlocks, 3)

	// Decide the blocks and ensure they are removed from the processing blocks map
	require.NoError(parsedBlk1.Accept(context.Background()))
	require.NoError(parsedBlk2.Accept(context.Background()))
	require.NoError(parsedBlk3.Reject(context.Background()))

	require.Empty(chainState.verifiedBlocks)

	// Check that the last accepted block was updated correctly
	lastAcceptedID, err := chainState.LastAccepted(context.Background())
	require.NoError(err)
	require.Equal(blk2.ID(), lastAcceptedID)
	require.Equal(blk2.ID(), chainState.LastAcceptedBlock().ID())

	// Flush the caches to ensure decided blocks are handled correctly on cache misses.
	chainState.Flush()
	checkDecidedBlock(t, chainState, wrappedGenesisBlk, false)
	checkDecidedBlock(t, chainState, parsedBlk1, false)
	checkDecidedBlock(t, chainState, parsedBlk2, false)
	checkDecidedBlock(t, chainState, parsedBlk3, false)
}

func TestBuildBlock(t *testing.T) {
	require := require.New(t)

	testBlks := NewTestBlocks(2)
	genesisBlock := testBlks[0]
	genesisBlock.Status = snowtest.Accepted
	blk1 := testBlks[1]

<<<<<<< HEAD
	getBlock, parseBlock, getCanonicalBlockID := createInternalBlockFuncs(testBlks)
=======
	getBlock, parseBlock := createInternalBlockFuncs(testBlks)
>>>>>>> d3c09eb1
	buildBlock := func(context.Context) (snowman.Block, error) {
		// Once the block is built, mark it as processing
		blk1.Status = snowtest.Undecided
		return blk1, nil
	}

	chainState := NewState(&Config{
		DecidedCacheSize:    defaultBlockCacheSize,
		MissingCacheSize:    defaultBlockCacheSize,
		UnverifiedCacheSize: defaultBlockCacheSize,
		BytesToIDCacheSize:  defaultBlockCacheSize,
		LastAcceptedBlock:   genesisBlock,
		GetBlock:            getBlock,
		UnmarshalBlock:      parseBlock,
		BuildBlock:          buildBlock,
	})

	builtBlk, err := chainState.BuildBlock(context.Background())
	require.NoError(err)
	require.Empty(chainState.verifiedBlocks)

	require.NoError(builtBlk.Verify(context.Background()))
	require.Len(chainState.verifiedBlocks, 1)

	checkProcessingBlock(t, chainState, builtBlk)

	require.NoError(builtBlk.Accept(context.Background()))

	checkDecidedBlock(t, chainState, builtBlk, true)
}

func TestStateDecideBlock(t *testing.T) {
	require := require.New(t)

	testBlks := NewTestBlocks(4)
	genesisBlock := testBlks[0]
	genesisBlock.Status = snowtest.Accepted
	badAcceptBlk := testBlks[1]
	badAcceptBlk.AcceptV = errAccept
	badVerifyBlk := testBlks[2]
	badVerifyBlk.VerifyV = errVerify
	badRejectBlk := testBlks[3]
	badRejectBlk.RejectV = errReject
<<<<<<< HEAD
	getBlock, parseBlock, getCanonicalBlockID := createInternalBlockFuncs(testBlks)
=======
	getBlock, parseBlock := createInternalBlockFuncs(testBlks)
>>>>>>> d3c09eb1
	chainState := NewState(&Config{
		DecidedCacheSize:    defaultBlockCacheSize,
		MissingCacheSize:    defaultBlockCacheSize,
		UnverifiedCacheSize: defaultBlockCacheSize,
		BytesToIDCacheSize:  defaultBlockCacheSize,
		LastAcceptedBlock:   genesisBlock,
		GetBlock:            getBlock,
		UnmarshalBlock:      parseBlock,
		BuildBlock:          cantBuildBlock,
	})

	// Parse badVerifyBlk (which should fail verification)
	badBlk, err := chainState.ParseBlock(context.Background(), badVerifyBlk.Bytes())
	require.NoError(err)
	err = badBlk.Verify(context.Background())
	require.ErrorIs(err, errVerify)
	// Ensure a block that fails verification is not marked as processing
	require.Empty(chainState.verifiedBlocks)

	// Ensure that an error during block acceptance is propagated correctly
	badBlk, err = chainState.ParseBlock(context.Background(), badAcceptBlk.Bytes())
	require.NoError(err)
	require.NoError(badBlk.Verify(context.Background()))
	require.Len(chainState.verifiedBlocks, 1)

	err = badBlk.Accept(context.Background())
	require.ErrorIs(err, errAccept)

	// Ensure that an error during block reject is propagated correctly
	badBlk, err = chainState.ParseBlock(context.Background(), badRejectBlk.Bytes())
	require.NoError(err)
	require.NoError(badBlk.Verify(context.Background()))
	// Note: an error during block Accept/Reject is fatal, so it is undefined whether
	// the block that failed on Accept should be removed from processing or not. We allow
	// either case here to make this test more flexible.
	numProcessing := len(chainState.verifiedBlocks)
	require.Contains([]int{1, 2}, numProcessing)

	err = badBlk.Reject(context.Background())
	require.ErrorIs(err, errReject)
}

func TestStateParent(t *testing.T) {
	require := require.New(t)

	testBlks := NewTestBlocks(3)
	genesisBlock := testBlks[0]
	genesisBlock.Status = snowtest.Accepted
	blk1 := testBlks[1]
	blk2 := testBlks[2]

<<<<<<< HEAD
	getBlock, parseBlock, getCanonicalBlockID := createInternalBlockFuncs(testBlks)
=======
	getBlock, parseBlock := createInternalBlockFuncs(testBlks)
>>>>>>> d3c09eb1
	chainState := NewState(&Config{
		DecidedCacheSize:    defaultBlockCacheSize,
		MissingCacheSize:    defaultBlockCacheSize,
		UnverifiedCacheSize: defaultBlockCacheSize,
		BytesToIDCacheSize:  defaultBlockCacheSize,
		LastAcceptedBlock:   genesisBlock,
		GetBlock:            getBlock,
		UnmarshalBlock:      parseBlock,
		BuildBlock:          cantBuildBlock,
	})

	parsedBlk2, err := chainState.ParseBlock(context.Background(), blk2.Bytes())
	require.NoError(err)

	missingBlk1ID := parsedBlk2.Parent()

	_, err = chainState.GetBlock(context.Background(), missingBlk1ID)
	require.ErrorIs(err, database.ErrNotFound)

	parsedBlk1, err := chainState.ParseBlock(context.Background(), blk1.Bytes())
	require.NoError(err)

	genesisBlkParentID := parsedBlk1.Parent()
	genesisBlkParent, err := chainState.GetBlock(context.Background(), genesisBlkParentID)
	require.NoError(err)
<<<<<<< HEAD
	checkAcceptedBlock(t, chainState, genesisBlkParent, true)
=======
	checkDecidedBlock(t, chainState, genesisBlkParent, true)
>>>>>>> d3c09eb1

	parentBlk1ID := parsedBlk2.Parent()
	parentBlk1, err := chainState.GetBlock(context.Background(), parentBlk1ID)
	require.NoError(err)
	checkProcessingBlock(t, chainState, parentBlk1)
}

func TestGetBlockInternal(t *testing.T) {
	require := require.New(t)
	testBlks := NewTestBlocks(1)
	genesisBlock := testBlks[0]
	genesisBlock.Status = snowtest.Accepted

<<<<<<< HEAD
	getBlock, parseBlock, getCanonicalBlockID := createInternalBlockFuncs(testBlks)
=======
	getBlock, parseBlock := createInternalBlockFuncs(testBlks)
>>>>>>> d3c09eb1
	chainState := NewState(&Config{
		DecidedCacheSize:    defaultBlockCacheSize,
		MissingCacheSize:    defaultBlockCacheSize,
		UnverifiedCacheSize: defaultBlockCacheSize,
		BytesToIDCacheSize:  defaultBlockCacheSize,
		LastAcceptedBlock:   genesisBlock,
		GetBlock:            getBlock,
		UnmarshalBlock:      parseBlock,
		BuildBlock:          cantBuildBlock,
	})

	genesisBlockInternal := chainState.LastAcceptedBlockInternal()
	require.IsType(&snowmantest.Block{}, genesisBlockInternal)
	require.Equal(genesisBlock.ID(), genesisBlockInternal.ID())

	blk, err := chainState.GetBlockInternal(context.Background(), genesisBlock.ID())
	require.NoError(err)

	require.IsType(&snowmantest.Block{}, blk)
	require.Equal(genesisBlock.ID(), blk.ID())
}

func TestGetBlockError(t *testing.T) {
	require := require.New(t)

	testBlks := NewTestBlocks(2)
	genesisBlock := testBlks[0]
	genesisBlock.Status = snowtest.Accepted
	blk1 := testBlks[1]

<<<<<<< HEAD
	getBlock, parseBlock, getCanonicalBlockID := createInternalBlockFuncs(testBlks)
=======
	getBlock, parseBlock := createInternalBlockFuncs(testBlks)
>>>>>>> d3c09eb1
	wrappedGetBlock := func(ctx context.Context, id ids.ID) (snowman.Block, error) {
		blk, err := getBlock(ctx, id)
		if err != nil {
			return nil, fmt.Errorf("wrapping error to prevent caching miss: %w", err)
		}
		return blk, nil
	}
	chainState := NewState(&Config{
		DecidedCacheSize:    defaultBlockCacheSize,
		MissingCacheSize:    defaultBlockCacheSize,
		UnverifiedCacheSize: defaultBlockCacheSize,
		BytesToIDCacheSize:  defaultBlockCacheSize,
		LastAcceptedBlock:   genesisBlock,
		GetBlock:            wrappedGetBlock,
		UnmarshalBlock:      parseBlock,
		BuildBlock:          cantBuildBlock,
	})

	_, err := chainState.GetBlock(context.Background(), blk1.ID())
	require.ErrorIs(err, database.ErrNotFound)

<<<<<<< HEAD
	// Update the status to Processing, so that it will be returned by the internal get block
	// function.
	blk1.SetStatus(choices.Processing)
=======
	// Update the status to Undecided, so that it will be returned by the
	// internal get block function.
	blk1.Status = snowtest.Undecided
>>>>>>> d3c09eb1
	blk, err := chainState.GetBlock(context.Background(), blk1.ID())
	require.NoError(err)
	require.Equal(blk1.ID(), blk.ID())
	checkProcessingBlock(t, chainState, blk)
}

func TestParseBlockError(t *testing.T) {
	testBlks := NewTestBlocks(1)
	genesisBlock := testBlks[0]
	genesisBlock.Status = snowtest.Accepted

<<<<<<< HEAD
	getBlock, parseBlock, getCanonicalBlockID := createInternalBlockFuncs(testBlks)
=======
	getBlock, parseBlock := createInternalBlockFuncs(testBlks)
>>>>>>> d3c09eb1
	chainState := NewState(&Config{
		DecidedCacheSize:    defaultBlockCacheSize,
		MissingCacheSize:    defaultBlockCacheSize,
		UnverifiedCacheSize: defaultBlockCacheSize,
		BytesToIDCacheSize:  defaultBlockCacheSize,
		LastAcceptedBlock:   genesisBlock,
		GetBlock:            getBlock,
		UnmarshalBlock:      parseBlock,
		BuildBlock:          cantBuildBlock,
	})

	_, err := chainState.ParseBlock(context.Background(), []byte{255})
	require.ErrorIs(t, err, errUnexpectedBlockBytes)
}

func TestBuildBlockError(t *testing.T) {
	testBlks := NewTestBlocks(1)
	genesisBlock := testBlks[0]
	genesisBlock.Status = snowtest.Accepted

<<<<<<< HEAD
	getBlock, parseBlock, getCanonicalBlockID := createInternalBlockFuncs(testBlks)
=======
	getBlock, parseBlock := createInternalBlockFuncs(testBlks)
>>>>>>> d3c09eb1
	chainState := NewState(&Config{
		DecidedCacheSize:    defaultBlockCacheSize,
		MissingCacheSize:    defaultBlockCacheSize,
		UnverifiedCacheSize: defaultBlockCacheSize,
		BytesToIDCacheSize:  defaultBlockCacheSize,
		LastAcceptedBlock:   genesisBlock,
		GetBlock:            getBlock,
		UnmarshalBlock:      parseBlock,
		BuildBlock:          cantBuildBlock,
	})

	_, err := chainState.BuildBlock(context.Background())
	require.ErrorIs(t, err, errCantBuildBlock)
}

func TestMeteredCache(t *testing.T) {
	require := require.New(t)

	registry := prometheus.NewRegistry()

	testBlks := NewTestBlocks(1)
	genesisBlock := testBlks[0]
	genesisBlock.Status = snowtest.Accepted

<<<<<<< HEAD
	getBlock, parseBlock, getCanonicalBlockID := createInternalBlockFuncs(testBlks)
=======
	getBlock, parseBlock := createInternalBlockFuncs(testBlks)
>>>>>>> d3c09eb1
	config := &Config{
		DecidedCacheSize:    defaultBlockCacheSize,
		MissingCacheSize:    defaultBlockCacheSize,
		UnverifiedCacheSize: defaultBlockCacheSize,
		BytesToIDCacheSize:  defaultBlockCacheSize,
		LastAcceptedBlock:   genesisBlock,
		GetBlock:            getBlock,
		UnmarshalBlock:      parseBlock,
		BuildBlock:          cantBuildBlock,
	}
	_, err := NewMeteredState(registry, config)
	require.NoError(err)
	_, err = NewMeteredState(registry, config)
	require.Error(err) //nolint:forbidigo // error is not exported https://github.com/prometheus/client_golang/blob/main/prometheus/registry.go#L315
}

// Test the bytesToIDCache
func TestStateBytesToIDCache(t *testing.T) {
	require := require.New(t)

	testBlks := NewTestBlocks(3)
	genesisBlock := testBlks[0]
	genesisBlock.Status = snowtest.Accepted
	blk1 := testBlks[1]
	blk2 := testBlks[2]

<<<<<<< HEAD
	getBlock, parseBlock, getCanonicalBlockID := createInternalBlockFuncs(testBlks)
=======
	getBlock, parseBlock := createInternalBlockFuncs(testBlks)
>>>>>>> d3c09eb1
	buildBlock := func(context.Context) (snowman.Block, error) {
		require.FailNow("shouldn't have been called")
		return nil, nil
	}

	chainState := NewState(&Config{
		DecidedCacheSize:    0,
		MissingCacheSize:    0,
		UnverifiedCacheSize: 0,
		BytesToIDCacheSize:  1 + ids.IDLen, // Size of one block
		LastAcceptedBlock:   genesisBlock,
		GetBlock:            getBlock,
		UnmarshalBlock:      parseBlock,
		BuildBlock:          buildBlock,
	})

	// Shouldn't have blk1 ID to start with
	_, err := chainState.GetBlock(context.Background(), blk1.ID())
	require.ErrorIs(err, database.ErrNotFound)
	_, ok := chainState.bytesToIDCache.Get(string(blk1.Bytes()))
	require.False(ok)

	// Parse blk1 from bytes
	_, err = chainState.ParseBlock(context.Background(), blk1.Bytes())
	require.NoError(err)

	// blk1 should be in cache now
	_, ok = chainState.bytesToIDCache.Get(string(blk1.Bytes()))
	require.True(ok)

	// Parse another block
	_, err = chainState.ParseBlock(context.Background(), blk2.Bytes())
	require.NoError(err)

	// Should have bumped blk1 from cache
	_, ok = chainState.bytesToIDCache.Get(string(blk2.Bytes()))
	require.True(ok)
	_, ok = chainState.bytesToIDCache.Get(string(blk1.Bytes()))
	require.False(ok)
}

// TestSetLastAcceptedBlock ensures chainState's last accepted block
// can be updated by calling [SetLastAcceptedBlock].
func TestSetLastAcceptedBlock(t *testing.T) {
	require := require.New(t)

	testBlks := NewTestBlocks(1)
	genesisBlock := testBlks[0]
	genesisBlock.Status = snowtest.Accepted

	postSetBlk1ParentID := hashing.ComputeHash256Array([]byte{byte(199)})
	postSetBlk1 := NewTestBlock(200, postSetBlk1ParentID)
	postSetBlk2 := NewTestBlock(201, postSetBlk1.ID())

	// note we do not need to parse postSetBlk1 so it is omitted here
	testBlks = append(testBlks, postSetBlk2)

<<<<<<< HEAD
	getBlock, parseBlock, getCanonicalBlockID := createInternalBlockFuncs(testBlks)
=======
	getBlock, parseBlock := createInternalBlockFuncs(testBlks)
>>>>>>> d3c09eb1
	chainState := NewState(&Config{
		DecidedCacheSize:    defaultBlockCacheSize,
		MissingCacheSize:    defaultBlockCacheSize,
		UnverifiedCacheSize: defaultBlockCacheSize,
		BytesToIDCacheSize:  defaultBlockCacheSize,
		LastAcceptedBlock:   genesisBlock,
		GetBlock:            getBlock,
		UnmarshalBlock:      parseBlock,
		BuildBlock:          cantBuildBlock,
	})
	lastAcceptedID, err := chainState.LastAccepted(context.Background())
	require.NoError(err)
	require.Equal(genesisBlock.ID(), lastAcceptedID)

	// call SetLastAcceptedBlock for postSetBlk1
	require.NoError(chainState.SetLastAcceptedBlock(postSetBlk1))
	lastAcceptedID, err = chainState.LastAccepted(context.Background())
	require.NoError(err)
	require.Equal(postSetBlk1.ID(), lastAcceptedID)
	require.Equal(postSetBlk1.ID(), chainState.LastAcceptedBlock().ID())

	// ensure further blocks can be accepted
	parsedpostSetBlk2, err := chainState.ParseBlock(context.Background(), postSetBlk2.Bytes())
	require.NoError(err)
	require.NoError(parsedpostSetBlk2.Verify(context.Background()))
	require.NoError(parsedpostSetBlk2.Accept(context.Background()))
	lastAcceptedID, err = chainState.LastAccepted(context.Background())
	require.NoError(err)
	require.Equal(postSetBlk2.ID(), lastAcceptedID)
	require.Equal(postSetBlk2.ID(), chainState.LastAcceptedBlock().ID())

<<<<<<< HEAD
	checkAcceptedBlock(t, chainState, parsedpostSetBlk2, false)
=======
	checkDecidedBlock(t, chainState, parsedpostSetBlk2, false)
>>>>>>> d3c09eb1
}

func TestSetLastAcceptedBlockWithProcessingBlocksErrors(t *testing.T) {
	require := require.New(t)

	testBlks := NewTestBlocks(5)
	genesisBlock := testBlks[0]
	genesisBlock.Status = snowtest.Accepted
	blk1 := testBlks[1]
	resetBlk := testBlks[4]

<<<<<<< HEAD
	getBlock, parseBlock, getCanonicalBlockID := createInternalBlockFuncs(testBlks)
	buildBlock := func(context.Context) (snowman.Block, error) {
		// Once the block is built, mark it as processing
		blk1.SetStatus(choices.Processing)
=======
	getBlock, parseBlock := createInternalBlockFuncs(testBlks)
	buildBlock := func(context.Context) (snowman.Block, error) {
		// Once the block is built, mark it as undecided
		genesisBlock.Status = snowtest.Undecided
>>>>>>> d3c09eb1
		return blk1, nil
	}

	chainState := NewState(&Config{
		DecidedCacheSize:    defaultBlockCacheSize,
		MissingCacheSize:    defaultBlockCacheSize,
		UnverifiedCacheSize: defaultBlockCacheSize,
		BytesToIDCacheSize:  defaultBlockCacheSize,
		LastAcceptedBlock:   genesisBlock,
		GetBlock:            getBlock,
		UnmarshalBlock:      parseBlock,
		BuildBlock:          buildBlock,
	})

	builtBlk, err := chainState.BuildBlock(context.Background())
	require.NoError(err)
	require.Empty(chainState.verifiedBlocks)

	require.NoError(builtBlk.Verify(context.Background()))
	require.Len(chainState.verifiedBlocks, 1)

	checkProcessingBlock(t, chainState, builtBlk)

	err = chainState.SetLastAcceptedBlock(resetBlk)
	require.ErrorIs(err, errSetAcceptedWithProcessing)
}

func TestStateParseTransitivelyAcceptedBlock(t *testing.T) {
	require := require.New(t)

	testBlks := NewTestBlocks(3)
	genesisBlock := testBlks[0]
	genesisBlock.Status = snowtest.Accepted
	blk1 := testBlks[1]
	blk2 := testBlks[2]
	blk2.Status = snowtest.Accepted

<<<<<<< HEAD
	getBlock, parseBlock, getCanonicalBlockID := createInternalBlockFuncs(testBlks)
=======
	getBlock, parseBlock := createInternalBlockFuncs(testBlks)
>>>>>>> d3c09eb1
	chainState := NewState(&Config{
		DecidedCacheSize:    defaultBlockCacheSize,
		MissingCacheSize:    defaultBlockCacheSize,
		UnverifiedCacheSize: defaultBlockCacheSize,
		BytesToIDCacheSize:  defaultBlockCacheSize,
		LastAcceptedBlock:   blk2,
		GetBlock:            getBlock,
		UnmarshalBlock:      parseBlock,
		BuildBlock:          cantBuildBlock,
	})

	parsedBlk1, err := chainState.ParseBlock(context.Background(), blk1.Bytes())
	require.NoError(err)
	require.Equal(blk1.Height(), parsedBlk1.Height())
}

func TestIsProcessing(t *testing.T) {
	require := require.New(t)

	testBlks := NewTestBlocks(2)
	genesisBlock := testBlks[0]
<<<<<<< HEAD
	genesisBlock.SetStatus(choices.Accepted)
	blk1 := testBlks[1]

	getBlock, parseBlock, getCanonicalBlockID := createInternalBlockFuncs(testBlks)
	chainState := NewState(&Config{
		DecidedCacheSize:    2,
		MissingCacheSize:    2,
		UnverifiedCacheSize: 2,
		BytesToIDCacheSize:  2,
=======
	genesisBlock.Status = snowtest.Accepted
	blk1 := testBlks[1]

	getBlock, parseBlock := createInternalBlockFuncs(testBlks)
	chainState := NewState(&Config{
		DecidedCacheSize:    defaultBlockCacheSize,
		MissingCacheSize:    defaultBlockCacheSize,
		UnverifiedCacheSize: defaultBlockCacheSize,
		BytesToIDCacheSize:  defaultBlockCacheSize,
>>>>>>> d3c09eb1
		LastAcceptedBlock:   genesisBlock,
		GetBlock:            getBlock,
		UnmarshalBlock:      parseBlock,
		BuildBlock:          cantBuildBlock,
<<<<<<< HEAD
		GetBlockIDAtHeight:  getCanonicalBlockID,
=======
>>>>>>> d3c09eb1
	})

	// Parse blk1
	parsedBlk1, err := chainState.ParseBlock(context.Background(), blk1.Bytes())
	require.NoError(err)

	// Check that it is not processing in consensus
	require.False(chainState.IsProcessing(parsedBlk1.ID()))

	// Verify blk1
	require.NoError(parsedBlk1.Verify(context.Background()))

	// Check that it is processing in consensus
	require.True(chainState.IsProcessing(parsedBlk1.ID()))

	// Accept blk1
	require.NoError(parsedBlk1.Accept(context.Background()))

	// Check that it is no longer processing in consensus
	require.False(chainState.IsProcessing(parsedBlk1.ID()))
}<|MERGE_RESOLUTION|>--- conflicted
+++ resolved
@@ -1,8 +1,4 @@
-<<<<<<< HEAD
 // Copyright (C) 2019-2024, Lux Partners Limited. All rights reserved.
-=======
-// Copyright (C) 2019-2024, Ava Labs, Inc. All rights reserved.
->>>>>>> d3c09eb1
 // See the file LICENSE for licensing terms.
 
 package chain
@@ -16,7 +12,6 @@
 	"github.com/prometheus/client_golang/prometheus"
 	"github.com/stretchr/testify/require"
 
-<<<<<<< HEAD
 	"github.com/luxfi/node/database"
 	"github.com/luxfi/node/ids"
 	"github.com/luxfi/node/snow/choices"
@@ -25,22 +20,6 @@
 	"github.com/luxfi/node/utils/hashing"
 )
 
-=======
-	"github.com/ava-labs/avalanchego/database"
-	"github.com/ava-labs/avalanchego/ids"
-	"github.com/ava-labs/avalanchego/snow/consensus/snowman"
-	"github.com/ava-labs/avalanchego/snow/consensus/snowman/snowmantest"
-	"github.com/ava-labs/avalanchego/snow/snowtest"
-	"github.com/ava-labs/avalanchego/utils/hashing"
-)
-
-const (
-	Unknown snowtest.Status = -1
-
-	defaultBlockCacheSize = 256
-)
-
->>>>>>> d3c09eb1
 var (
 	errCantBuildBlock       = errors.New("can't build new block")
 	errVerify               = errors.New("verify failed")
@@ -55,15 +34,9 @@
 	b := []byte{byte(i)}
 	id := hashing.ComputeHash256Array(b)
 	return &snowmantest.Block{
-<<<<<<< HEAD
 		TestDecidable: choices.TestDecidable{
 			IDV:     id,
 			StatusV: choices.Unknown,
-=======
-		Decidable: snowtest.Decidable{
-			IDV:    id,
-			Status: Unknown,
->>>>>>> d3c09eb1
 		},
 		HeightV: i,
 		ParentV: parentID,
@@ -87,10 +60,7 @@
 func createInternalBlockFuncs(blks []*snowmantest.Block) (
 	func(ctx context.Context, blkID ids.ID) (snowman.Block, error),
 	func(ctx context.Context, b []byte) (snowman.Block, error),
-<<<<<<< HEAD
 	func(ctx context.Context, height uint64) (ids.ID, error),
-=======
->>>>>>> d3c09eb1
 ) {
 	blkMap := make(map[ids.ID]*snowmantest.Block)
 	blkBytesMap := make(map[string]*snowmantest.Block)
@@ -121,7 +91,6 @@
 
 		return blk, nil
 	}
-<<<<<<< HEAD
 	getAcceptedBlockIDAtHeight := func(_ context.Context, height uint64) (ids.ID, error) {
 		for _, blk := range blks {
 			if blk.Height() != height {
@@ -135,10 +104,8 @@
 
 		return ids.Empty, database.ErrNotFound
 	}
-=======
->>>>>>> d3c09eb1
-
-	return getBlock, parseBlk
+
+	return getBlock, parseBlk, getAcceptedBlockIDAtHeight
 }
 
 func cantBuildBlock(context.Context) (snowman.Block, error) {
@@ -156,10 +123,7 @@
 	require.NoError(err)
 	require.Equal(blk.ID(), parsedBlk.ID())
 	require.Equal(blk.Bytes(), parsedBlk.Bytes())
-<<<<<<< HEAD
 	require.Equal(choices.Processing, parsedBlk.Status())
-=======
->>>>>>> d3c09eb1
 	require.Equal(blk, parsedBlk)
 
 	getBlk, err := s.GetBlock(context.Background(), blk.ID())
@@ -169,7 +133,6 @@
 
 // checkDecidedBlock asserts that [blk] is returned with the correct status by ParseBlock
 // and GetBlock.
-<<<<<<< HEAD
 func checkDecidedBlock(t *testing.T, s *State, blk snowman.Block, expectedStatus choices.Status, cached bool) {
 	require := require.New(t)
 
@@ -181,27 +144,6 @@
 	require.Equal(blk.Bytes(), parsedBlk.Bytes())
 	require.Equal(expectedStatus, parsedBlk.Status())
 
-=======
-// expectedStatus should be either Accepted or Rejected.
-func checkDecidedBlock(t *testing.T, s *State, blk snowman.Block, cached bool) {
-	require := require.New(t)
-
-	require.IsType(&BlockWrapper{}, blk)
-
-	if cached {
-		_, ok := s.decidedBlocks.Get(blk.ID())
-		require.True(ok)
-	}
-
-	parsedBlk, err := s.ParseBlock(context.Background(), blk.Bytes())
-	require.NoError(err)
-	require.Equal(blk.ID(), parsedBlk.ID())
-	require.Equal(blk.Bytes(), parsedBlk.Bytes())
-
-	_, ok := s.decidedBlocks.Get(blk.ID())
-	require.True(ok)
-
->>>>>>> d3c09eb1
 	// If the block should be in the cache, assert that the returned block is identical to [blk]
 	if cached {
 		require.Equal(blk, parsedBlk)
@@ -211,15 +153,11 @@
 	require.NoError(err)
 	require.Equal(blk.ID(), getBlk.ID())
 	require.Equal(blk.Bytes(), getBlk.Bytes())
-<<<<<<< HEAD
 	require.Equal(expectedStatus, getBlk.Status())
-=======
->>>>>>> d3c09eb1
 
 	// Since ParseBlock should have triggered a cache hit, assert that the block is identical
 	// to the parsed block.
 	require.Equal(parsedBlk, getBlk)
-<<<<<<< HEAD
 }
 
 func checkAcceptedBlock(t *testing.T, s *State, blk snowman.Block, cached bool) {
@@ -228,8 +166,6 @@
 
 func checkRejectedBlock(t *testing.T, s *State, blk snowman.Block, cached bool) {
 	checkDecidedBlock(t, s, blk, choices.Rejected, cached)
-=======
->>>>>>> d3c09eb1
 }
 
 func TestState(t *testing.T) {
@@ -245,11 +181,7 @@
 	blk3 := snowmantest.BuildChild(blk1)
 	testBlks = append(testBlks, blk3)
 
-<<<<<<< HEAD
-	getBlock, parseBlock, getCanonicalBlockID := createInternalBlockFuncs(testBlks)
-=======
-	getBlock, parseBlock := createInternalBlockFuncs(testBlks)
->>>>>>> d3c09eb1
+	getBlock, parseBlock, getCanonicalBlockID := createInternalBlockFuncs(testBlks)
 	chainState := NewState(&Config{
 		DecidedCacheSize:    defaultBlockCacheSize,
 		MissingCacheSize:    defaultBlockCacheSize,
@@ -327,11 +259,7 @@
 	genesisBlock.Status = snowtest.Accepted
 	blk1 := testBlks[1]
 
-<<<<<<< HEAD
-	getBlock, parseBlock, getCanonicalBlockID := createInternalBlockFuncs(testBlks)
-=======
-	getBlock, parseBlock := createInternalBlockFuncs(testBlks)
->>>>>>> d3c09eb1
+	getBlock, parseBlock, getCanonicalBlockID := createInternalBlockFuncs(testBlks)
 	buildBlock := func(context.Context) (snowman.Block, error) {
 		// Once the block is built, mark it as processing
 		blk1.Status = snowtest.Undecided
@@ -375,11 +303,7 @@
 	badVerifyBlk.VerifyV = errVerify
 	badRejectBlk := testBlks[3]
 	badRejectBlk.RejectV = errReject
-<<<<<<< HEAD
-	getBlock, parseBlock, getCanonicalBlockID := createInternalBlockFuncs(testBlks)
-=======
-	getBlock, parseBlock := createInternalBlockFuncs(testBlks)
->>>>>>> d3c09eb1
+	getBlock, parseBlock, getCanonicalBlockID := createInternalBlockFuncs(testBlks)
 	chainState := NewState(&Config{
 		DecidedCacheSize:    defaultBlockCacheSize,
 		MissingCacheSize:    defaultBlockCacheSize,
@@ -431,11 +355,7 @@
 	blk1 := testBlks[1]
 	blk2 := testBlks[2]
 
-<<<<<<< HEAD
-	getBlock, parseBlock, getCanonicalBlockID := createInternalBlockFuncs(testBlks)
-=======
-	getBlock, parseBlock := createInternalBlockFuncs(testBlks)
->>>>>>> d3c09eb1
+	getBlock, parseBlock, getCanonicalBlockID := createInternalBlockFuncs(testBlks)
 	chainState := NewState(&Config{
 		DecidedCacheSize:    defaultBlockCacheSize,
 		MissingCacheSize:    defaultBlockCacheSize,
@@ -461,11 +381,7 @@
 	genesisBlkParentID := parsedBlk1.Parent()
 	genesisBlkParent, err := chainState.GetBlock(context.Background(), genesisBlkParentID)
 	require.NoError(err)
-<<<<<<< HEAD
 	checkAcceptedBlock(t, chainState, genesisBlkParent, true)
-=======
-	checkDecidedBlock(t, chainState, genesisBlkParent, true)
->>>>>>> d3c09eb1
 
 	parentBlk1ID := parsedBlk2.Parent()
 	parentBlk1, err := chainState.GetBlock(context.Background(), parentBlk1ID)
@@ -479,11 +395,7 @@
 	genesisBlock := testBlks[0]
 	genesisBlock.Status = snowtest.Accepted
 
-<<<<<<< HEAD
-	getBlock, parseBlock, getCanonicalBlockID := createInternalBlockFuncs(testBlks)
-=======
-	getBlock, parseBlock := createInternalBlockFuncs(testBlks)
->>>>>>> d3c09eb1
+	getBlock, parseBlock, getCanonicalBlockID := createInternalBlockFuncs(testBlks)
 	chainState := NewState(&Config{
 		DecidedCacheSize:    defaultBlockCacheSize,
 		MissingCacheSize:    defaultBlockCacheSize,
@@ -514,11 +426,7 @@
 	genesisBlock.Status = snowtest.Accepted
 	blk1 := testBlks[1]
 
-<<<<<<< HEAD
-	getBlock, parseBlock, getCanonicalBlockID := createInternalBlockFuncs(testBlks)
-=======
-	getBlock, parseBlock := createInternalBlockFuncs(testBlks)
->>>>>>> d3c09eb1
+	getBlock, parseBlock, getCanonicalBlockID := createInternalBlockFuncs(testBlks)
 	wrappedGetBlock := func(ctx context.Context, id ids.ID) (snowman.Block, error) {
 		blk, err := getBlock(ctx, id)
 		if err != nil {
@@ -540,15 +448,9 @@
 	_, err := chainState.GetBlock(context.Background(), blk1.ID())
 	require.ErrorIs(err, database.ErrNotFound)
 
-<<<<<<< HEAD
 	// Update the status to Processing, so that it will be returned by the internal get block
 	// function.
 	blk1.SetStatus(choices.Processing)
-=======
-	// Update the status to Undecided, so that it will be returned by the
-	// internal get block function.
-	blk1.Status = snowtest.Undecided
->>>>>>> d3c09eb1
 	blk, err := chainState.GetBlock(context.Background(), blk1.ID())
 	require.NoError(err)
 	require.Equal(blk1.ID(), blk.ID())
@@ -560,11 +462,7 @@
 	genesisBlock := testBlks[0]
 	genesisBlock.Status = snowtest.Accepted
 
-<<<<<<< HEAD
-	getBlock, parseBlock, getCanonicalBlockID := createInternalBlockFuncs(testBlks)
-=======
-	getBlock, parseBlock := createInternalBlockFuncs(testBlks)
->>>>>>> d3c09eb1
+	getBlock, parseBlock, getCanonicalBlockID := createInternalBlockFuncs(testBlks)
 	chainState := NewState(&Config{
 		DecidedCacheSize:    defaultBlockCacheSize,
 		MissingCacheSize:    defaultBlockCacheSize,
@@ -585,11 +483,7 @@
 	genesisBlock := testBlks[0]
 	genesisBlock.Status = snowtest.Accepted
 
-<<<<<<< HEAD
-	getBlock, parseBlock, getCanonicalBlockID := createInternalBlockFuncs(testBlks)
-=======
-	getBlock, parseBlock := createInternalBlockFuncs(testBlks)
->>>>>>> d3c09eb1
+	getBlock, parseBlock, getCanonicalBlockID := createInternalBlockFuncs(testBlks)
 	chainState := NewState(&Config{
 		DecidedCacheSize:    defaultBlockCacheSize,
 		MissingCacheSize:    defaultBlockCacheSize,
@@ -614,11 +508,7 @@
 	genesisBlock := testBlks[0]
 	genesisBlock.Status = snowtest.Accepted
 
-<<<<<<< HEAD
-	getBlock, parseBlock, getCanonicalBlockID := createInternalBlockFuncs(testBlks)
-=======
-	getBlock, parseBlock := createInternalBlockFuncs(testBlks)
->>>>>>> d3c09eb1
+	getBlock, parseBlock, getCanonicalBlockID := createInternalBlockFuncs(testBlks)
 	config := &Config{
 		DecidedCacheSize:    defaultBlockCacheSize,
 		MissingCacheSize:    defaultBlockCacheSize,
@@ -645,11 +535,7 @@
 	blk1 := testBlks[1]
 	blk2 := testBlks[2]
 
-<<<<<<< HEAD
-	getBlock, parseBlock, getCanonicalBlockID := createInternalBlockFuncs(testBlks)
-=======
-	getBlock, parseBlock := createInternalBlockFuncs(testBlks)
->>>>>>> d3c09eb1
+	getBlock, parseBlock, getCanonicalBlockID := createInternalBlockFuncs(testBlks)
 	buildBlock := func(context.Context) (snowman.Block, error) {
 		require.FailNow("shouldn't have been called")
 		return nil, nil
@@ -707,11 +593,7 @@
 	// note we do not need to parse postSetBlk1 so it is omitted here
 	testBlks = append(testBlks, postSetBlk2)
 
-<<<<<<< HEAD
-	getBlock, parseBlock, getCanonicalBlockID := createInternalBlockFuncs(testBlks)
-=======
-	getBlock, parseBlock := createInternalBlockFuncs(testBlks)
->>>>>>> d3c09eb1
+	getBlock, parseBlock, getCanonicalBlockID := createInternalBlockFuncs(testBlks)
 	chainState := NewState(&Config{
 		DecidedCacheSize:    defaultBlockCacheSize,
 		MissingCacheSize:    defaultBlockCacheSize,
@@ -743,11 +625,7 @@
 	require.Equal(postSetBlk2.ID(), lastAcceptedID)
 	require.Equal(postSetBlk2.ID(), chainState.LastAcceptedBlock().ID())
 
-<<<<<<< HEAD
-	checkAcceptedBlock(t, chainState, parsedpostSetBlk2, false)
-=======
 	checkDecidedBlock(t, chainState, parsedpostSetBlk2, false)
->>>>>>> d3c09eb1
 }
 
 func TestSetLastAcceptedBlockWithProcessingBlocksErrors(t *testing.T) {
@@ -759,17 +637,10 @@
 	blk1 := testBlks[1]
 	resetBlk := testBlks[4]
 
-<<<<<<< HEAD
 	getBlock, parseBlock, getCanonicalBlockID := createInternalBlockFuncs(testBlks)
 	buildBlock := func(context.Context) (snowman.Block, error) {
 		// Once the block is built, mark it as processing
 		blk1.SetStatus(choices.Processing)
-=======
-	getBlock, parseBlock := createInternalBlockFuncs(testBlks)
-	buildBlock := func(context.Context) (snowman.Block, error) {
-		// Once the block is built, mark it as undecided
-		genesisBlock.Status = snowtest.Undecided
->>>>>>> d3c09eb1
 		return blk1, nil
 	}
 
@@ -807,11 +678,7 @@
 	blk2 := testBlks[2]
 	blk2.Status = snowtest.Accepted
 
-<<<<<<< HEAD
-	getBlock, parseBlock, getCanonicalBlockID := createInternalBlockFuncs(testBlks)
-=======
-	getBlock, parseBlock := createInternalBlockFuncs(testBlks)
->>>>>>> d3c09eb1
+	getBlock, parseBlock, getCanonicalBlockID := createInternalBlockFuncs(testBlks)
 	chainState := NewState(&Config{
 		DecidedCacheSize:    defaultBlockCacheSize,
 		MissingCacheSize:    defaultBlockCacheSize,
@@ -833,7 +700,6 @@
 
 	testBlks := NewTestBlocks(2)
 	genesisBlock := testBlks[0]
-<<<<<<< HEAD
 	genesisBlock.SetStatus(choices.Accepted)
 	blk1 := testBlks[1]
 
@@ -843,25 +709,11 @@
 		MissingCacheSize:    2,
 		UnverifiedCacheSize: 2,
 		BytesToIDCacheSize:  2,
-=======
-	genesisBlock.Status = snowtest.Accepted
-	blk1 := testBlks[1]
-
-	getBlock, parseBlock := createInternalBlockFuncs(testBlks)
-	chainState := NewState(&Config{
-		DecidedCacheSize:    defaultBlockCacheSize,
-		MissingCacheSize:    defaultBlockCacheSize,
-		UnverifiedCacheSize: defaultBlockCacheSize,
-		BytesToIDCacheSize:  defaultBlockCacheSize,
->>>>>>> d3c09eb1
-		LastAcceptedBlock:   genesisBlock,
-		GetBlock:            getBlock,
-		UnmarshalBlock:      parseBlock,
-		BuildBlock:          cantBuildBlock,
-<<<<<<< HEAD
+		LastAcceptedBlock:   genesisBlock,
+		GetBlock:            getBlock,
+		UnmarshalBlock:      parseBlock,
+		BuildBlock:          cantBuildBlock,
 		GetBlockIDAtHeight:  getCanonicalBlockID,
-=======
->>>>>>> d3c09eb1
 	})
 
 	// Parse blk1
