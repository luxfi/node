--- conflicted
+++ resolved
@@ -11,7 +11,6 @@
 	"github.com/luxfi/math/set"
 	"github.com/luxfi/node/chains/atomic"
 	"github.com/luxfi/node/codec"
-	"github.com/luxfi/node/utils/set"
 	"github.com/luxfi/node/vms/components/lux"
 	"github.com/luxfi/node/vms/components/verify"
 	"github.com/luxfi/node/vms/secp256k1fx"
@@ -27,46 +26,6 @@
 type Builder struct {
 	utxos *utxos
 	ctx   *builder.Context
-}
-
-// keychainAdapter adapts secp256k1fx.Keychain to wallet/keychain.Keychain
-type keychainAdapter struct {
-	kc *secp256k1fx.Keychain
-}
-
-func (k *keychainAdapter) Addresses() []ids.ShortID {
-	return k.kc.Addresses()
-}
-
-func (k *keychainAdapter) Get(addr ids.ShortID) (keychain.Signer, bool) {
-	// Get the key from the underlying keychain
-	ledgerSigner, exists := k.kc.Get(addr)
-	if !exists {
-		return nil, false
-	}
-	// Wrap it in our adapter that implements wallet/keychain.Signer
-	return &signerAdapter{signer: ledgerSigner}, true
-}
-
-// signerAdapter adapts ledger-lux-go/keychain.Signer to wallet/keychain.Signer
-type signerAdapter struct {
-	signer interface {
-		SignHash([]byte) ([]byte, error)
-		Sign([]byte) ([]byte, error)
-		Address() ids.ShortID
-	}
-}
-
-func (s *signerAdapter) SignHash(hash []byte) ([]byte, error) {
-	return s.signer.SignHash(hash)
-}
-
-func (s *signerAdapter) Sign(msg []byte) ([]byte, error) {
-	return s.signer.Sign(msg)
-}
-
-func (s *signerAdapter) Address() ids.ShortID {
-	return s.signer.Address()
 }
 
 func New(
@@ -262,26 +221,6 @@
 }
 
 func (b *Builder) builders(kc *secp256k1fx.Keychain) (builder.Builder, signer.Signer) {
-<<<<<<< HEAD
-	addrs := kc.Addresses()
-	// Convert slice to set
-	addrSet := set.NewSet[ids.ShortID](len(addrs))
-	for _, addr := range addrs {
-		addrSet.Add(addr)
-	}
-	
-	wa := &walletUTXOsAdapter{
-		utxos: b.utxos,
-		addrs: addrSet,
-	}
-	
-	// Create keychain adapter for wallet
-	kcAdapter := &keychainAdapter{kc: kc}
-	
-	xBuilder := builder.New(addrSet, b.ctx, wa)
-	xSigner := signer.New(kcAdapter, wa)
-	return xBuilder, xSigner
-=======
 	var (
 		addrsSlice = kc.Addresses()
 		addrs      = set.Of(addrsSlice...)
@@ -294,5 +233,4 @@
 		signer  = signer.New(kcAdapter, wa)
 	)
 	return builder, signer
->>>>>>> 5d385f6d
 }