<<<<<<< HEAD
// Copyright (C) 2019-2023, Lux Partners Limited. All rights reserved.
=======
// Copyright (C) 2019-2024, Ava Labs, Inc. All rights reserved.
>>>>>>> d3c09eb1
// See the file LICENSE for licensing terms.

package p

import (
	"context"

<<<<<<< HEAD
	"github.com/luxfi/node/api/info"
	"github.com/luxfi/node/ids"
	"github.com/luxfi/node/vms/avm"
=======
	"github.com/ava-labs/avalanchego/api/info"
	"github.com/ava-labs/avalanchego/vms/avm"
	"github.com/ava-labs/avalanchego/vms/platformvm"
	"github.com/ava-labs/avalanchego/vms/platformvm/txs/fee"
	"github.com/ava-labs/avalanchego/wallet/chain/p/builder"
>>>>>>> d3c09eb1
)

// gasPriceMultiplier increases the gas price to support multiple transactions
// to be issued.
//
// TODO: Handle this better. Either here or in the mempool.
const gasPriceMultiplier = 2

<<<<<<< HEAD
type Context interface {
	NetworkID() uint32
	LUXAssetID() ids.ID
	BaseTxFee() uint64
	CreateSubnetTxFee() uint64
	TransformSubnetTxFee() uint64
	CreateBlockchainTxFee() uint64
	AddPrimaryNetworkValidatorFee() uint64
	AddPrimaryNetworkDelegatorFee() uint64
	AddSubnetValidatorFee() uint64
	AddSubnetDelegatorFee() uint64
}

type context struct {
	networkID                     uint32
	luxAssetID                   ids.ID
	baseTxFee                     uint64
	createSubnetTxFee             uint64
	transformSubnetTxFee          uint64
	createBlockchainTxFee         uint64
	addPrimaryNetworkValidatorFee uint64
	addPrimaryNetworkDelegatorFee uint64
	addSubnetValidatorFee         uint64
	addSubnetDelegatorFee         uint64
}

func NewContextFromURI(ctx stdcontext.Context, uri string) (Context, error) {
=======
func NewContextFromURI(ctx context.Context, uri string) (*builder.Context, error) {
>>>>>>> d3c09eb1
	infoClient := info.NewClient(uri)
	xChainClient := avm.NewClient(uri, "X")
	pChainClient := platformvm.NewClient(uri)
	return NewContextFromClients(ctx, infoClient, xChainClient, pChainClient)
}

func NewContextFromClients(
	ctx context.Context,
	infoClient info.Client,
	xChainClient avm.Client,
	pChainClient platformvm.Client,
) (*builder.Context, error) {
	networkID, err := infoClient.GetNetworkID(ctx)
	if err != nil {
		return nil, err
	}

	asset, err := xChainClient.GetAssetDescription(ctx, "LUX")
	if err != nil {
		return nil, err
	}

	dynamicFeeConfig, err := pChainClient.GetFeeConfig(ctx)
	if err != nil {
		return nil, err
	}

	// TODO: After Etna is activated, assume the gas price is always non-zero.
	if dynamicFeeConfig.MinPrice != 0 {
		_, gasPrice, _, err := pChainClient.GetFeeState(ctx)
		if err != nil {
			return nil, err
		}

<<<<<<< HEAD
func NewContext(
	networkID uint32,
	luxAssetID ids.ID,
	baseTxFee uint64,
	createSubnetTxFee uint64,
	transformSubnetTxFee uint64,
	createBlockchainTxFee uint64,
	addPrimaryNetworkValidatorFee uint64,
	addPrimaryNetworkDelegatorFee uint64,
	addSubnetValidatorFee uint64,
	addSubnetDelegatorFee uint64,
) Context {
	return &context{
		networkID:                     networkID,
		luxAssetID:                   luxAssetID,
		baseTxFee:                     baseTxFee,
		createSubnetTxFee:             createSubnetTxFee,
		transformSubnetTxFee:          transformSubnetTxFee,
		createBlockchainTxFee:         createBlockchainTxFee,
		addPrimaryNetworkValidatorFee: addPrimaryNetworkValidatorFee,
		addPrimaryNetworkDelegatorFee: addPrimaryNetworkDelegatorFee,
		addSubnetValidatorFee:         addSubnetValidatorFee,
		addSubnetDelegatorFee:         addSubnetDelegatorFee,
=======
		return &builder.Context{
			NetworkID:         networkID,
			AVAXAssetID:       asset.AssetID,
			ComplexityWeights: dynamicFeeConfig.Weights,
			GasPrice:          gasPriceMultiplier * gasPrice,
		}, nil
	}

	staticFeeConfig, err := infoClient.GetTxFee(ctx)
	if err != nil {
		return nil, err
>>>>>>> d3c09eb1
	}

<<<<<<< HEAD
func (c *context) NetworkID() uint32 {
	return c.networkID
}

func (c *context) LUXAssetID() ids.ID {
	return c.luxAssetID
}

func (c *context) BaseTxFee() uint64 {
	return c.baseTxFee
}

func (c *context) CreateSubnetTxFee() uint64 {
	return c.createSubnetTxFee
}

func (c *context) TransformSubnetTxFee() uint64 {
	return c.transformSubnetTxFee
}

func (c *context) CreateBlockchainTxFee() uint64 {
	return c.createBlockchainTxFee
}

func (c *context) AddPrimaryNetworkValidatorFee() uint64 {
	return c.addPrimaryNetworkValidatorFee
}

func (c *context) AddPrimaryNetworkDelegatorFee() uint64 {
	return c.addPrimaryNetworkDelegatorFee
}

func (c *context) AddSubnetValidatorFee() uint64 {
	return c.addSubnetValidatorFee
}

func (c *context) AddSubnetDelegatorFee() uint64 {
	return c.addSubnetDelegatorFee
=======
	return &builder.Context{
		NetworkID:   networkID,
		AVAXAssetID: asset.AssetID,
		StaticFeeConfig: fee.StaticConfig{
			TxFee:                         uint64(staticFeeConfig.TxFee),
			CreateSubnetTxFee:             uint64(staticFeeConfig.CreateSubnetTxFee),
			TransformSubnetTxFee:          uint64(staticFeeConfig.TransformSubnetTxFee),
			CreateBlockchainTxFee:         uint64(staticFeeConfig.CreateBlockchainTxFee),
			AddPrimaryNetworkValidatorFee: uint64(staticFeeConfig.AddPrimaryNetworkValidatorFee),
			AddPrimaryNetworkDelegatorFee: uint64(staticFeeConfig.AddPrimaryNetworkDelegatorFee),
			AddSubnetValidatorFee:         uint64(staticFeeConfig.AddSubnetValidatorFee),
			AddSubnetDelegatorFee:         uint64(staticFeeConfig.AddSubnetDelegatorFee),
		},
	}, nil
>>>>>>> d3c09eb1
}<|MERGE_RESOLUTION|>--- conflicted
+++ resolved
@@ -1,8 +1,4 @@
-<<<<<<< HEAD
 // Copyright (C) 2019-2023, Lux Partners Limited. All rights reserved.
-=======
-// Copyright (C) 2019-2024, Ava Labs, Inc. All rights reserved.
->>>>>>> d3c09eb1
 // See the file LICENSE for licensing terms.
 
 package p
@@ -10,17 +6,9 @@
 import (
 	"context"
 
-<<<<<<< HEAD
 	"github.com/luxfi/node/api/info"
 	"github.com/luxfi/node/ids"
 	"github.com/luxfi/node/vms/avm"
-=======
-	"github.com/ava-labs/avalanchego/api/info"
-	"github.com/ava-labs/avalanchego/vms/avm"
-	"github.com/ava-labs/avalanchego/vms/platformvm"
-	"github.com/ava-labs/avalanchego/vms/platformvm/txs/fee"
-	"github.com/ava-labs/avalanchego/wallet/chain/p/builder"
->>>>>>> d3c09eb1
 )
 
 // gasPriceMultiplier increases the gas price to support multiple transactions
@@ -29,7 +17,6 @@
 // TODO: Handle this better. Either here or in the mempool.
 const gasPriceMultiplier = 2
 
-<<<<<<< HEAD
 type Context interface {
 	NetworkID() uint32
 	LUXAssetID() ids.ID
@@ -57,9 +44,6 @@
 }
 
 func NewContextFromURI(ctx stdcontext.Context, uri string) (Context, error) {
-=======
-func NewContextFromURI(ctx context.Context, uri string) (*builder.Context, error) {
->>>>>>> d3c09eb1
 	infoClient := info.NewClient(uri)
 	xChainClient := avm.NewClient(uri, "X")
 	pChainClient := platformvm.NewClient(uri)
@@ -94,7 +78,6 @@
 			return nil, err
 		}
 
-<<<<<<< HEAD
 func NewContext(
 	networkID uint32,
 	luxAssetID ids.ID,
@@ -118,22 +101,8 @@
 		addPrimaryNetworkDelegatorFee: addPrimaryNetworkDelegatorFee,
 		addSubnetValidatorFee:         addSubnetValidatorFee,
 		addSubnetDelegatorFee:         addSubnetDelegatorFee,
-=======
-		return &builder.Context{
-			NetworkID:         networkID,
-			AVAXAssetID:       asset.AssetID,
-			ComplexityWeights: dynamicFeeConfig.Weights,
-			GasPrice:          gasPriceMultiplier * gasPrice,
-		}, nil
 	}
 
-	staticFeeConfig, err := infoClient.GetTxFee(ctx)
-	if err != nil {
-		return nil, err
->>>>>>> d3c09eb1
-	}
-
-<<<<<<< HEAD
 func (c *context) NetworkID() uint32 {
 	return c.networkID
 }
@@ -172,20 +141,4 @@
 
 func (c *context) AddSubnetDelegatorFee() uint64 {
 	return c.addSubnetDelegatorFee
-=======
-	return &builder.Context{
-		NetworkID:   networkID,
-		AVAXAssetID: asset.AssetID,
-		StaticFeeConfig: fee.StaticConfig{
-			TxFee:                         uint64(staticFeeConfig.TxFee),
-			CreateSubnetTxFee:             uint64(staticFeeConfig.CreateSubnetTxFee),
-			TransformSubnetTxFee:          uint64(staticFeeConfig.TransformSubnetTxFee),
-			CreateBlockchainTxFee:         uint64(staticFeeConfig.CreateBlockchainTxFee),
-			AddPrimaryNetworkValidatorFee: uint64(staticFeeConfig.AddPrimaryNetworkValidatorFee),
-			AddPrimaryNetworkDelegatorFee: uint64(staticFeeConfig.AddPrimaryNetworkDelegatorFee),
-			AddSubnetValidatorFee:         uint64(staticFeeConfig.AddSubnetValidatorFee),
-			AddSubnetDelegatorFee:         uint64(staticFeeConfig.AddSubnetDelegatorFee),
-		},
-	}, nil
->>>>>>> d3c09eb1
 }