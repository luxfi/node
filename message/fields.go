// Copyright (C) 2019-2021, Ava Labs, Inc. All rights reserved.
// See the file LICENSE for licensing terms.

package message

import (
	"github.com/ava-labs/avalanchego/utils/wrappers"
)

// Field that may be packed into a message
type Field uint32

// Fields that may be packed. These values are not sent over the wire.
const (
	VersionStr          Field = iota // Used in handshake
	NetworkID                        // Used in handshake
	NodeID                           // Used in handshake
	MyTime                           // Used in handshake
	IP                               // Used in handshake
	Peers                            // Used in handshake
	ChainID                          // Used for dispatching
	RequestID                        // Used for all messages
	Deadline                         // Used for request messages
	ContainerID                      // Used for querying
	ContainerBytes                   // Used for gossiping
	ContainerIDs                     // Used for querying
	MultiContainerBytes              // Used in MultiPut
	SigBytes                         // Used in handshake / peer gossiping
	VersionTime                      // Used in handshake / peer gossiping
	SignedPeers                      // Used in peer gossiping
	TrackedSubnets                   // Used in handshake / peer gossiping
	AppBytes                         // Used at application level
	VMMessage                        // Used internally
	Uptime                           // Used for Pong
<<<<<<< HEAD
	SummaryKey                       // Used for fast sync
	MultiSummaryKeys                 // Used for fast sync
=======
	VersionStruct                    // Used internally
>>>>>>> 2f6719f7
)

// Packer returns the packer function that can be used to pack this field.
func (f Field) Packer() func(*wrappers.Packer, interface{}) {
	switch f {
	case VersionStr:
		return wrappers.TryPackStr
	case NetworkID:
		return wrappers.TryPackInt
	case NodeID:
		return wrappers.TryPackInt
	case MyTime:
		return wrappers.TryPackLong
	case IP:
		return wrappers.TryPackIP
	case Peers:
		return wrappers.TryPackIPList
	case ChainID: // TODO: This will be shortened to use a modified varint spec
		return wrappers.TryPackHash
	case RequestID:
		return wrappers.TryPackInt
	case Deadline:
		return wrappers.TryPackLong
	case ContainerID:
		return wrappers.TryPackHash
	case ContainerBytes:
		return wrappers.TryPackBytes
	case ContainerIDs:
		return wrappers.TryPackHashes
	case MultiContainerBytes:
		return wrappers.TryPack2DBytes
	case AppBytes:
		return wrappers.TryPackBytes
	case SigBytes:
		return wrappers.TryPackBytes
	case VersionTime:
		return wrappers.TryPackLong
	case SignedPeers:
		return wrappers.TryPackIPCertList
	case TrackedSubnets:
		return wrappers.TryPackHashes
	case Uptime:
		return wrappers.TryPackByte
	case SummaryKey:
		return wrappers.TryPackBytes
	case MultiSummaryKeys:
		return wrappers.TryPack2DBytes
	default:
		return nil
	}
}

// Unpacker returns the unpacker function that can be used to unpack this field.
func (f Field) Unpacker() func(*wrappers.Packer) interface{} {
	switch f {
	case VersionStr:
		return wrappers.TryUnpackStr
	case NetworkID:
		return wrappers.TryUnpackInt
	case NodeID:
		return wrappers.TryUnpackInt
	case MyTime:
		return wrappers.TryUnpackLong
	case IP:
		return wrappers.TryUnpackIP
	case Peers:
		return wrappers.TryUnpackIPList
	case ChainID: // TODO: This will be shortened to use a modified varint spec
		return wrappers.TryUnpackHash
	case RequestID:
		return wrappers.TryUnpackInt
	case Deadline:
		return wrappers.TryUnpackLong
	case ContainerID:
		return wrappers.TryUnpackHash
	case ContainerBytes:
		return wrappers.TryUnpackBytes
	case ContainerIDs:
		return wrappers.TryUnpackHashes
	case MultiContainerBytes:
		return wrappers.TryUnpack2DBytes
	case AppBytes:
		return wrappers.TryUnpackBytes
	case SigBytes:
		return wrappers.TryUnpackBytes
	case VersionTime:
		return wrappers.TryUnpackLong
	case SignedPeers:
		return wrappers.TryUnpackIPCertList
	case TrackedSubnets:
		return wrappers.TryUnpackHashes
	case Uptime:
		return wrappers.TryUnpackByte
	case SummaryKey:
		return wrappers.TryUnpackBytes
	case MultiSummaryKeys:
		return wrappers.TryUnpack2DBytes
	default:
		return nil
	}
}

func (f Field) String() string {
	switch f {
	case VersionStr:
		return "VersionStr"
	case NetworkID:
		return "NetworkID"
	case NodeID:
		return "NodeID"
	case MyTime:
		return "MyTime"
	case IP:
		return "IP"
	case Peers:
		return "Peers"
	case ChainID:
		return "ChainID"
	case RequestID:
		return "RequestID"
	case Deadline:
		return "Deadline"
	case ContainerID:
		return "ContainerID"
	case ContainerBytes:
		return "Container Bytes"
	case ContainerIDs:
		return "Container IDs"
	case MultiContainerBytes:
		return "MultiContainerBytes"
	case AppBytes:
		return "AppBytes"
	case SigBytes:
		return "SigBytes"
	case VersionTime:
		return "VersionTime"
	case SignedPeers:
		return "SignedPeers"
	case TrackedSubnets:
		return "TrackedSubnets"
	case VMMessage:
		return "VMMessage"
	case Uptime:
		return "Uptime"
<<<<<<< HEAD
	case SummaryKey:
		return "SummaryKey"
	case MultiSummaryKeys:
		return "MultiSummaryKeys"
=======
	case VersionStruct:
		return "VersionStruct"
>>>>>>> 2f6719f7
	default:
		return "Unknown Field"
	}
}<|MERGE_RESOLUTION|>--- conflicted
+++ resolved
@@ -32,12 +32,9 @@
 	AppBytes                         // Used at application level
 	VMMessage                        // Used internally
 	Uptime                           // Used for Pong
-<<<<<<< HEAD
 	SummaryKey                       // Used for fast sync
 	MultiSummaryKeys                 // Used for fast sync
-=======
 	VersionStruct                    // Used internally
->>>>>>> 2f6719f7
 )
 
 // Packer returns the packer function that can be used to pack this field.
@@ -182,15 +179,12 @@
 		return "VMMessage"
 	case Uptime:
 		return "Uptime"
-<<<<<<< HEAD
 	case SummaryKey:
 		return "SummaryKey"
 	case MultiSummaryKeys:
 		return "MultiSummaryKeys"
-=======
 	case VersionStruct:
 		return "VersionStruct"
->>>>>>> 2f6719f7
 	default:
 		return "Unknown Field"
 	}
