# https://golangci-lint.run/usage/configuration/
run:
  timeout: 10m
<<<<<<< HEAD
  # skip auto-generated files.
  skip-files:
    - ".*\\.pb\\.go$"
    - ".*mock.*"
=======

  # If set we pass it to "go list -mod={option}". From "go help modules":
  # If invoked with -mod=readonly, the go command is disallowed from the implicit
  # automatic updating of go.mod described above. Instead, it fails when any changes
  # to go.mod are needed. This setting is most useful to check that go.mod does
  # not need updates, such as in a continuous integration and testing system.
  # If invoked with -mod=vendor, the go command assumes that the vendor
  # directory holds the correct copies of dependencies and ignores
  # the dependency descriptions in go.mod.
  #
  # Allowed values: readonly|vendor|mod
  # By default, it isn't set.
  modules-download-mode: readonly

  # Include non-test files tagged as test-only.
  # Context: https://github.com/ava-labs/avalanchego/pull/3173
  build-tags:
    - test

output:
  # Make issues output unique by line.
  # Default: true
  uniq-by-line: false
>>>>>>> d3c09eb1

issues:
  # Maximum issues count per one linter.
  # Set to 0 to disable.
  # Default: 50
  max-issues-per-linter: 0

  # Maximum count of issues with the same text.
  # Set to 0 to disable.
  # Default: 3
  max-same-issues: 0

  # Enables skipping of directories:
  # - vendor$, third_party$, testdata$, examples$, Godeps$, builtin$
  # Default: true
  exclude-dirs-use-default: false

linters:
  disable-all: true
  enable:
    - asciicheck
    - bodyclose
    - depguard
    - dupword
    - errcheck
    - errorlint
    - exportloopref
    - forbidigo
    - gci
    - goconst
    - gocritic
    # - goerr113
    - gofmt
    - gofumpt
    # - gomnd
    - goprintffuncname
    - gosec
    - gosimple
    - govet
    - importas
    - ineffassign
    # - lll
    - misspell
    - nakedret
    - nilerr
    - noctx
    - nolintlint
    - perfsprint
    - prealloc
    - predeclared
    - revive
    - spancheck
    - staticcheck
    - stylecheck
    - tagalign
    - testifylint
    - typecheck
    - unconvert
    - unparam
    - unused
    - usestdlibvars
    - whitespace

linters-settings:
<<<<<<< HEAD
=======
  depguard:
    rules:
      packages:
        deny:
          - pkg: "container/list"
            desc: github.com/ava-labs/avalanchego/utils/linked should be used instead.
          - pkg: "github.com/golang/mock/gomock"
            desc: go.uber.org/mock/gomock should be used instead.
          - pkg: "github.com/stretchr/testify/assert"
            desc: github.com/stretchr/testify/require should be used instead.
          - pkg: "io/ioutil"
            desc: io/ioutil is deprecated. Use package io or os instead.
>>>>>>> d3c09eb1
  errorlint:
    # Check for plain type assertions and type switches.
    asserts: false
    # Check for plain error comparisons.
    comparison: false
<<<<<<< HEAD
=======
  forbidigo:
    # Forbid the following identifiers (list of regexp).
    forbid:
      - 'require\.Error$(# ErrorIs should be used instead)?'
      - 'require\.ErrorContains$(# ErrorIs should be used instead)?'
      - 'require\.EqualValues$(# Equal should be used instead)?'
      - 'require\.NotEqualValues$(# NotEqual should be used instead)?'
      - '^(t|b|tb|f)\.(Fatal|Fatalf|Error|Errorf)$(# the require library should be used instead)?'
    # Exclude godoc examples from forbidigo checks.
    exclude_godoc_examples: false
  gci:
    sections:
      - standard
      - default
      - blank
      - prefix(github.com/ava-labs/avalanchego)
      - alias
      - dot
    skip-generated: true
    custom-order: true
  gosec:
    excludes:
      - G107 # Url provided to HTTP request as taint input https://securego.io/docs/rules/g107
  importas:
    # Do not allow unaliased imports of aliased packages.
    no-unaliased: false
    # Do not allow non-required aliases.
    no-extra-aliases: false
    # List of aliases
    alias:
      - pkg: github.com/ava-labs/avalanchego/utils/math
        alias: safemath
      - pkg: github.com/ava-labs/avalanchego/utils/json
        alias: avajson
>>>>>>> d3c09eb1
  revive:
    rules:
      # https://github.com/mgechev/revive/blob/master/RULES_DESCRIPTIONS.md#bool-literal-in-expr
      - name: bool-literal-in-expr
        disabled: false
      # https://github.com/mgechev/revive/blob/master/RULES_DESCRIPTIONS.md#early-return
      - name: early-return
        disabled: false
      # https://github.com/mgechev/revive/blob/master/RULES_DESCRIPTIONS.md#empty-lines
      - name: empty-lines
        disabled: false
      # https://github.com/mgechev/revive/blob/master/RULES_DESCRIPTIONS.md#string-format
      - name: string-format
        disabled: false
        arguments:
<<<<<<< HEAD
        - ["fmt.Errorf[0]", "/.*%.*/", "no format directive, use errors.New instead"]
=======
        - ["b.Logf[0]", "/.*%.*/", "no format directive, use b.Log instead"]
        - ["fmt.Errorf[0]", "/.*%.*/", "no format directive, use errors.New instead"]
        - ["fmt.Fprintf[1]", "/.*%.*/", "no format directive, use fmt.Fprint instead"]
        - ["fmt.Printf[0]", "/.*%.*/", "no format directive, use fmt.Print instead"]
        - ["fmt.Sprintf[0]", "/.*%.*/", "no format directive, use fmt.Sprint instead"]
        - ["log.Fatalf[0]", "/.*%.*/", "no format directive, use log.Fatal instead"]
        - ["log.Printf[0]", "/.*%.*/", "no format directive, use log.Print instead"]
        - ["t.Logf[0]", "/.*%.*/", "no format directive, use t.Log instead"]
>>>>>>> d3c09eb1
      # https://github.com/mgechev/revive/blob/master/RULES_DESCRIPTIONS.md#struct-tag
      - name: struct-tag
        disabled: false
      # https://github.com/mgechev/revive/blob/master/RULES_DESCRIPTIONS.md#unexported-naming
      - name: unexported-naming
        disabled: false
      # https://github.com/mgechev/revive/blob/master/RULES_DESCRIPTIONS.md#unhandled-error
      - name: unhandled-error
<<<<<<< HEAD
        disabled: false
        arguments:
          - "fmt.Fprint"
          - "fmt.Fprintf"
          - "fmt.Print"
          - "fmt.Printf"
          - "fmt.Println"
          - "rand.Read"
          - "sb.WriteString"
=======
        # prefer the errcheck linter since it can be disabled directly with nolint directive
        # but revive's disable directive (e.g. //revive:disable:unhandled-error) is not
        # supported when run under golangci_lint
        disabled: true
>>>>>>> d3c09eb1
      # https://github.com/mgechev/revive/blob/master/RULES_DESCRIPTIONS.md#unused-parameter
      - name: unused-parameter
        disabled: false
      # https://github.com/mgechev/revive/blob/master/RULES_DESCRIPTIONS.md#unused-receiver
      - name: unused-receiver
        disabled: false
      # https://github.com/mgechev/revive/blob/master/RULES_DESCRIPTIONS.md#useless-break
      - name: useless-break
        disabled: false
<<<<<<< HEAD
=======
  spancheck:
    # https://github.com/jjti/go-spancheck#checks
    checks:
      - end
      # - record-error # check that `span.RecordError(err)` is called when an error is returned
      # - set-status   # check that `span.SetStatus(codes.Error, msg)` is called when an error is returned
>>>>>>> d3c09eb1
  staticcheck:
    # https://staticcheck.io/docs/options#checks
    checks:
      - "all"
      - "-SA6002" # Storing non-pointer values in sync.Pool allocates memory
      - "-SA1019" # Using a deprecated function, variable, constant or field
  tagalign:
    align: true
    sort: true
    strict: true
    order:
      - serialize
  testifylint:
    # Enable all checkers (https://github.com/Antonboom/testifylint#checkers).
    # Default: false
    enable-all: true
    # Disable checkers by name
    # (in addition to default
    #   suite-thelper
    # ).
    disable:
      - go-require
      - float-compare<|MERGE_RESOLUTION|>--- conflicted
+++ resolved
@@ -1,36 +1,10 @@
 # https://golangci-lint.run/usage/configuration/
 run:
   timeout: 10m
-<<<<<<< HEAD
   # skip auto-generated files.
   skip-files:
     - ".*\\.pb\\.go$"
     - ".*mock.*"
-=======
-
-  # If set we pass it to "go list -mod={option}". From "go help modules":
-  # If invoked with -mod=readonly, the go command is disallowed from the implicit
-  # automatic updating of go.mod described above. Instead, it fails when any changes
-  # to go.mod are needed. This setting is most useful to check that go.mod does
-  # not need updates, such as in a continuous integration and testing system.
-  # If invoked with -mod=vendor, the go command assumes that the vendor
-  # directory holds the correct copies of dependencies and ignores
-  # the dependency descriptions in go.mod.
-  #
-  # Allowed values: readonly|vendor|mod
-  # By default, it isn't set.
-  modules-download-mode: readonly
-
-  # Include non-test files tagged as test-only.
-  # Context: https://github.com/ava-labs/avalanchego/pull/3173
-  build-tags:
-    - test
-
-output:
-  # Make issues output unique by line.
-  # Default: true
-  uniq-by-line: false
->>>>>>> d3c09eb1
 
 issues:
   # Maximum issues count per one linter.
@@ -95,63 +69,11 @@
     - whitespace
 
 linters-settings:
-<<<<<<< HEAD
-=======
-  depguard:
-    rules:
-      packages:
-        deny:
-          - pkg: "container/list"
-            desc: github.com/ava-labs/avalanchego/utils/linked should be used instead.
-          - pkg: "github.com/golang/mock/gomock"
-            desc: go.uber.org/mock/gomock should be used instead.
-          - pkg: "github.com/stretchr/testify/assert"
-            desc: github.com/stretchr/testify/require should be used instead.
-          - pkg: "io/ioutil"
-            desc: io/ioutil is deprecated. Use package io or os instead.
->>>>>>> d3c09eb1
   errorlint:
     # Check for plain type assertions and type switches.
     asserts: false
     # Check for plain error comparisons.
     comparison: false
-<<<<<<< HEAD
-=======
-  forbidigo:
-    # Forbid the following identifiers (list of regexp).
-    forbid:
-      - 'require\.Error$(# ErrorIs should be used instead)?'
-      - 'require\.ErrorContains$(# ErrorIs should be used instead)?'
-      - 'require\.EqualValues$(# Equal should be used instead)?'
-      - 'require\.NotEqualValues$(# NotEqual should be used instead)?'
-      - '^(t|b|tb|f)\.(Fatal|Fatalf|Error|Errorf)$(# the require library should be used instead)?'
-    # Exclude godoc examples from forbidigo checks.
-    exclude_godoc_examples: false
-  gci:
-    sections:
-      - standard
-      - default
-      - blank
-      - prefix(github.com/ava-labs/avalanchego)
-      - alias
-      - dot
-    skip-generated: true
-    custom-order: true
-  gosec:
-    excludes:
-      - G107 # Url provided to HTTP request as taint input https://securego.io/docs/rules/g107
-  importas:
-    # Do not allow unaliased imports of aliased packages.
-    no-unaliased: false
-    # Do not allow non-required aliases.
-    no-extra-aliases: false
-    # List of aliases
-    alias:
-      - pkg: github.com/ava-labs/avalanchego/utils/math
-        alias: safemath
-      - pkg: github.com/ava-labs/avalanchego/utils/json
-        alias: avajson
->>>>>>> d3c09eb1
   revive:
     rules:
       # https://github.com/mgechev/revive/blob/master/RULES_DESCRIPTIONS.md#bool-literal-in-expr
@@ -167,18 +89,7 @@
       - name: string-format
         disabled: false
         arguments:
-<<<<<<< HEAD
         - ["fmt.Errorf[0]", "/.*%.*/", "no format directive, use errors.New instead"]
-=======
-        - ["b.Logf[0]", "/.*%.*/", "no format directive, use b.Log instead"]
-        - ["fmt.Errorf[0]", "/.*%.*/", "no format directive, use errors.New instead"]
-        - ["fmt.Fprintf[1]", "/.*%.*/", "no format directive, use fmt.Fprint instead"]
-        - ["fmt.Printf[0]", "/.*%.*/", "no format directive, use fmt.Print instead"]
-        - ["fmt.Sprintf[0]", "/.*%.*/", "no format directive, use fmt.Sprint instead"]
-        - ["log.Fatalf[0]", "/.*%.*/", "no format directive, use log.Fatal instead"]
-        - ["log.Printf[0]", "/.*%.*/", "no format directive, use log.Print instead"]
-        - ["t.Logf[0]", "/.*%.*/", "no format directive, use t.Log instead"]
->>>>>>> d3c09eb1
       # https://github.com/mgechev/revive/blob/master/RULES_DESCRIPTIONS.md#struct-tag
       - name: struct-tag
         disabled: false
@@ -187,7 +98,6 @@
         disabled: false
       # https://github.com/mgechev/revive/blob/master/RULES_DESCRIPTIONS.md#unhandled-error
       - name: unhandled-error
-<<<<<<< HEAD
         disabled: false
         arguments:
           - "fmt.Fprint"
@@ -197,12 +107,6 @@
           - "fmt.Println"
           - "rand.Read"
           - "sb.WriteString"
-=======
-        # prefer the errcheck linter since it can be disabled directly with nolint directive
-        # but revive's disable directive (e.g. //revive:disable:unhandled-error) is not
-        # supported when run under golangci_lint
-        disabled: true
->>>>>>> d3c09eb1
       # https://github.com/mgechev/revive/blob/master/RULES_DESCRIPTIONS.md#unused-parameter
       - name: unused-parameter
         disabled: false
@@ -212,15 +116,6 @@
       # https://github.com/mgechev/revive/blob/master/RULES_DESCRIPTIONS.md#useless-break
       - name: useless-break
         disabled: false
-<<<<<<< HEAD
-=======
-  spancheck:
-    # https://github.com/jjti/go-spancheck#checks
-    checks:
-      - end
-      # - record-error # check that `span.RecordError(err)` is called when an error is returned
-      # - set-status   # check that `span.SetStatus(codes.Error, msg)` is called when an error is returned
->>>>>>> d3c09eb1
   staticcheck:
     # https://staticcheck.io/docs/options#checks
     checks:
