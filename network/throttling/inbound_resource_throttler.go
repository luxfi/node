<<<<<<< HEAD
// Copyright (C) 2019-2024, Lux Partners Limited. All rights reserved.
=======
// Copyright (C) 2019-2024, Ava Labs, Inc. All rights reserved.
>>>>>>> d3c09eb1
// See the file LICENSE for licensing terms.

package throttling

import (
	"context"
	"errors"
	"fmt"
	"sync"
	"time"

	"github.com/prometheus/client_golang/prometheus"

<<<<<<< HEAD
	"github.com/luxfi/node/ids"
	"github.com/luxfi/node/snow/networking/tracker"
	"github.com/luxfi/node/utils/timer/mockable"
=======
	"github.com/ava-labs/avalanchego/ids"
	"github.com/ava-labs/avalanchego/snow/networking/tracker"
	"github.com/ava-labs/avalanchego/utils/timer/mockable"

	timerpkg "github.com/ava-labs/avalanchego/utils/timer"
>>>>>>> d3c09eb1
)

const epsilon = time.Millisecond

var (
	_ SystemThrottler = (*systemThrottler)(nil)
	_ SystemThrottler = noSystemThrottler{}
)

// SystemThrottler rate-limits based on the system metrics usage caused by each
// peer. We will not read messages from peers whose messages cause excessive
// usage until the usage caused by the peer drops to an acceptable level.
type SystemThrottler interface {
	// Blocks until we can read a message from the given peer.
	// If [ctx] is canceled, returns immediately.
	Acquire(ctx context.Context, nodeID ids.NodeID)
}

// A system throttler that always immediately returns on [Acquire].
type noSystemThrottler struct{}

func (noSystemThrottler) Acquire(context.Context, ids.NodeID) {}

type SystemThrottlerConfig struct {
	Clock mockable.Clock `json:"-"`
	// The maximum amount of time we'll wait before re-checking whether a call
	// to [Acquire] can return.
	MaxRecheckDelay time.Duration `json:"maxRecheckDelay"`
}

type systemThrottler struct {
	SystemThrottlerConfig
	metrics *systemThrottlerMetrics
	// Tells us the target utilization of each node.
	targeter tracker.Targeter
	// Tells us the utilization of each node.
	tracker tracker.Tracker
	// Invariant: [timerPool] only returns timers that have been stopped and drained.
	timerPool sync.Pool
}

type systemThrottlerMetrics struct {
	totalWaits      prometheus.Counter
	totalNoWaits    prometheus.Counter
	awaitingAcquire prometheus.Gauge
}

func newSystemThrottlerMetrics(namespace string, reg prometheus.Registerer) (*systemThrottlerMetrics, error) {
	m := &systemThrottlerMetrics{
		totalWaits: prometheus.NewCounter(prometheus.CounterOpts{
			Namespace: namespace,
			Name:      "throttler_total_waits",
			Help:      "Number of times we've waited to read a message from a node because their usage was too high",
		}),
		totalNoWaits: prometheus.NewCounter(prometheus.CounterOpts{
			Namespace: namespace,
			Name:      "throttler_total_no_waits",
			Help:      "Number of times we didn't wait to read a message because their usage is too high",
		}),
		awaitingAcquire: prometheus.NewGauge(prometheus.GaugeOpts{
			Namespace: namespace,
			Name:      "throttler_awaiting_acquire",
			Help:      "Number of nodes we're waiting to read a message from because their usage is too high",
		}),
	}
	err := errors.Join(
		reg.Register(m.totalWaits),
		reg.Register(m.totalNoWaits),
		reg.Register(m.awaitingAcquire),
	)
	return m, err
}

func NewSystemThrottler(
	namespace string,
	reg prometheus.Registerer,
	config SystemThrottlerConfig,
	tracker tracker.Tracker,
	targeter tracker.Targeter,
) (SystemThrottler, error) {
	metrics, err := newSystemThrottlerMetrics(namespace, reg)
	if err != nil {
		return nil, fmt.Errorf("couldn't initialize system throttler metrics: %w", err)
	}
	return &systemThrottler{
		metrics:               metrics,
		SystemThrottlerConfig: config,
		targeter:              targeter,
		tracker:               tracker,
		timerPool: sync.Pool{
			New: func() interface{} {
				// Satisfy invariant that timer is stopped and drained.
<<<<<<< HEAD
				timer := time.NewTimer(0)
				if !timer.Stop() {
					<-timer.C
				}
				return timer
=======
				return timerpkg.StoppedTimer()
>>>>>>> d3c09eb1
			},
		},
	}, nil
}

func (t *systemThrottler) Acquire(ctx context.Context, nodeID ids.NodeID) {
	// [timer] fires when we should re-check whether this node's
	// usage has fallen to an acceptable level.
	// Lazily initialize timer only if we actually need to wait.
	var timer *time.Timer
	defer func() {
		if timer != nil { // We waited at least once for usage to fall.
			t.metrics.totalWaits.Inc()
			// Note that [t.metrics.awaitingAcquire.Inc()] was called once if
			// and only if [waited] is true.
			t.metrics.awaitingAcquire.Dec()
		} else {
			t.metrics.totalNoWaits.Inc()
		}
	}()

	for {
		now := t.Clock.Time()
		// Get target usage for this node.
		target := t.targeter.TargetUsage(nodeID)
		// Get actual usage for this node.
		usage := t.tracker.Usage(nodeID, now)
		if usage <= target {
			return
		}
		// See how long it will take for actual usage to drop to the target,
		// assuming this node uses no more resources.
		waitDuration := t.tracker.TimeUntilUsage(nodeID, now, target)
		if waitDuration < epsilon {
			// If the amount of time until we reach the target is very small,
			// just return to avoid a situation where we excessively re-check.
			return
		}
		if waitDuration > t.MaxRecheckDelay {
			// Re-check at least every [t.MaxRecheckDelay] in case it will be a
			// very long time until usage reaches the target level.
			//
			// Note that not only can a node's usage decrease over time, but
			// also its target usage may increase.
			// In this case, the node's usage can drop to the target level
			// sooner than [waitDuration] because the target has increased.
			// The minimum re-check frequency accounts for that case by
			// optimistically re-checking whether the node's usage is now at an
			// acceptable level.
			waitDuration = t.MaxRecheckDelay
		}

<<<<<<< HEAD
		// Reset [timer].
=======
>>>>>>> d3c09eb1
		if timer == nil {
			// Note this is called at most once.
			t.metrics.awaitingAcquire.Inc()

			timer = t.timerPool.Get().(*time.Timer)
<<<<<<< HEAD
			defer func() {
				// Satisfy [t.timerPool] invariant.
				if !timer.Stop() {
					// The default ensures we don't wait forever in the case
					// that the channel was already drained.
					select {
					case <-timer.C:
					default:
					}
				}
				t.timerPool.Put(timer)
			}()
		}
=======
			defer t.timerPool.Put(timer)
		}

>>>>>>> d3c09eb1
		timer.Reset(waitDuration)
		select {
		case <-ctx.Done():
			// Satisfy [t.timerPool] invariant.
			if !timer.Stop() {
				<-timer.C
			}
			return
		case <-timer.C:
		}
	}
}<|MERGE_RESOLUTION|>--- conflicted
+++ resolved
@@ -1,8 +1,4 @@
-<<<<<<< HEAD
 // Copyright (C) 2019-2024, Lux Partners Limited. All rights reserved.
-=======
-// Copyright (C) 2019-2024, Ava Labs, Inc. All rights reserved.
->>>>>>> d3c09eb1
 // See the file LICENSE for licensing terms.
 
 package throttling
@@ -16,17 +12,9 @@
 
 	"github.com/prometheus/client_golang/prometheus"
 
-<<<<<<< HEAD
 	"github.com/luxfi/node/ids"
 	"github.com/luxfi/node/snow/networking/tracker"
 	"github.com/luxfi/node/utils/timer/mockable"
-=======
-	"github.com/ava-labs/avalanchego/ids"
-	"github.com/ava-labs/avalanchego/snow/networking/tracker"
-	"github.com/ava-labs/avalanchego/utils/timer/mockable"
-
-	timerpkg "github.com/ava-labs/avalanchego/utils/timer"
->>>>>>> d3c09eb1
 )
 
 const epsilon = time.Millisecond
@@ -119,15 +107,11 @@
 		timerPool: sync.Pool{
 			New: func() interface{} {
 				// Satisfy invariant that timer is stopped and drained.
-<<<<<<< HEAD
 				timer := time.NewTimer(0)
 				if !timer.Stop() {
 					<-timer.C
 				}
 				return timer
-=======
-				return timerpkg.StoppedTimer()
->>>>>>> d3c09eb1
 			},
 		},
 	}, nil
@@ -180,16 +164,12 @@
 			waitDuration = t.MaxRecheckDelay
 		}
 
-<<<<<<< HEAD
 		// Reset [timer].
-=======
->>>>>>> d3c09eb1
 		if timer == nil {
 			// Note this is called at most once.
 			t.metrics.awaitingAcquire.Inc()
 
 			timer = t.timerPool.Get().(*time.Timer)
-<<<<<<< HEAD
 			defer func() {
 				// Satisfy [t.timerPool] invariant.
 				if !timer.Stop() {
@@ -203,11 +183,6 @@
 				t.timerPool.Put(timer)
 			}()
 		}
-=======
-			defer t.timerPool.Put(timer)
-		}
-
->>>>>>> d3c09eb1
 		timer.Reset(waitDuration)
 		select {
 		case <-ctx.Done():
