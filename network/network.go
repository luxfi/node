--- conflicted
+++ resolved
@@ -41,22 +41,6 @@
 
 // reasonable default values
 const (
-<<<<<<< HEAD
-	defaultInitialReconnectDelay                     = time.Second
-	defaultMaxReconnectDelay                         = time.Hour
-	DefaultMaxMessageSize                     uint32 = 2 * units.MiB
-	defaultMaxNetworkPendingSendBytes                = 512 * units.MiB
-	defaultNetworkPendingSendBytesToRateLimit        = defaultMaxNetworkPendingSendBytes / 4
-	defaultMaxClockDifference                        = time.Minute
-	defaultPeerListStakerGossipFraction              = 2
-	defaultGetVersionTimeout                         = 10 * time.Second
-	defaultAllowPrivateIPs                           = true
-	defaultPingPongTimeout                           = 30 * time.Second
-	defaultPingFrequency                             = 3 * defaultPingPongTimeout / 4
-	defaultReadBufferSize                            = 16 * units.KiB
-	defaultReadHandshakeTimeout                      = 15 * time.Second
-	defaultByteSliceCap                              = 128
-=======
 	defaultInitialReconnectDelay               = time.Second
 	defaultMaxReconnectDelay                   = time.Hour
 	DefaultMaxMessageSize               uint32 = 2 * units.MiB
@@ -68,9 +52,7 @@
 	defaultPingFrequency                       = 3 * defaultPingPongTimeout / 4
 	defaultReadBufferSize                      = 16 * units.KiB
 	defaultReadHandshakeTimeout                = 15 * time.Second
-	defaultConnMeterCacheSize                  = 1024
 	defaultByteSliceCap                        = 128
->>>>>>> a7593521
 )
 
 var (
@@ -274,13 +256,7 @@
 	vdrs validators.Set,
 	beacons validators.Set,
 	router router.Router,
-<<<<<<< HEAD
 	inboundConnCooldown time.Duration,
-	sendQueueSize uint32,
-=======
-	connMeterResetDuration time.Duration,
-	connMeterMaxConns int,
->>>>>>> a7593521
 	healthConfig HealthConfig,
 	benchlistManager benchlist.Manager,
 	peerAliasTimeout time.Duration,
@@ -395,40 +371,6 @@
 		// This field just makes sure we don't connect to ourselves when TLS is
 		// disabled. So, cryptographically secure random number generation isn't
 		// used here.
-<<<<<<< HEAD
-		nodeID:                             rand.Uint32(),
-		initialReconnectDelay:              initialReconnectDelay,
-		maxReconnectDelay:                  maxReconnectDelay,
-		maxMessageSize:                     int64(maxMessageSize),
-		sendQueueSize:                      sendQueueSize,
-		maxNetworkPendingSendBytes:         int64(maxNetworkPendingSendBytes),
-		networkPendingSendBytesToRateLimit: int64(networkPendingSendBytesToRateLimit),
-		maxClockDifference:                 maxClockDifference,
-		peerListSize:                       peerListSize,
-		peerListGossipFreq:                 peerListGossipFreq,
-		peerListGossipSize:                 peerListGossipSize,
-		peerListStakerGossipFraction:       peerListStakerGossipFraction,
-		getVersionTimeout:                  getVersionTimeout,
-		allowPrivateIPs:                    allowPrivateIPs,
-		gossipAcceptedFrontierSize:         gossipAcceptedFrontierSize,
-		gossipOnAcceptSize:                 gossipOnAcceptSize,
-		pingPongTimeout:                    pingPongTimeout,
-		pingFrequency:                      pingFrequency,
-		disconnectedIPs:                    make(map[string]struct{}),
-		connectedIPs:                       make(map[string]struct{}),
-		peerAliasIPs:                       make(map[string]struct{}),
-		peerAliasTimeout:                   peerAliasTimeout,
-		retryDelay:                         make(map[string]time.Duration),
-		myIPs:                              map[string]struct{}{ip.IP().String(): {}},
-		readBufferSize:                     readBufferSize,
-		readHandshakeTimeout:               readHandshakeTimeout,
-		inboundConnThrottler:               throttling.NewInboundConnThrottler(inboundConnCooldown),
-		healthConfig:                       healthConfig,
-		benchlistManager:                   benchlistManager,
-		tlsKey:                             tlsKey,
-		latestPeerIP:                       make(map[ids.ShortID]signedPeerIP),
-		isFetchOnly:                        isFetchOnly,
-=======
 		nodeID:                       rand.Uint32(),
 		initialReconnectDelay:        initialReconnectDelay,
 		maxReconnectDelay:            maxReconnectDelay,
@@ -452,13 +394,12 @@
 		myIPs:                        map[string]struct{}{ip.IP().String(): {}},
 		readBufferSize:               readBufferSize,
 		readHandshakeTimeout:         readHandshakeTimeout,
-		connMeter:                    NewConnMeter(connMeterResetDuration, connMeterCacheSize, connMeterMaxConns),
+		inboundConnThrottler:         throttling.NewInboundConnThrottler(inboundConnCooldown),
 		healthConfig:                 healthConfig,
 		benchlistManager:             benchlistManager,
 		tlsKey:                       tlsKey,
 		latestPeerIP:                 make(map[ids.ShortID]signedPeerIP),
 		isFetchOnly:                  isFetchOnly,
->>>>>>> a7593521
 		byteSlicePool: sync.Pool{
 			New: func() interface{} {
 				return make([]byte, 0, defaultByteSliceCap)
