<<<<<<< HEAD
// Copyright (C) 2019-2024, Lux Partners Limited. All rights reserved.
=======
// Copyright (C) 2019-2024, Ava Labs, Inc. All rights reserved.
>>>>>>> d3c09eb1
// See the file LICENSE for licensing terms.

package network

import (
	"context"
	"errors"
	"fmt"
	"math"
	"net"
	"net/netip"
	"strings"
	"sync"
	"sync/atomic"
	"time"

	"github.com/pires/go-proxyproto"
	"github.com/prometheus/client_golang/prometheus"
	"go.uber.org/zap"

<<<<<<< HEAD
	"github.com/luxfi/node/api/health"
	"github.com/luxfi/node/genesis"
	"github.com/luxfi/node/ids"
	"github.com/luxfi/node/message"
	"github.com/luxfi/node/network/dialer"
	"github.com/luxfi/node/network/peer"
	"github.com/luxfi/node/network/throttling"
	"github.com/luxfi/node/snow/engine/common"
	"github.com/luxfi/node/snow/networking/router"
	"github.com/luxfi/node/snow/networking/sender"
	"github.com/luxfi/node/subnets"
	"github.com/luxfi/node/utils/bloom"
	"github.com/luxfi/node/utils/constants"
	"github.com/luxfi/node/utils/ips"
	"github.com/luxfi/node/utils/logging"
	"github.com/luxfi/node/utils/set"
	"github.com/luxfi/node/utils/wrappers"
	"github.com/luxfi/node/version"

	safemath "github.com/luxfi/node/utils/math"
=======
	"github.com/ava-labs/avalanchego/api/health"
	"github.com/ava-labs/avalanchego/genesis"
	"github.com/ava-labs/avalanchego/ids"
	"github.com/ava-labs/avalanchego/message"
	"github.com/ava-labs/avalanchego/network/dialer"
	"github.com/ava-labs/avalanchego/network/peer"
	"github.com/ava-labs/avalanchego/network/throttling"
	"github.com/ava-labs/avalanchego/snow/engine/common"
	"github.com/ava-labs/avalanchego/snow/networking/router"
	"github.com/ava-labs/avalanchego/snow/networking/sender"
	"github.com/ava-labs/avalanchego/subnets"
	"github.com/ava-labs/avalanchego/utils/bloom"
	"github.com/ava-labs/avalanchego/utils/constants"
	"github.com/ava-labs/avalanchego/utils/ips"
	"github.com/ava-labs/avalanchego/utils/logging"
	"github.com/ava-labs/avalanchego/utils/set"
	"github.com/ava-labs/avalanchego/utils/wrappers"
	"github.com/ava-labs/avalanchego/version"

	safemath "github.com/ava-labs/avalanchego/utils/math"
>>>>>>> d3c09eb1
)

const (
	ConnectedPeersKey           = "connectedPeers"
	TimeSinceLastMsgReceivedKey = "timeSinceLastMsgReceived"
	TimeSinceLastMsgSentKey     = "timeSinceLastMsgSent"
	SendFailRateKey             = "sendFailRate"
)

var (
	_ Network = (*network)(nil)

<<<<<<< HEAD
	errNotValidator        = errors.New("node is not a validator")
	errNotTracked          = errors.New("subnet is not tracked")
	errExpectedProxy       = errors.New("expected proxy")
	errExpectedTCPProtocol = errors.New("expected TCP protocol")
=======
	errNotValidator           = errors.New("node is not a validator")
	errNotTracked             = errors.New("subnet is not tracked")
	errExpectedProxy          = errors.New("expected proxy")
	errExpectedTCPProtocol    = errors.New("expected TCP protocol")
	errTrackingPrimaryNetwork = errors.New("cannot track primary network")
>>>>>>> d3c09eb1
)

// Network defines the functionality of the networking library.
type Network interface {
	// All consensus messages can be sent through this interface. Thread safety
	// must be managed internally in the network.
	sender.ExternalSender

	// Has a health check
	health.Checker

	peer.Network

	// StartClose this network and all existing connections it has. Calling
	// StartClose multiple times is handled gracefully.
	StartClose()

	// Should only be called once, will run until either a fatal error occurs,
	// or the network is closed.
	Dispatch() error

	// Attempt to connect to this IP. The network will never stop attempting to
	// connect to this ID.
	ManuallyTrack(nodeID ids.NodeID, ip netip.AddrPort)

	// PeerInfo returns information about peers. If [nodeIDs] is empty, returns
	// info about all peers that have finished the handshake. Otherwise, returns
	// info about the peers in [nodeIDs] that have finished the handshake.
	PeerInfo(nodeIDs []ids.NodeID) []peer.Info

	// NodeUptime returns given node's [subnetID] UptimeResults in the view of
	// this node's peer validators.
	NodeUptime(subnetID ids.ID) (UptimeResult, error)
}

type UptimeResult struct {
	// RewardingStakePercentage shows what percent of network stake thinks we're
	// above the uptime requirement.
	RewardingStakePercentage float64

	// WeightedAveragePercentage is the average perceived uptime of this node,
	// weighted by stake.
	// Note that this is different from RewardingStakePercentage, which shows
	// the percent of the network stake that thinks this node is above the
	// uptime requirement. WeightedAveragePercentage is weighted by uptime.
	// i.e If uptime requirement is 85 and a peer reports 40 percent it will be
	// counted (40*weight) in WeightedAveragePercentage but not in
	// RewardingStakePercentage since 40 < 85
	WeightedAveragePercentage float64
}

// To avoid potential deadlocks, we maintain that locks must be grabbed in the
// following order:
//
// 1. peersLock
// 2. manuallyTrackedIDsLock
//
// If a higher lock (e.g. manuallyTrackedIDsLock) is held when trying to grab a
// lower lock (e.g. peersLock) a deadlock could occur.
type network struct {
	config     *Config
	peerConfig *peer.Config
	metrics    *metrics

	outboundMsgThrottler throttling.OutboundMsgThrottler

	// Limits the number of connection attempts based on IP.
	inboundConnUpgradeThrottler throttling.InboundConnUpgradeThrottler
	// Listens for and accepts new inbound connections
	listener net.Listener
	// Makes new outbound connections
	dialer dialer.Dialer
	// Does TLS handshakes for inbound connections
	serverUpgrader peer.Upgrader
	// Does TLS handshakes for outbound connections
	clientUpgrader peer.Upgrader

	// ensures the close of the network only happens once.
	closeOnce sync.Once
	// Cancelled on close
	onCloseCtx context.Context
	// Call [onCloseCtxCancel] to cancel [onCloseCtx] during close()
	onCloseCtxCancel context.CancelFunc

	sendFailRateCalculator safemath.Averager

	// Tracks which peers know about which peers
	ipTracker *ipTracker
	peersLock sync.RWMutex
	// trackedIPs contains the set of IPs that we are currently attempting to
	// connect to. An entry is added to this set when we first start attempting
	// to connect to the peer. An entry is deleted from this set once we have
	// finished the handshake.
	trackedIPs      map[ids.NodeID]*trackedIP
	connectingPeers peer.Set
	connectedPeers  peer.Set
	closing         bool

	// router is notified about all peer [Connected] and [Disconnected] events
	// as well as all non-handshake peer messages.
	//
	// It is ensured that [Connected] and [Disconnected] are called in
	// consistent ways. Specifically, the a peer starts in the disconnected
	// state and the network can change the peer's state from disconnected to
	// connected and back.
	//
	// It is ensured that [HandleInbound] is only called with a message from a
	// peer that is in the connected state.
	//
	// It is expected that the implementation of this interface can handle
	// concurrent calls to [Connected], [Disconnected], and [HandleInbound].
	router router.ExternalHandler
}

// NewNetwork returns a new Network implementation with the provided parameters.
func NewNetwork(
	config *Config,
	minCompatibleTime time.Time,
	msgCreator message.Creator,
	metricsRegisterer prometheus.Registerer,
	log logging.Logger,
	listener net.Listener,
	dialer dialer.Dialer,
	router router.ExternalHandler,
) (Network, error) {
	if config.ProxyEnabled {
		// Wrap the listener to process the proxy header.
		listener = &proxyproto.Listener{
			Listener: listener,
			Policy: func(net.Addr) (proxyproto.Policy, error) {
				// Do not perform any fuzzy matching, the header must be
				// provided.
				return proxyproto.REQUIRE, nil
			},
			ValidateHeader: func(h *proxyproto.Header) error {
				if !h.Command.IsProxy() {
					return errExpectedProxy
				}
				if h.TransportProtocol != proxyproto.TCPv4 && h.TransportProtocol != proxyproto.TCPv6 {
					return errExpectedTCPProtocol
				}
				return nil
			},
			ReadHeaderTimeout: config.ProxyReadHeaderTimeout,
		}
<<<<<<< HEAD
=======
	}

	if config.TrackedSubnets.Contains(constants.PrimaryNetworkID) {
		return nil, errTrackingPrimaryNetwork
>>>>>>> d3c09eb1
	}

	inboundMsgThrottler, err := throttling.NewInboundMsgThrottler(
		log,
		metricsRegisterer,
		config.Validators,
		config.ThrottlerConfig.InboundMsgThrottlerConfig,
		config.ResourceTracker,
		config.CPUTargeter,
		config.DiskTargeter,
	)
	if err != nil {
		return nil, fmt.Errorf("initializing inbound message throttler failed with: %w", err)
	}

	outboundMsgThrottler, err := throttling.NewSybilOutboundMsgThrottler(
		log,
		metricsRegisterer,
		config.Validators,
		config.ThrottlerConfig.OutboundMsgThrottlerConfig,
	)
	if err != nil {
		return nil, fmt.Errorf("initializing outbound message throttler failed with: %w", err)
	}

	peerMetrics, err := peer.NewMetrics(metricsRegisterer)
	if err != nil {
		return nil, fmt.Errorf("initializing peer metrics failed with: %w", err)
	}

	metrics, err := newMetrics(metricsRegisterer, config.TrackedSubnets)
	if err != nil {
		return nil, fmt.Errorf("initializing network metrics failed with: %w", err)
	}

<<<<<<< HEAD
	ipTracker, err := newIPTracker(log, metricsRegisterer)
	if err != nil {
		return nil, fmt.Errorf("initializing ip tracker failed with: %w", err)
	}
	config.Validators.RegisterSetCallbackListener(constants.PrimaryNetworkID, ipTracker)
=======
	ipTracker, err := newIPTracker(config.TrackedSubnets, log, metricsRegisterer)
	if err != nil {
		return nil, fmt.Errorf("initializing ip tracker failed with: %w", err)
	}
	config.Validators.RegisterCallbackListener(ipTracker)
>>>>>>> d3c09eb1

	// Track all default bootstrappers to ensure their current IPs are gossiped
	// like validator IPs.
	for _, bootstrapper := range genesis.GetBootstrappers(config.NetworkID) {
<<<<<<< HEAD
		ipTracker.ManuallyGossip(bootstrapper.ID)
=======
		ipTracker.ManuallyGossip(constants.PrimaryNetworkID, bootstrapper.ID)
>>>>>>> d3c09eb1
	}
	// Track all recent validators to optimistically connect to them before the
	// P-chain has finished syncing.
	for nodeID := range genesis.GetValidators(config.NetworkID) {
		ipTracker.ManuallyTrack(nodeID)
	}

	peerConfig := &peer.Config{
		ReadBufferSize:  config.PeerReadBufferSize,
		WriteBufferSize: config.PeerWriteBufferSize,
		Metrics:         peerMetrics,
		MessageCreator:  msgCreator,

		Log:                  log,
		InboundMsgThrottler:  inboundMsgThrottler,
		Network:              nil, // This is set below.
		Router:               router,
<<<<<<< HEAD
		VersionCompatibility: version.GetCompatibility(config.NetworkID),
=======
		VersionCompatibility: version.GetCompatibility(minCompatibleTime),
		MyNodeID:             config.MyNodeID,
>>>>>>> d3c09eb1
		MySubnets:            config.TrackedSubnets,
		Beacons:              config.Beacons,
		Validators:           config.Validators,
		NetworkID:            config.NetworkID,
		PingFrequency:        config.PingFrequency,
		PongTimeout:          config.PingPongTimeout,
		MaxClockDifference:   config.MaxClockDifference,
		SupportedACPs:        config.SupportedACPs.List(),
		ObjectedACPs:         config.ObjectedACPs.List(),
		ResourceTracker:      config.ResourceTracker,
		UptimeCalculator:     config.UptimeCalculator,
		IPSigner:             peer.NewIPSigner(config.MyIPPort, config.TLSKey, config.BLSKey),
	}

	onCloseCtx, cancel := context.WithCancel(context.Background())
	n := &network{
		config:               config,
		peerConfig:           peerConfig,
		metrics:              metrics,
		outboundMsgThrottler: outboundMsgThrottler,

		inboundConnUpgradeThrottler: throttling.NewInboundConnUpgradeThrottler(log, config.ThrottlerConfig.InboundConnUpgradeThrottlerConfig),
		listener:                    listener,
		dialer:                      dialer,
		serverUpgrader:              peer.NewTLSServerUpgrader(config.TLSConfig, metrics.tlsConnRejected),
		clientUpgrader:              peer.NewTLSClientUpgrader(config.TLSConfig, metrics.tlsConnRejected),

		onCloseCtx:       onCloseCtx,
		onCloseCtxCancel: cancel,

		sendFailRateCalculator: safemath.NewSyncAverager(safemath.NewAverager(
			0,
			config.SendFailRateHalflife,
			time.Now(),
		)),

		trackedIPs:      make(map[ids.NodeID]*trackedIP),
		ipTracker:       ipTracker,
		connectingPeers: peer.NewSet(),
		connectedPeers:  peer.NewSet(),
		router:          router,
	}
	n.peerConfig.Network = n
	return n, nil
}

func (n *network) Send(
	msg message.OutboundMessage,
	config common.SendConfig,
	subnetID ids.ID,
	allower subnets.Allower,
) set.Set[ids.NodeID] {
	namedPeers := n.getPeers(config.NodeIDs, subnetID, allower)
	n.peerConfig.Metrics.MultipleSendsFailed(
		msg.Op(),
		config.NodeIDs.Len()-len(namedPeers),
	)

	var (
		sampledPeers = n.samplePeers(config, subnetID, allower)
		sentTo       = set.NewSet[ids.NodeID](len(namedPeers) + len(sampledPeers))
		now          = n.peerConfig.Clock.Time()
	)

	// send to peers and update metrics
	//
	// Note: It is guaranteed that namedPeers and sampledPeers are disjoint.
	for _, peers := range [][]peer.Peer{namedPeers, sampledPeers} {
		for _, peer := range peers {
			if peer.Send(n.onCloseCtx, msg) {
				sentTo.Add(peer.ID())

				// TODO: move send fail rate calculations into the peer metrics
				// record metrics for success
				n.sendFailRateCalculator.Observe(0, now)
			} else {
				// record metrics for failure
				n.sendFailRateCalculator.Observe(1, now)
			}
		}
	}
	return sentTo
}

// HealthCheck returns information about several network layer health checks.
// 1) Information about health check results
// 2) An error if the health check reports unhealthy
func (n *network) HealthCheck(context.Context) (interface{}, error) {
	n.peersLock.RLock()
	connectedTo := n.connectedPeers.Len()
	n.peersLock.RUnlock()

	sendFailRate := n.sendFailRateCalculator.Read()

	// Make sure we're connected to at least the minimum number of peers
	isConnected := connectedTo >= int(n.config.HealthConfig.MinConnectedPeers)
	healthy := isConnected
	details := map[string]interface{}{
		ConnectedPeersKey: connectedTo,
	}

	// Make sure we've received an incoming message within the threshold
	now := n.peerConfig.Clock.Time()

	lastMsgReceivedAt, msgReceived := n.getLastReceived()
	wasMsgReceivedRecently := msgReceived
	timeSinceLastMsgReceived := time.Duration(0)
	if msgReceived {
		timeSinceLastMsgReceived = now.Sub(lastMsgReceivedAt)
		wasMsgReceivedRecently = timeSinceLastMsgReceived <= n.config.HealthConfig.MaxTimeSinceMsgReceived
		details[TimeSinceLastMsgReceivedKey] = timeSinceLastMsgReceived.String()
		n.metrics.timeSinceLastMsgReceived.Set(float64(timeSinceLastMsgReceived))
	}
	healthy = healthy && wasMsgReceivedRecently

	// Make sure we've sent an outgoing message within the threshold
	lastMsgSentAt, msgSent := n.getLastSent()
	wasMsgSentRecently := msgSent
	timeSinceLastMsgSent := time.Duration(0)
	if msgSent {
		timeSinceLastMsgSent = now.Sub(lastMsgSentAt)
		wasMsgSentRecently = timeSinceLastMsgSent <= n.config.HealthConfig.MaxTimeSinceMsgSent
		details[TimeSinceLastMsgSentKey] = timeSinceLastMsgSent.String()
		n.metrics.timeSinceLastMsgSent.Set(float64(timeSinceLastMsgSent))
	}
	healthy = healthy && wasMsgSentRecently

	// Make sure the message send failed rate isn't too high
	isMsgFailRate := sendFailRate <= n.config.HealthConfig.MaxSendFailRate
	healthy = healthy && isMsgFailRate
	details[SendFailRateKey] = sendFailRate
	n.metrics.sendFailRate.Set(sendFailRate)

	// emit metrics about the lifetime of peer connections
	n.metrics.updatePeerConnectionLifetimeMetrics()

	// Network layer is healthy
	if healthy || !n.config.HealthConfig.Enabled {
		return details, nil
	}

	var errorReasons []string
	if !isConnected {
		errorReasons = append(errorReasons, fmt.Sprintf("not connected to a minimum of %d peer(s) only %d", n.config.HealthConfig.MinConnectedPeers, connectedTo))
<<<<<<< HEAD
	}
	if !msgReceived {
		errorReasons = append(errorReasons, "no messages received from network")
	} else if !wasMsgReceivedRecently {
		errorReasons = append(errorReasons, fmt.Sprintf("no messages from network received in %s > %s", timeSinceLastMsgReceived, n.config.HealthConfig.MaxTimeSinceMsgReceived))
	}
=======
	}
	if !msgReceived {
		errorReasons = append(errorReasons, "no messages received from network")
	} else if !wasMsgReceivedRecently {
		errorReasons = append(errorReasons, fmt.Sprintf("no messages from network received in %s > %s", timeSinceLastMsgReceived, n.config.HealthConfig.MaxTimeSinceMsgReceived))
	}
>>>>>>> d3c09eb1
	if !msgSent {
		errorReasons = append(errorReasons, "no messages sent to network")
	} else if !wasMsgSentRecently {
		errorReasons = append(errorReasons, fmt.Sprintf("no messages from network sent in %s > %s", timeSinceLastMsgSent, n.config.HealthConfig.MaxTimeSinceMsgSent))
	}

	if !isMsgFailRate {
		errorReasons = append(errorReasons, fmt.Sprintf("messages failure send rate %g > %g", sendFailRate, n.config.HealthConfig.MaxSendFailRate))
	}
	return details, fmt.Errorf("network layer is unhealthy reason: %s", strings.Join(errorReasons, ", "))
}

// Connected is called after the peer finishes the handshake.
// Will not be called after [Disconnected] is called with this peer.
func (n *network) Connected(nodeID ids.NodeID) {
	n.peersLock.Lock()
	peer, ok := n.connectingPeers.GetByID(nodeID)
	if !ok {
		n.peerConfig.Log.Error(
			"unexpectedly connected to peer when not marked as attempting to connect",
			zap.Stringer("nodeID", nodeID),
		)
		n.peersLock.Unlock()
		return
	}

	if tracked, ok := n.trackedIPs[nodeID]; ok {
		tracked.stopTracking()
		delete(n.trackedIPs, nodeID)
	}
	n.connectingPeers.Remove(nodeID)
	n.connectedPeers.Add(peer)
	n.peersLock.Unlock()

	peerIP := peer.IP()
	newIP := ips.NewClaimedIPPort(
		peer.Cert(),
		peerIP.AddrPort,
		peerIP.Timestamp,
		peerIP.TLSSignature,
	)
<<<<<<< HEAD
	n.ipTracker.Connected(newIP)
=======
	trackedSubnets := peer.TrackedSubnets()
	n.ipTracker.Connected(newIP, trackedSubnets)
>>>>>>> d3c09eb1

	n.metrics.markConnected(peer)

	peerVersion := peer.Version()
	n.router.Connected(nodeID, peerVersion, constants.PrimaryNetworkID)
<<<<<<< HEAD

	trackedSubnets := peer.TrackedSubnets()
=======
>>>>>>> d3c09eb1
	for subnetID := range n.peerConfig.MySubnets {
		if trackedSubnets.Contains(subnetID) {
			n.router.Connected(nodeID, peerVersion, subnetID)
		}
	}
}

// AllowConnection returns true if this node should have a connection to the
// provided nodeID. If the node is attempting to connect to the minimum number
// of peers, then it should only connect if this node is a validator, or the
// peer is a validator/beacon.
func (n *network) AllowConnection(nodeID ids.NodeID) bool {
	if !n.config.RequireValidatorToConnect {
		return true
	}
<<<<<<< HEAD
	_, iAmAValidator := n.config.Validators.GetValidator(constants.PrimaryNetworkID, n.config.MyNodeID)
	return iAmAValidator || n.ipTracker.WantsConnection(nodeID)
}

func (n *network) Track(claimedIPPorts []*ips.ClaimedIPPort) error {
	for _, ip := range claimedIPPorts {
		if err := n.track(ip); err != nil {
=======
	_, areWeAPrimaryNetworkAValidator := n.config.Validators.GetValidator(constants.PrimaryNetworkID, n.config.MyNodeID)
	return areWeAPrimaryNetworkAValidator || n.ipTracker.WantsConnection(nodeID)
}

func (n *network) Track(claimedIPPorts []*ips.ClaimedIPPort) error {
	_, areWeAPrimaryNetworkAValidator := n.config.Validators.GetValidator(constants.PrimaryNetworkID, n.config.MyNodeID)
	for _, ip := range claimedIPPorts {
		if err := n.track(ip, areWeAPrimaryNetworkAValidator); err != nil {
>>>>>>> d3c09eb1
			return err
		}
	}
	return nil
}

// Disconnected is called after the peer's handling has been shutdown.
// It is not guaranteed that [Connected] was previously called with [nodeID].
// It is guaranteed that [Connected] will not be called with [nodeID] after this
// call. Note that this is from the perspective of a single peer object, because
// a peer with the same ID can reconnect to this network instance.
func (n *network) Disconnected(nodeID ids.NodeID) {
	n.peersLock.RLock()
	_, connecting := n.connectingPeers.GetByID(nodeID)
	peer, connected := n.connectedPeers.GetByID(nodeID)
	n.peersLock.RUnlock()

	if connecting {
		n.disconnectedFromConnecting(nodeID)
	}
	if connected {
		n.disconnectedFromConnected(peer, nodeID)
	}
}

func (n *network) KnownPeers() ([]byte, []byte) {
	return n.ipTracker.Bloom()
}

<<<<<<< HEAD
func (n *network) Peers(except ids.NodeID, knownPeers *bloom.ReadFilter, salt []byte) []*ips.ClaimedIPPort {
	return n.ipTracker.GetGossipableIPs(
		except,
=======
// There are 3 types of responses:
//
// - Respond with subnet IPs tracked by both ourselves and the peer
//   - We do not consider ourself to be a primary network validator
//
// - Respond with all subnet IPs
//   - The peer requests all peers
//   - We believe the peer to be a primary network validator
//   - We believe ourself to be a primary network validator
//
// - Respond with subnet IPs tracked by the peer
//   - Either the peer does not request all peers or we don't consider them to
//     be a primary network validator
//   - We believe ourself to be a primary network validator
//
// The reason we allow the peer to request all peers is so that we can avoid
// sending unnecessary data in the case that we consider them a primary network
// validator but they do not consider themselves one.
func (n *network) Peers(
	peerID ids.NodeID,
	trackedSubnets set.Set[ids.ID],
	requestAllPeers bool,
	knownPeers *bloom.ReadFilter,
	salt []byte,
) []*ips.ClaimedIPPort {
	_, areWeAPrimaryNetworkValidator := n.config.Validators.GetValidator(constants.PrimaryNetworkID, n.config.MyNodeID)

	// Only return IPs for subnets that we are tracking.
	var allowedSubnets func(ids.ID) bool
	if areWeAPrimaryNetworkValidator {
		allowedSubnets = func(ids.ID) bool { return true }
	} else {
		allowedSubnets = func(subnetID ids.ID) bool {
			return subnetID == constants.PrimaryNetworkID || n.ipTracker.trackedSubnets.Contains(subnetID)
		}
	}

	_, areTheyAPrimaryNetworkValidator := n.config.Validators.GetValidator(constants.PrimaryNetworkID, peerID)
	if areWeAPrimaryNetworkValidator && requestAllPeers && areTheyAPrimaryNetworkValidator {
		// Return IPs for all subnets.
		return getGossipableIPs(
			n.ipTracker,
			n.ipTracker.subnet,
			allowedSubnets,
			peerID,
			knownPeers,
			salt,
			int(n.config.PeerListNumValidatorIPs),
		)
	}
	return getGossipableIPs(
		n.ipTracker,
		trackedSubnets,
		allowedSubnets,
		peerID,
>>>>>>> d3c09eb1
		knownPeers,
		salt,
		int(n.config.PeerListNumValidatorIPs),
	)
}

// Dispatch starts accepting connections from other nodes attempting to connect
// to this node.
func (n *network) Dispatch() error {
	go n.runTimers() // Periodically perform operations
	go n.inboundConnUpgradeThrottler.Dispatch()
	for { // Continuously accept new connections
		if n.onCloseCtx.Err() != nil {
			break
		}

		conn, err := n.listener.Accept() // Returns error when n.Close() is called
		if err != nil {
			n.peerConfig.Log.Debug("error during server accept", zap.Error(err))
			// Sleep for a small amount of time to try to wait for the
			// error to go away.
			time.Sleep(time.Millisecond)
			n.metrics.acceptFailed.Inc()
			continue
		}

		// Note: listener.Accept is rate limited outside of this package, so a
		// peer can not just arbitrarily spin up goroutines here.
		go func() {
			// Note: Calling [RemoteAddr] with the Proxy protocol enabled may
			// block for up to ProxyReadHeaderTimeout. Therefore, we ensure to
			// call this function inside the go-routine, rather than the main
			// accept loop.
			remoteAddr := conn.RemoteAddr().String()
			ip, err := ips.ParseAddrPort(remoteAddr)
			if err != nil {
				n.peerConfig.Log.Error("failed to parse remote address",
					zap.String("peerIP", remoteAddr),
					zap.Error(err),
				)
				_ = conn.Close()
				return
			}

			if !n.inboundConnUpgradeThrottler.ShouldUpgrade(ip) {
				n.peerConfig.Log.Debug("failed to upgrade connection",
					zap.String("reason", "rate-limiting"),
					zap.Stringer("peerIP", ip),
				)
				n.metrics.inboundConnRateLimited.Inc()
				_ = conn.Close()
				return
			}
			n.metrics.inboundConnAllowed.Inc()

			n.peerConfig.Log.Verbo("starting to upgrade connection",
				zap.String("direction", "inbound"),
				zap.Stringer("peerIP", ip),
			)

			if err := n.upgrade(conn, n.serverUpgrader); err != nil {
				n.peerConfig.Log.Verbo("failed to upgrade connection",
					zap.String("direction", "inbound"),
					zap.Error(err),
				)
			}
		}()
	}
	n.inboundConnUpgradeThrottler.Stop()
	n.StartClose()

	n.peersLock.RLock()
	connecting := n.connectingPeers.Sample(n.connectingPeers.Len(), peer.NoPrecondition)
	connected := n.connectedPeers.Sample(n.connectedPeers.Len(), peer.NoPrecondition)
	n.peersLock.RUnlock()

	errs := wrappers.Errs{}
	for _, peer := range append(connecting, connected...) {
		errs.Add(peer.AwaitClosed(context.TODO()))
	}
	return errs.Err
}

func (n *network) ManuallyTrack(nodeID ids.NodeID, ip netip.AddrPort) {
	n.ipTracker.ManuallyTrack(nodeID)

	n.peersLock.Lock()
	defer n.peersLock.Unlock()

	_, connected := n.connectedPeers.GetByID(nodeID)
	if connected {
		// If I'm currently connected to [nodeID] then they will have told me
		// how to connect to them in the future, and I don't need to attempt to
		// connect to them now.
		return
	}

	_, isTracked := n.trackedIPs[nodeID]
	if !isTracked {
		tracked := newTrackedIP(ip)
		n.trackedIPs[nodeID] = tracked
		n.dial(nodeID, tracked)
	}
}

<<<<<<< HEAD
func (n *network) track(ip *ips.ClaimedIPPort) error {
=======
func (n *network) track(ip *ips.ClaimedIPPort, trackAllSubnets bool) error {
>>>>>>> d3c09eb1
	// To avoid signature verification when the IP isn't needed, we
	// optimistically filter out IPs. This can result in us not tracking an IP
	// that we otherwise would have. This case can only happen if the node
	// became a validator between the time we verified the signature and when we
	// processed the IP; which should be very rare.
	//
	// Note: Avoiding signature verification when the IP isn't needed is a
	// **significant** performance optimization.
<<<<<<< HEAD
	if !n.ipTracker.ShouldVerifyIP(ip) {
=======
	if !n.ipTracker.ShouldVerifyIP(ip, trackAllSubnets) {
>>>>>>> d3c09eb1
		n.metrics.numUselessPeerListBytes.Add(float64(ip.Size()))
		return nil
	}

	// Perform all signature verification and hashing before grabbing the peer
	// lock.
	signedIP := peer.SignedIP{
		UnsignedIP: peer.UnsignedIP{
			AddrPort:  ip.AddrPort,
			Timestamp: ip.Timestamp,
		},
		TLSSignature: ip.Signature,
	}
	maxTimestamp := n.peerConfig.Clock.Time().Add(n.peerConfig.MaxClockDifference)
	if err := signedIP.Verify(ip.Cert, maxTimestamp); err != nil {
		return err
	}

	n.peersLock.Lock()
	defer n.peersLock.Unlock()

	if !n.ipTracker.AddIP(ip) {
		return nil
	}

	if _, connected := n.connectedPeers.GetByID(ip.NodeID); connected {
		// If I'm currently connected to [nodeID] then I'll attempt to dial them
		// when we disconnect.
		return nil
	}

	tracked, isTracked := n.trackedIPs[ip.NodeID]
	if isTracked {
		// Stop tracking the old IP and start tracking the new one.
		tracked = tracked.trackNewIP(ip.AddrPort)
	} else {
		tracked = newTrackedIP(ip.AddrPort)
	}
	n.trackedIPs[ip.NodeID] = tracked
	n.dial(ip.NodeID, tracked)
	return nil
}

// getPeers returns a slice of connected peers from a set of [nodeIDs].
//
//   - [nodeIDs] the IDs of the peers that should be returned if they are
//     connected.
<<<<<<< HEAD
//   - [subnetID] the subnetID whose membership should be considered if
//     [validatorOnly] is set to true.
//   - [validatorOnly] is the flag to drop any nodes from [nodeIDs] that are not
//     validators in [subnetID].
=======
//   - [subnetID] the subnetID whose membership should be considered to
//     determine if the node is a validator.
//   - [allower] interface that determines if a node is allowed to connect to
//     the subnet based on its validator status.
>>>>>>> d3c09eb1
func (n *network) getPeers(
	nodeIDs set.Set[ids.NodeID],
	subnetID ids.ID,
	allower subnets.Allower,
) []peer.Peer {
	peers := make([]peer.Peer, 0, nodeIDs.Len())

	n.peersLock.RLock()
	defer n.peersLock.RUnlock()

	for nodeID := range nodeIDs {
		peer, ok := n.connectedPeers.GetByID(nodeID)
		if !ok {
			continue
		}

<<<<<<< HEAD
		if trackedSubnets := peer.TrackedSubnets(); !trackedSubnets.Contains(subnetID) {
			continue
		}

		_, isValidator := n.config.Validators.GetValidator(subnetID, nodeID)
		// check if the peer is allowed to connect to the subnet
		if !allower.IsAllowed(nodeID, isValidator) {
=======
		_, areTheyAValidator := n.config.Validators.GetValidator(subnetID, nodeID)
		// check if the peer is allowed to connect to the subnet
		if !allower.IsAllowed(nodeID, areTheyAValidator) {
>>>>>>> d3c09eb1
			continue
		}

		peers = append(peers, peer)
	}

	return peers
}

// samplePeers samples connected peers attempting to align with the number of
// requested validators, non-validators, and peers. This function will
// explicitly ignore nodeIDs already included in the send config.
func (n *network) samplePeers(
	config common.SendConfig,
	subnetID ids.ID,
	allower subnets.Allower,
) []peer.Peer {
	// As an optimization, if there are fewer validators than
	// [numValidatorsToSample], only attempt to sample [numValidatorsToSample]
	// validators to potentially avoid iterating over the entire peer set.
	numValidatorsToSample := min(config.Validators, n.config.Validators.Count(subnetID))

	n.peersLock.RLock()
	defer n.peersLock.RUnlock()

	return n.connectedPeers.Sample(
		numValidatorsToSample+config.NonValidators+config.Peers,
		func(p peer.Peer) bool {
			// Only return peers that are tracking [subnetID]
			if trackedSubnets := p.TrackedSubnets(); !trackedSubnets.Contains(subnetID) {
				return false
			}

			peerID := p.ID()
			// if the peer was already explicitly included, don't include in the
			// sample
			if config.NodeIDs.Contains(peerID) {
				return false
			}

<<<<<<< HEAD
			_, isValidator := n.config.Validators.GetValidator(subnetID, peerID)
			// check if the peer is allowed to connect to the subnet
			if !allower.IsAllowed(peerID, isValidator) {
=======
			_, areTheyAValidator := n.config.Validators.GetValidator(subnetID, peerID)
			// check if the peer is allowed to connect to the subnet
			if !allower.IsAllowed(peerID, areTheyAValidator) {
>>>>>>> d3c09eb1
				return false
			}

			if config.Peers > 0 {
				config.Peers--
				return true
			}

<<<<<<< HEAD
			if isValidator {
=======
			if areTheyAValidator {
>>>>>>> d3c09eb1
				numValidatorsToSample--
				return numValidatorsToSample >= 0
			}

			config.NonValidators--
			return config.NonValidators >= 0
		},
	)
}

func (n *network) disconnectedFromConnecting(nodeID ids.NodeID) {
	n.peersLock.Lock()
	defer n.peersLock.Unlock()

	n.connectingPeers.Remove(nodeID)

	// The peer that is disconnecting from us didn't finish the handshake
	tracked, ok := n.trackedIPs[nodeID]
	if ok {
		if n.ipTracker.WantsConnection(nodeID) {
			tracked := tracked.trackNewIP(tracked.ip)
			n.trackedIPs[nodeID] = tracked
			n.dial(nodeID, tracked)
		} else {
			tracked.stopTracking()
			delete(n.trackedIPs, nodeID)
		}
	}

	n.metrics.disconnected.Inc()
}

func (n *network) disconnectedFromConnected(peer peer.Peer, nodeID ids.NodeID) {
	n.ipTracker.Disconnected(nodeID)
	n.router.Disconnected(nodeID)

	n.peersLock.Lock()
	defer n.peersLock.Unlock()

	n.connectedPeers.Remove(nodeID)

	// The peer that is disconnecting from us finished the handshake
	if ip, wantsConnection := n.ipTracker.GetIP(nodeID); wantsConnection {
		tracked := newTrackedIP(ip.AddrPort)
		n.trackedIPs[nodeID] = tracked
		n.dial(nodeID, tracked)
	}

	n.metrics.markDisconnected(peer)
}

// dial will spin up a new goroutine and attempt to establish a connection with
// [nodeID] at [ip].
//
// If the connection established at [ip] doesn't match [nodeID]:
// - attempts to reach [nodeID] at [ip] will be halted.
// - the connection will be checked to see if the connection is desired or not.
//
// If [ip] has been flagged with [ip.stopTracking] then this goroutine will
// exit.
//
// If [nodeID] is marked as connecting or connected then this goroutine will
// exit.
//
// If [nodeID] is no longer marked as desired then this goroutine will exit and
// the entry in the [trackedIP]s set will be removed.
//
// If initiating a connection to [ip] fails, then dial will reattempt. However,
// there is a randomized exponential backoff to avoid spamming connection
// attempts.
func (n *network) dial(nodeID ids.NodeID, ip *trackedIP) {
	n.peerConfig.Log.Verbo("attempting to dial node",
		zap.Stringer("nodeID", nodeID),
		zap.Stringer("ip", ip.ip),
	)
	go func() {
		n.metrics.numTracked.Inc()
		defer n.metrics.numTracked.Dec()

		for {
			timer := time.NewTimer(ip.getDelay())

			select {
			case <-n.onCloseCtx.Done():
				timer.Stop()
				return
			case <-ip.onStopTracking:
				timer.Stop()
				return
			case <-timer.C:
			}

			n.peersLock.Lock()
			// If we no longer desire a connect to nodeID, we should cleanup
			// trackedIPs and this goroutine. This prevents a memory leak when
			// the tracked nodeID leaves the validator set and is never able to
			// be connected to.
			if !n.ipTracker.WantsConnection(nodeID) {
				// Typically [n.trackedIPs[nodeID]] will already equal [ip], but
				// the reference to [ip] is refreshed to avoid any potential
				// race conditions before removing the entry.
				if ip, exists := n.trackedIPs[nodeID]; exists {
					ip.stopTracking()
					delete(n.trackedIPs, nodeID)
				}
				n.peersLock.Unlock()
				return
			}
			_, connecting := n.connectingPeers.GetByID(nodeID)
			_, connected := n.connectedPeers.GetByID(nodeID)
			n.peersLock.Unlock()

			// While it may not be strictly needed to stop attempting to connect
			// to an already connected peer here. It does prevent unnecessary
			// outbound connections. Additionally, because the peer would
			// immediately drop a duplicated connection, this prevents any
			// "connection reset by peer" errors from interfering with the
			// later duplicated connection check.
			if connecting || connected {
				n.peerConfig.Log.Verbo(
					"exiting attempt to dial peer",
					zap.String("reason", "already connected"),
					zap.Stringer("nodeID", nodeID),
				)
				return
			}

			// Increase the delay that we will use for a future connection
			// attempt.
			ip.increaseDelay(
				n.config.InitialReconnectDelay,
				n.config.MaxReconnectDelay,
			)

			// If the network is configured to disallow private IPs and the
			// provided IP is private, we skip all attempts to initiate a
			// connection.
			//
			// Invariant: We perform this check inside of the looping goroutine
			// because this goroutine must clean up the trackedIPs entry if
			// nodeID leaves the validator set. This is why we continue the loop
			// rather than returning even though we will never initiate an
			// outbound connection with this IP.
			if !n.config.AllowPrivateIPs && !ips.IsPublic(ip.ip.Addr()) {
				n.peerConfig.Log.Verbo("skipping connection dial",
					zap.String("reason", "outbound connections to private IPs are prohibited"),
					zap.Stringer("nodeID", nodeID),
					zap.Stringer("peerIP", ip.ip),
					zap.Duration("delay", ip.delay),
				)
				continue
			}

			conn, err := n.dialer.Dial(n.onCloseCtx, ip.ip)
			if err != nil {
				n.peerConfig.Log.Verbo(
					"failed to reach peer, attempting again",
					zap.Stringer("nodeID", nodeID),
					zap.Stringer("peerIP", ip.ip),
					zap.Duration("delay", ip.delay),
				)
				continue
			}

			n.peerConfig.Log.Verbo("starting to upgrade connection",
				zap.String("direction", "outbound"),
				zap.Stringer("nodeID", nodeID),
				zap.Stringer("peerIP", ip.ip),
			)

			err = n.upgrade(conn, n.clientUpgrader)
			if err != nil {
				n.peerConfig.Log.Verbo(
					"failed to upgrade, attempting again",
					zap.Stringer("nodeID", nodeID),
					zap.Stringer("peerIP", ip.ip),
					zap.Duration("delay", ip.delay),
				)
				continue
			}
			return
		}
	}()
}

// upgrade the provided connection, which may be an inbound connection or an
// outbound connection, with the provided [upgrader].
//
// If the connection is successfully upgraded, [nil] will be returned.
//
// If the connection is desired by the node, then the resulting upgraded
// connection will be used to create a new peer. Otherwise the connection will
// be immediately closed.
func (n *network) upgrade(conn net.Conn, upgrader peer.Upgrader) error {
	upgradeTimeout := n.peerConfig.Clock.Time().Add(n.config.ReadHandshakeTimeout)
	if err := conn.SetReadDeadline(upgradeTimeout); err != nil {
		_ = conn.Close()
		n.peerConfig.Log.Verbo("failed to set the read deadline",
			zap.Error(err),
		)
		return err
	}

	nodeID, tlsConn, cert, err := upgrader.Upgrade(conn)
	if err != nil {
		_ = conn.Close()
		n.peerConfig.Log.Verbo("failed to upgrade connection",
			zap.Error(err),
		)
		return err
	}

	if err := tlsConn.SetReadDeadline(time.Time{}); err != nil {
		_ = tlsConn.Close()
		n.peerConfig.Log.Verbo("failed to clear the read deadline",
			zap.Error(err),
		)
		return err
	}

	// At this point we have successfully upgraded the connection and will
	// return a nil error.

	if nodeID == n.config.MyNodeID {
		_ = tlsConn.Close()
		n.peerConfig.Log.Verbo("dropping connection to myself")
		return nil
	}

	if !n.AllowConnection(nodeID) {
		_ = tlsConn.Close()
		n.peerConfig.Log.Verbo(
			"dropping undesired connection",
			zap.Stringer("nodeID", nodeID),
		)
		return nil
	}

	n.peersLock.Lock()
	if n.closing {
		n.peersLock.Unlock()

		_ = tlsConn.Close()
		n.peerConfig.Log.Verbo(
			"dropping connection",
			zap.String("reason", "shutting down the p2p network"),
			zap.Stringer("nodeID", nodeID),
		)
		return nil
	}

	if _, connecting := n.connectingPeers.GetByID(nodeID); connecting {
		n.peersLock.Unlock()

		_ = tlsConn.Close()
		n.peerConfig.Log.Verbo(
			"dropping connection",
			zap.String("reason", "already connecting to peer"),
			zap.Stringer("nodeID", nodeID),
		)
		return nil
	}

	if _, connected := n.connectedPeers.GetByID(nodeID); connected {
		n.peersLock.Unlock()

		_ = tlsConn.Close()
		n.peerConfig.Log.Verbo(
			"dropping connection",
			zap.String("reason", "already connecting to peer"),
			zap.Stringer("nodeID", nodeID),
		)
		return nil
	}

	n.peerConfig.Log.Verbo("starting handshake",
		zap.Stringer("nodeID", nodeID),
	)

	// peer.Start requires there is only ever one peer instance running with the
	// same [peerConfig.InboundMsgThrottler]. This is guaranteed by the above
	// de-duplications for [connectingPeers] and [connectedPeers].
	peer := peer.Start(
		n.peerConfig,
		tlsConn,
		cert,
		nodeID,
		peer.NewThrottledMessageQueue(
			n.peerConfig.Metrics,
			nodeID,
			n.peerConfig.Log,
			n.outboundMsgThrottler,
		),
	)
	n.connectingPeers.Add(peer)
	n.peersLock.Unlock()
	return nil
}

func (n *network) PeerInfo(nodeIDs []ids.NodeID) []peer.Info {
	n.peersLock.RLock()
	defer n.peersLock.RUnlock()

	if len(nodeIDs) == 0 {
		return n.connectedPeers.AllInfo()
	}
	return n.connectedPeers.Info(nodeIDs)
}

func (n *network) StartClose() {
	n.closeOnce.Do(func() {
		n.peerConfig.Log.Info("shutting down the p2p networking")

		if err := n.listener.Close(); err != nil {
			n.peerConfig.Log.Debug("closing the network listener",
				zap.Error(err),
			)
		}

		n.peersLock.Lock()
		defer n.peersLock.Unlock()

		n.closing = true
		n.onCloseCtxCancel()

		for nodeID, tracked := range n.trackedIPs {
			tracked.stopTracking()
			delete(n.trackedIPs, nodeID)
		}

		for i := 0; i < n.connectingPeers.Len(); i++ {
			peer, _ := n.connectingPeers.GetByIndex(i)
			peer.StartClose()
		}

		for i := 0; i < n.connectedPeers.Len(); i++ {
			peer, _ := n.connectedPeers.GetByIndex(i)
			peer.StartClose()
		}
	})
}

func (n *network) NodeUptime(subnetID ids.ID) (UptimeResult, error) {
	if subnetID != constants.PrimaryNetworkID && !n.config.TrackedSubnets.Contains(subnetID) {
		return UptimeResult{}, errNotTracked
	}

	myStake := n.config.Validators.GetWeight(subnetID, n.config.MyNodeID)
	if myStake == 0 {
		return UptimeResult{}, errNotValidator
	}

	totalWeightInt, err := n.config.Validators.TotalWeight(subnetID)
	if err != nil {
		return UptimeResult{}, fmt.Errorf("error while fetching weight for subnet %s: %w", subnetID, err)
	}

	var (
		totalWeight          = float64(totalWeightInt)
		totalWeightedPercent = 100 * float64(myStake)
		rewardingStake       = float64(myStake)
	)

	n.peersLock.RLock()
	defer n.peersLock.RUnlock()

	for i := 0; i < n.connectedPeers.Len(); i++ {
		peer, _ := n.connectedPeers.GetByIndex(i)

		nodeID := peer.ID()
		weight := n.config.Validators.GetWeight(subnetID, nodeID)
		if weight == 0 {
			// this is not a validator skip it.
			continue
		}

		observedUptime, exist := peer.ObservedUptime(subnetID)
		if !exist {
			observedUptime = 0
		}
		percent := float64(observedUptime)
		weightFloat := float64(weight)
		totalWeightedPercent += percent * weightFloat

		// if this peer thinks we're above requirement add the weight
		// TODO: use subnet-specific uptime requirements
		if percent/100 >= n.config.UptimeRequirement {
			rewardingStake += weightFloat
		}
	}

	return UptimeResult{
		WeightedAveragePercentage: math.Abs(totalWeightedPercent / totalWeight),
		RewardingStakePercentage:  math.Abs(100 * rewardingStake / totalWeight),
	}, nil
}

func (n *network) runTimers() {
	pullGossipPeerlists := time.NewTicker(n.config.PeerListPullGossipFreq)
	resetPeerListBloom := time.NewTicker(n.config.PeerListBloomResetFreq)
	updateUptimes := time.NewTicker(n.config.UptimeMetricFreq)
	defer func() {
		resetPeerListBloom.Stop()
		updateUptimes.Stop()
	}()

	for {
		select {
		case <-n.onCloseCtx.Done():
			return
		case <-pullGossipPeerlists.C:
			n.pullGossipPeerLists()
		case <-resetPeerListBloom.C:
			if err := n.ipTracker.ResetBloom(); err != nil {
				n.peerConfig.Log.Error("failed to reset ip tracker bloom filter",
					zap.Error(err),
				)
			} else {
				n.peerConfig.Log.Debug("reset ip tracker bloom filter")
			}
		case <-updateUptimes.C:
			primaryUptime, err := n.NodeUptime(constants.PrimaryNetworkID)
			if err != nil {
				n.peerConfig.Log.Debug("failed to get primary network uptime",
					zap.Error(err),
				)
			}
			n.metrics.nodeUptimeWeightedAverage.Set(primaryUptime.WeightedAveragePercentage)
			n.metrics.nodeUptimeRewardingStake.Set(primaryUptime.RewardingStakePercentage)

			for subnetID := range n.config.TrackedSubnets {
				result, err := n.NodeUptime(subnetID)
				if err != nil {
					n.peerConfig.Log.Debug("failed to get subnet uptime",
						zap.Stringer("subnetID", subnetID),
						zap.Error(err),
					)
				}
				subnetIDStr := subnetID.String()
				n.metrics.nodeSubnetUptimeWeightedAverage.WithLabelValues(subnetIDStr).Set(result.WeightedAveragePercentage)
				n.metrics.nodeSubnetUptimeRewardingStake.WithLabelValues(subnetIDStr).Set(result.RewardingStakePercentage)
			}
		}
	}
}

// pullGossipPeerLists requests validators from peers in the network
func (n *network) pullGossipPeerLists() {
	peers := n.samplePeers(
		common.SendConfig{
			Validators: 1,
		},
		constants.PrimaryNetworkID,
		subnets.NoOpAllower,
	)

	for _, p := range peers {
		p.StartSendGetPeerList()
	}
}

func (n *network) getLastReceived() (time.Time, bool) {
	lastReceived := atomic.LoadInt64(&n.peerConfig.LastReceived)
	if lastReceived == 0 {
		return time.Time{}, false
	}
	return time.Unix(lastReceived, 0), true
}

func (n *network) getLastSent() (time.Time, bool) {
	lastSent := atomic.LoadInt64(&n.peerConfig.LastSent)
	if lastSent == 0 {
		return time.Time{}, false
	}
	return time.Unix(lastSent, 0), true
}<|MERGE_RESOLUTION|>--- conflicted
+++ resolved
@@ -1,8 +1,4 @@
-<<<<<<< HEAD
 // Copyright (C) 2019-2024, Lux Partners Limited. All rights reserved.
-=======
-// Copyright (C) 2019-2024, Ava Labs, Inc. All rights reserved.
->>>>>>> d3c09eb1
 // See the file LICENSE for licensing terms.
 
 package network
@@ -23,7 +19,6 @@
 	"github.com/prometheus/client_golang/prometheus"
 	"go.uber.org/zap"
 
-<<<<<<< HEAD
 	"github.com/luxfi/node/api/health"
 	"github.com/luxfi/node/genesis"
 	"github.com/luxfi/node/ids"
@@ -44,28 +39,6 @@
 	"github.com/luxfi/node/version"
 
 	safemath "github.com/luxfi/node/utils/math"
-=======
-	"github.com/ava-labs/avalanchego/api/health"
-	"github.com/ava-labs/avalanchego/genesis"
-	"github.com/ava-labs/avalanchego/ids"
-	"github.com/ava-labs/avalanchego/message"
-	"github.com/ava-labs/avalanchego/network/dialer"
-	"github.com/ava-labs/avalanchego/network/peer"
-	"github.com/ava-labs/avalanchego/network/throttling"
-	"github.com/ava-labs/avalanchego/snow/engine/common"
-	"github.com/ava-labs/avalanchego/snow/networking/router"
-	"github.com/ava-labs/avalanchego/snow/networking/sender"
-	"github.com/ava-labs/avalanchego/subnets"
-	"github.com/ava-labs/avalanchego/utils/bloom"
-	"github.com/ava-labs/avalanchego/utils/constants"
-	"github.com/ava-labs/avalanchego/utils/ips"
-	"github.com/ava-labs/avalanchego/utils/logging"
-	"github.com/ava-labs/avalanchego/utils/set"
-	"github.com/ava-labs/avalanchego/utils/wrappers"
-	"github.com/ava-labs/avalanchego/version"
-
-	safemath "github.com/ava-labs/avalanchego/utils/math"
->>>>>>> d3c09eb1
 )
 
 const (
@@ -78,18 +51,10 @@
 var (
 	_ Network = (*network)(nil)
 
-<<<<<<< HEAD
 	errNotValidator        = errors.New("node is not a validator")
 	errNotTracked          = errors.New("subnet is not tracked")
 	errExpectedProxy       = errors.New("expected proxy")
 	errExpectedTCPProtocol = errors.New("expected TCP protocol")
-=======
-	errNotValidator           = errors.New("node is not a validator")
-	errNotTracked             = errors.New("subnet is not tracked")
-	errExpectedProxy          = errors.New("expected proxy")
-	errExpectedTCPProtocol    = errors.New("expected TCP protocol")
-	errTrackingPrimaryNetwork = errors.New("cannot track primary network")
->>>>>>> d3c09eb1
 )
 
 // Network defines the functionality of the networking library.
@@ -235,13 +200,6 @@
 			},
 			ReadHeaderTimeout: config.ProxyReadHeaderTimeout,
 		}
-<<<<<<< HEAD
-=======
-	}
-
-	if config.TrackedSubnets.Contains(constants.PrimaryNetworkID) {
-		return nil, errTrackingPrimaryNetwork
->>>>>>> d3c09eb1
 	}
 
 	inboundMsgThrottler, err := throttling.NewInboundMsgThrottler(
@@ -277,28 +235,16 @@
 		return nil, fmt.Errorf("initializing network metrics failed with: %w", err)
 	}
 
-<<<<<<< HEAD
 	ipTracker, err := newIPTracker(log, metricsRegisterer)
 	if err != nil {
 		return nil, fmt.Errorf("initializing ip tracker failed with: %w", err)
 	}
 	config.Validators.RegisterSetCallbackListener(constants.PrimaryNetworkID, ipTracker)
-=======
-	ipTracker, err := newIPTracker(config.TrackedSubnets, log, metricsRegisterer)
-	if err != nil {
-		return nil, fmt.Errorf("initializing ip tracker failed with: %w", err)
-	}
-	config.Validators.RegisterCallbackListener(ipTracker)
->>>>>>> d3c09eb1
 
 	// Track all default bootstrappers to ensure their current IPs are gossiped
 	// like validator IPs.
 	for _, bootstrapper := range genesis.GetBootstrappers(config.NetworkID) {
-<<<<<<< HEAD
 		ipTracker.ManuallyGossip(bootstrapper.ID)
-=======
-		ipTracker.ManuallyGossip(constants.PrimaryNetworkID, bootstrapper.ID)
->>>>>>> d3c09eb1
 	}
 	// Track all recent validators to optimistically connect to them before the
 	// P-chain has finished syncing.
@@ -316,12 +262,7 @@
 		InboundMsgThrottler:  inboundMsgThrottler,
 		Network:              nil, // This is set below.
 		Router:               router,
-<<<<<<< HEAD
 		VersionCompatibility: version.GetCompatibility(config.NetworkID),
-=======
-		VersionCompatibility: version.GetCompatibility(minCompatibleTime),
-		MyNodeID:             config.MyNodeID,
->>>>>>> d3c09eb1
 		MySubnets:            config.TrackedSubnets,
 		Beacons:              config.Beacons,
 		Validators:           config.Validators,
@@ -466,21 +407,12 @@
 	var errorReasons []string
 	if !isConnected {
 		errorReasons = append(errorReasons, fmt.Sprintf("not connected to a minimum of %d peer(s) only %d", n.config.HealthConfig.MinConnectedPeers, connectedTo))
-<<<<<<< HEAD
 	}
 	if !msgReceived {
 		errorReasons = append(errorReasons, "no messages received from network")
 	} else if !wasMsgReceivedRecently {
 		errorReasons = append(errorReasons, fmt.Sprintf("no messages from network received in %s > %s", timeSinceLastMsgReceived, n.config.HealthConfig.MaxTimeSinceMsgReceived))
 	}
-=======
-	}
-	if !msgReceived {
-		errorReasons = append(errorReasons, "no messages received from network")
-	} else if !wasMsgReceivedRecently {
-		errorReasons = append(errorReasons, fmt.Sprintf("no messages from network received in %s > %s", timeSinceLastMsgReceived, n.config.HealthConfig.MaxTimeSinceMsgReceived))
-	}
->>>>>>> d3c09eb1
 	if !msgSent {
 		errorReasons = append(errorReasons, "no messages sent to network")
 	} else if !wasMsgSentRecently {
@@ -522,22 +454,14 @@
 		peerIP.Timestamp,
 		peerIP.TLSSignature,
 	)
-<<<<<<< HEAD
 	n.ipTracker.Connected(newIP)
-=======
-	trackedSubnets := peer.TrackedSubnets()
-	n.ipTracker.Connected(newIP, trackedSubnets)
->>>>>>> d3c09eb1
 
 	n.metrics.markConnected(peer)
 
 	peerVersion := peer.Version()
 	n.router.Connected(nodeID, peerVersion, constants.PrimaryNetworkID)
-<<<<<<< HEAD
 
 	trackedSubnets := peer.TrackedSubnets()
-=======
->>>>>>> d3c09eb1
 	for subnetID := range n.peerConfig.MySubnets {
 		if trackedSubnets.Contains(subnetID) {
 			n.router.Connected(nodeID, peerVersion, subnetID)
@@ -553,7 +477,6 @@
 	if !n.config.RequireValidatorToConnect {
 		return true
 	}
-<<<<<<< HEAD
 	_, iAmAValidator := n.config.Validators.GetValidator(constants.PrimaryNetworkID, n.config.MyNodeID)
 	return iAmAValidator || n.ipTracker.WantsConnection(nodeID)
 }
@@ -561,16 +484,6 @@
 func (n *network) Track(claimedIPPorts []*ips.ClaimedIPPort) error {
 	for _, ip := range claimedIPPorts {
 		if err := n.track(ip); err != nil {
-=======
-	_, areWeAPrimaryNetworkAValidator := n.config.Validators.GetValidator(constants.PrimaryNetworkID, n.config.MyNodeID)
-	return areWeAPrimaryNetworkAValidator || n.ipTracker.WantsConnection(nodeID)
-}
-
-func (n *network) Track(claimedIPPorts []*ips.ClaimedIPPort) error {
-	_, areWeAPrimaryNetworkAValidator := n.config.Validators.GetValidator(constants.PrimaryNetworkID, n.config.MyNodeID)
-	for _, ip := range claimedIPPorts {
-		if err := n.track(ip, areWeAPrimaryNetworkAValidator); err != nil {
->>>>>>> d3c09eb1
 			return err
 		}
 	}
@@ -600,67 +513,9 @@
 	return n.ipTracker.Bloom()
 }
 
-<<<<<<< HEAD
 func (n *network) Peers(except ids.NodeID, knownPeers *bloom.ReadFilter, salt []byte) []*ips.ClaimedIPPort {
 	return n.ipTracker.GetGossipableIPs(
 		except,
-=======
-// There are 3 types of responses:
-//
-// - Respond with subnet IPs tracked by both ourselves and the peer
-//   - We do not consider ourself to be a primary network validator
-//
-// - Respond with all subnet IPs
-//   - The peer requests all peers
-//   - We believe the peer to be a primary network validator
-//   - We believe ourself to be a primary network validator
-//
-// - Respond with subnet IPs tracked by the peer
-//   - Either the peer does not request all peers or we don't consider them to
-//     be a primary network validator
-//   - We believe ourself to be a primary network validator
-//
-// The reason we allow the peer to request all peers is so that we can avoid
-// sending unnecessary data in the case that we consider them a primary network
-// validator but they do not consider themselves one.
-func (n *network) Peers(
-	peerID ids.NodeID,
-	trackedSubnets set.Set[ids.ID],
-	requestAllPeers bool,
-	knownPeers *bloom.ReadFilter,
-	salt []byte,
-) []*ips.ClaimedIPPort {
-	_, areWeAPrimaryNetworkValidator := n.config.Validators.GetValidator(constants.PrimaryNetworkID, n.config.MyNodeID)
-
-	// Only return IPs for subnets that we are tracking.
-	var allowedSubnets func(ids.ID) bool
-	if areWeAPrimaryNetworkValidator {
-		allowedSubnets = func(ids.ID) bool { return true }
-	} else {
-		allowedSubnets = func(subnetID ids.ID) bool {
-			return subnetID == constants.PrimaryNetworkID || n.ipTracker.trackedSubnets.Contains(subnetID)
-		}
-	}
-
-	_, areTheyAPrimaryNetworkValidator := n.config.Validators.GetValidator(constants.PrimaryNetworkID, peerID)
-	if areWeAPrimaryNetworkValidator && requestAllPeers && areTheyAPrimaryNetworkValidator {
-		// Return IPs for all subnets.
-		return getGossipableIPs(
-			n.ipTracker,
-			n.ipTracker.subnet,
-			allowedSubnets,
-			peerID,
-			knownPeers,
-			salt,
-			int(n.config.PeerListNumValidatorIPs),
-		)
-	}
-	return getGossipableIPs(
-		n.ipTracker,
-		trackedSubnets,
-		allowedSubnets,
-		peerID,
->>>>>>> d3c09eb1
 		knownPeers,
 		salt,
 		int(n.config.PeerListNumValidatorIPs),
@@ -766,11 +621,7 @@
 	}
 }
 
-<<<<<<< HEAD
 func (n *network) track(ip *ips.ClaimedIPPort) error {
-=======
-func (n *network) track(ip *ips.ClaimedIPPort, trackAllSubnets bool) error {
->>>>>>> d3c09eb1
 	// To avoid signature verification when the IP isn't needed, we
 	// optimistically filter out IPs. This can result in us not tracking an IP
 	// that we otherwise would have. This case can only happen if the node
@@ -779,11 +630,7 @@
 	//
 	// Note: Avoiding signature verification when the IP isn't needed is a
 	// **significant** performance optimization.
-<<<<<<< HEAD
 	if !n.ipTracker.ShouldVerifyIP(ip) {
-=======
-	if !n.ipTracker.ShouldVerifyIP(ip, trackAllSubnets) {
->>>>>>> d3c09eb1
 		n.metrics.numUselessPeerListBytes.Add(float64(ip.Size()))
 		return nil
 	}
@@ -831,17 +678,10 @@
 //
 //   - [nodeIDs] the IDs of the peers that should be returned if they are
 //     connected.
-<<<<<<< HEAD
 //   - [subnetID] the subnetID whose membership should be considered if
 //     [validatorOnly] is set to true.
 //   - [validatorOnly] is the flag to drop any nodes from [nodeIDs] that are not
 //     validators in [subnetID].
-=======
-//   - [subnetID] the subnetID whose membership should be considered to
-//     determine if the node is a validator.
-//   - [allower] interface that determines if a node is allowed to connect to
-//     the subnet based on its validator status.
->>>>>>> d3c09eb1
 func (n *network) getPeers(
 	nodeIDs set.Set[ids.NodeID],
 	subnetID ids.ID,
@@ -858,7 +698,6 @@
 			continue
 		}
 
-<<<<<<< HEAD
 		if trackedSubnets := peer.TrackedSubnets(); !trackedSubnets.Contains(subnetID) {
 			continue
 		}
@@ -866,11 +705,6 @@
 		_, isValidator := n.config.Validators.GetValidator(subnetID, nodeID)
 		// check if the peer is allowed to connect to the subnet
 		if !allower.IsAllowed(nodeID, isValidator) {
-=======
-		_, areTheyAValidator := n.config.Validators.GetValidator(subnetID, nodeID)
-		// check if the peer is allowed to connect to the subnet
-		if !allower.IsAllowed(nodeID, areTheyAValidator) {
->>>>>>> d3c09eb1
 			continue
 		}
 
@@ -911,15 +745,9 @@
 				return false
 			}
 
-<<<<<<< HEAD
 			_, isValidator := n.config.Validators.GetValidator(subnetID, peerID)
 			// check if the peer is allowed to connect to the subnet
 			if !allower.IsAllowed(peerID, isValidator) {
-=======
-			_, areTheyAValidator := n.config.Validators.GetValidator(subnetID, peerID)
-			// check if the peer is allowed to connect to the subnet
-			if !allower.IsAllowed(peerID, areTheyAValidator) {
->>>>>>> d3c09eb1
 				return false
 			}
 
@@ -928,11 +756,7 @@
 				return true
 			}
 
-<<<<<<< HEAD
 			if isValidator {
-=======
-			if areTheyAValidator {
->>>>>>> d3c09eb1
 				numValidatorsToSample--
 				return numValidatorsToSample >= 0
 			}
