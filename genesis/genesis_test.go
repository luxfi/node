--- conflicted
+++ resolved
@@ -1,8 +1,4 @@
-<<<<<<< HEAD
 // Copyright (C) 2019-2024, Lux Partners Limited. All rights reserved.
-=======
-// Copyright (C) 2019-2024, Ava Labs, Inc. All rights reserved.
->>>>>>> d3c09eb1
 // See the file LICENSE for licensing terms.
 
 package genesis
@@ -21,19 +17,11 @@
 
 	_ "embed"
 
-<<<<<<< HEAD
 	"github.com/luxfi/node/ids"
 	"github.com/luxfi/node/utils/constants"
 	"github.com/luxfi/node/utils/hashing"
 	"github.com/luxfi/node/utils/perms"
 	"github.com/luxfi/node/vms/platformvm/genesis"
-=======
-	"github.com/ava-labs/avalanchego/ids"
-	"github.com/ava-labs/avalanchego/utils/constants"
-	"github.com/ava-labs/avalanchego/utils/hashing"
-	"github.com/ava-labs/avalanchego/utils/perms"
-	"github.com/ava-labs/avalanchego/vms/platformvm/genesis"
->>>>>>> d3c09eb1
 )
 
 var (
@@ -367,13 +355,8 @@
 			expectedID: "MSj6o9TpezwsQx4Tv7SHqpVvCbJ8of1ikjsqPZ1bKRjc9zBy3",
 		},
 		{
-<<<<<<< HEAD
 			networkID:  constants.LocalID,
 			expectedID: "S4BvHv1XyihF9gXkJKXWWwQuuDWZqesRXz6wnqavQ9FrjGfAa",
-=======
-			config:     &unmodifiedLocalConfig,
-			expectedID: "23DnViuN2kgePiBN4JxZXh1VrfXca2rwUp6XrKgNGdj3TSQjiN",
->>>>>>> d3c09eb1
 		},
 	}
 	for _, test := range tests {
