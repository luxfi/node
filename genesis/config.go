--- conflicted
+++ resolved
@@ -1,8 +1,4 @@
-<<<<<<< HEAD
 // Copyright (C) 2019-2024, Lux Partners Limited. All rights reserved.
-=======
-// Copyright (C) 2019-2024, Ava Labs, Inc. All rights reserved.
->>>>>>> d3c09eb1
 // See the file LICENSE for licensing terms.
 
 package genesis
@@ -18,7 +14,6 @@
 	"path/filepath"
 	"time"
 
-<<<<<<< HEAD
 	"github.com/luxfi/node/ids"
 	"github.com/luxfi/node/utils"
 	"github.com/luxfi/node/utils/constants"
@@ -27,18 +22,6 @@
 	"github.com/luxfi/node/vms/platformvm/signer"
 )
 
-=======
-	"github.com/ava-labs/avalanchego/ids"
-	"github.com/ava-labs/avalanchego/utils"
-	"github.com/ava-labs/avalanchego/utils/constants"
-	"github.com/ava-labs/avalanchego/utils/formatting/address"
-	"github.com/ava-labs/avalanchego/utils/math"
-	"github.com/ava-labs/avalanchego/vms/platformvm/signer"
-)
-
-const localNetworkUpdateStartTimePeriod = 9 * 30 * 24 * time.Hour // 9 months
-
->>>>>>> d3c09eb1
 var (
 	_ utils.Sortable[Allocation] = Allocation{}
 
@@ -76,11 +59,7 @@
 	if amountCmp := cmp.Compare(a.InitialAmount, other.InitialAmount); amountCmp != 0 {
 		return amountCmp
 	}
-<<<<<<< HEAD
 	return a.LUXAddr.Compare(other.LUXAddr)
-=======
-	return a.AVAXAddr.Compare(other.AVAXAddr)
->>>>>>> d3c09eb1
 }
 
 type Staker struct {
@@ -165,20 +144,12 @@
 func (c *Config) InitialSupply() (uint64, error) {
 	initialSupply := uint64(0)
 	for _, allocation := range c.Allocations {
-<<<<<<< HEAD
 		newInitialSupply, err := math.Add64(initialSupply, allocation.InitialAmount)
-=======
-		newInitialSupply, err := math.Add(initialSupply, allocation.InitialAmount)
->>>>>>> d3c09eb1
 		if err != nil {
 			return 0, err
 		}
 		for _, unlock := range allocation.UnlockSchedule {
-<<<<<<< HEAD
 			newInitialSupply, err = math.Add64(newInitialSupply, unlock.Amount)
-=======
-			newInitialSupply, err = math.Add(newInitialSupply, unlock.Amount)
->>>>>>> d3c09eb1
 			if err != nil {
 				return 0, err
 			}
@@ -230,11 +201,17 @@
 		panic(err)
 	}
 
-<<<<<<< HEAD
 	LocalConfig, err = unparsedLocalConfig.Parse()
-=======
+	if err != nil {
+		panic(err)
+	}
+
+	FujiConfig, err = unparsedFujiConfig.Parse()
+	if err != nil {
+		panic(err)
+	}
+
 	unmodifiedLocalConfig, err = unparsedLocalConfig.Parse()
->>>>>>> d3c09eb1
 	if err != nil {
 		panic(err)
 	}
