--- conflicted
+++ resolved
@@ -139,9 +139,6 @@
 lux network status
 ```
 
-<<<<<<< HEAD
-## Bootstrapping
-=======
 ### Single-Node Development Mode
 
 For quick local development, you can run a single-node Lux network with sybil protection disabled:
@@ -176,7 +173,8 @@
 ```
 
 **Note**: Single-node mode with sybil protection disabled should only be used for development. Never use this configuration on public networks (Mainnet or Testnet).
->>>>>>> 2d02e5ca
+
+## Bootstrapping
 
 A node needs to catch up to the latest network state before it can participate in consensus and serve API calls. This process (called bootstrapping) currently takes several days for a new node connected to Mainnet.
 
@@ -239,11 +237,7 @@
 
 ### Library Compatibility Guarantees
 
-<<<<<<< HEAD
-Because Lux Node's version denotes the network version, it is expected that interfaces exported by Lux Node's packages may change in `Patch` version updates.
-=======
 Because `luxd` version denotes the network version, it is expected that interfaces exported by Lux Node may change in `Patch` version updates.
->>>>>>> 2d02e5ca
 
 ### API Compatibility Guarantees
 
