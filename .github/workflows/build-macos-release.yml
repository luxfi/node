# Build a macos release from the node repo

name: build-macos-release

# Controls when the action will run.
on:
  workflow_dispatch:
<<<<<<< HEAD
=======
    inputs:
      tag:
        description: 'Tag to include in artifact name'
        required: true
>>>>>>> d3c09eb1
  push:
    tags:
      - "*"

# A workflow run is made up of one or more jobs that can run sequentially or in parallel
jobs:
  # This workflow contains a single job called "build"
  build-mac:
    # The type of runner that the job will run on
    runs-on: macos-12

    # Steps represent a sequence of tasks that will be executed as part of the job
    steps:
      # Checks-out your repository under $GITHUB_WORKSPACE, so your job can access it
      - uses: actions/checkout@v4
      - uses: ./.github/actions/setup-go-for-project
      - run: go version

      # Runs a single command using the runners shell
<<<<<<< HEAD
      - name: Build the node binary
=======
      - name: Build the avalanchego binary
>>>>>>> d3c09eb1
        run: ./scripts/build.sh

      - name: Try to get tag from git
        if: "${{ github.event.inputs.tag == '' }}"
        id: get_tag_from_git
        run: |
          echo "TAG=${GITHUB_REF/refs\/tags\//}" >> "$GITHUB_ENV"
        shell: bash

      - name: Try to get tag from workflow dispatch
        if: "${{ github.event.inputs.tag != '' }}"
        id: get_tag_from_workflow
        run: |
          echo "TAG=${{ github.event.inputs.tag }}" >> "$GITHUB_ENV"
        shell: bash

      - name: Create zip file
<<<<<<< HEAD
        run: 7z a node-macos-${VERSION}.zip build/luxd
=======
        run: 7z a "avalanchego-macos-${TAG}.zip" build/avalanchego
>>>>>>> d3c09eb1
        env:
          TAG: ${{ env.TAG }}

      - name: Install aws cli
        run: |
          curl "https://awscli.amazonaws.com/AWSCLIV2.pkg" -o "AWSCLIV2.pkg"
          sudo installer -pkg AWSCLIV2.pkg -target /

      - name: Configure AWS credentials
        uses: aws-actions/configure-aws-credentials@v4
        with:
          aws-access-key-id: ${{ secrets.AWS_ACCESS_KEY_ID }}
          aws-secret-access-key: ${{ secrets.AWS_SECRET_ACCESS_KEY }}
          aws-region: us-east-1

      - name: Upload file to S3
<<<<<<< HEAD
        run: aws s3 cp node-macos-${VERSION}.zip s3://${BUCKET}/macos/
=======
        run: aws s3 cp avalanchego-macos-${{ env.TAG }}.zip "s3://${BUCKET}/macos/"
>>>>>>> d3c09eb1
        env:
          BUCKET: ${{ secrets.BUCKET }}

      - name: Save as Github artifact
        uses: actions/upload-artifact@v4
        with:
          name: build
          path: avalanchego-macos-${{ env.TAG }}.zip

      - name: Cleanup
        run: |
          rm -rf ./build<|MERGE_RESOLUTION|>--- conflicted
+++ resolved
@@ -5,13 +5,6 @@
 # Controls when the action will run.
 on:
   workflow_dispatch:
-<<<<<<< HEAD
-=======
-    inputs:
-      tag:
-        description: 'Tag to include in artifact name'
-        required: true
->>>>>>> d3c09eb1
   push:
     tags:
       - "*"
@@ -31,11 +24,7 @@
       - run: go version
 
       # Runs a single command using the runners shell
-<<<<<<< HEAD
       - name: Build the node binary
-=======
-      - name: Build the avalanchego binary
->>>>>>> d3c09eb1
         run: ./scripts/build.sh
 
       - name: Try to get tag from git
@@ -53,11 +42,7 @@
         shell: bash
 
       - name: Create zip file
-<<<<<<< HEAD
-        run: 7z a node-macos-${VERSION}.zip build/luxd
-=======
         run: 7z a "avalanchego-macos-${TAG}.zip" build/avalanchego
->>>>>>> d3c09eb1
         env:
           TAG: ${{ env.TAG }}
 
@@ -65,6 +50,11 @@
         run: |
           curl "https://awscli.amazonaws.com/AWSCLIV2.pkg" -o "AWSCLIV2.pkg"
           sudo installer -pkg AWSCLIV2.pkg -target /
+
+      - name: Create zip file
+        run: 7z a node-macos-${VERSION}.zip build/luxd
+        env:
+          VERSION: ${{ env.VERSION }}
 
       - name: Configure AWS credentials
         uses: aws-actions/configure-aws-credentials@v4
@@ -74,11 +64,7 @@
           aws-region: us-east-1
 
       - name: Upload file to S3
-<<<<<<< HEAD
         run: aws s3 cp node-macos-${VERSION}.zip s3://${BUCKET}/macos/
-=======
-        run: aws s3 cp avalanchego-macos-${{ env.TAG }}.zip "s3://${BUCKET}/macos/"
->>>>>>> d3c09eb1
         env:
           BUCKET: ${{ secrets.BUCKET }}
 
