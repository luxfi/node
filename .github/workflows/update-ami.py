#!/usr/bin/env python3
import json
import os
import boto3
import uuid
import re
import subprocess
import sys

# Globals
amifile = '.github/workflows/amichange.json'
packerfile = ".github/packer/ubuntu-jammy-x86_64-public-ami.pkr.hcl"

# Environment Globals
product_id = os.getenv('PRODUCT_ID')
role_arn = os.getenv('ROLE_ARN')
vtag = os.getenv('TAG')
tag = vtag.replace('v', '')
skip_create_ami = os.getenv('SKIP_CREATE_AMI', "True")

def packer_build(packerfile):
  print("Running the packer build")
  output = subprocess.run('/usr/local/bin/packer build ' + packerfile, shell=True, stdout=subprocess.PIPE, stderr=subprocess.PIPE)
  if output.returncode != 0:
    raise RuntimeError(f"Command returned with code: {output.returncode}")

<<<<<<< HEAD
if 'rc' in tag:
  print("This is a release candidate.  Nothing to do.")
  exit(0)

client = boto3.client('marketplace-catalog',region_name='us-east-1')
=======
def packer_build_update(packerfile):
  print("Creating packer AMI image for Marketplace")
  output = subprocess.run('/usr/local/bin/packer build ' + packerfile, shell=True, stdout=subprocess.PIPE, stderr=subprocess.PIPE)
  if output.returncode != 0:
    raise RuntimeError(f"Command returned with code: {output.returncode}")
>>>>>>> d3c09eb1

  found = re.findall('ami-[a-z0-9]*', str(output.stdout))

  if found:
    amiid = found[-1]
    return amiid
  else:
    raise RuntimeError(f"No AMI ID found in packer output: {output.stdout}")

def parse_amichange(amifile, amiid, role_arn, tag):
  # Create json blob to submit with the catalog update
  print("Updating the json artifact with recent amiid and tag information")
  with open(amifile, 'r') as file:
    data = json.load(file)

  data['DeliveryOptions'][0]['Details']['AmiDeliveryOptionDetails']['AmiSource']['AmiId']=amiid
  data['DeliveryOptions'][0]['Details']['AmiDeliveryOptionDetails']['AmiSource']['AccessRoleArn']=role_arn
  data['Version']['VersionTitle']=tag
  return json.dumps(data)

def update_ami(amifile, amiid):
  # Update the catalog with the last amiimage
  print('Updating the marketplace image')
  client = boto3.client('marketplace-catalog',region_name='us-east-1')
  uid = str(uuid.uuid4())
  global tag
  global product_id
  global role_arn

  try:
    response = client.start_change_set(
      Catalog='AWSMarketplace',
      ChangeSet=[
        {
          'ChangeType': 'AddDeliveryOptions',
          'Entity': {
            'Type': 'AmiProduct@1.0',
            'Identifier': product_id
          },
            'Details': parse_amichange(amifile,amiid,role_arn,tag),
            'ChangeName': 'Update'
          },
        ],
        ChangeSetName='AvalancheGo Update ' + tag,
        ClientRequestToken=uid
    )
    print(response)
  except client.exceptions.ResourceInUseException:
    print("The product is currently blocked by Amazon.  Please check the product site for more details")
  except Exception as e:
    print(f"An error occurred while updating AMI delivery options: {e}")

def main():
  try:
    if skip_create_ami == "True":
      packer_build(packerfile)
    else:
      update_ami(amifile, packer_build_update(packerfile))
    
    print("Ran packer build and update ami successfully")
  except Exception as e:
    print(f"An error occurred while running packer")
    sys.exit(5)

<<<<<<< HEAD
try:
  response = client.start_change_set(
    Catalog='AWSMarketplace',
    ChangeSet=[
      {
        'ChangeType': 'AddDeliveryOptions',
        'Entity': {
          'Type': 'AmiProduct@1.0',
          'Identifier': product_id
        },
          'Details': parse_amichange(file),
          'ChangeName': 'Update'
        },
      ],
      ChangeSetName='Lux Update ' + tag,
      ClientRequestToken=uid
  )
  print(response)
except client.exceptions.ResourceInUseException:
  print("The product is currently blocked by Amazon.  Please check the product site for more details")
=======
if __name__ == '__main__':
  main()
>>>>>>> d3c09eb1
<|MERGE_RESOLUTION|>--- conflicted
+++ resolved
@@ -16,7 +16,18 @@
 role_arn = os.getenv('ROLE_ARN')
 vtag = os.getenv('TAG')
 tag = vtag.replace('v', '')
-skip_create_ami = os.getenv('SKIP_CREATE_AMI', "True")
+variables = [product_id,role_arn,tag]
+
+for var in variables:
+  if var is None:
+    print("A Variable is not set correctly or this is not the right repo.  Exiting.")
+    exit(0)
+
+if 'rc' in tag:
+  print("This is a release candidate.  Nothing to do.")
+  exit(0)
+
+client = boto3.client('marketplace-catalog',region_name='us-east-1')
 
 def packer_build(packerfile):
   print("Running the packer build")
@@ -24,19 +35,11 @@
   if output.returncode != 0:
     raise RuntimeError(f"Command returned with code: {output.returncode}")
 
-<<<<<<< HEAD
-if 'rc' in tag:
-  print("This is a release candidate.  Nothing to do.")
-  exit(0)
-
-client = boto3.client('marketplace-catalog',region_name='us-east-1')
-=======
 def packer_build_update(packerfile):
   print("Creating packer AMI image for Marketplace")
   output = subprocess.run('/usr/local/bin/packer build ' + packerfile, shell=True, stdout=subprocess.PIPE, stderr=subprocess.PIPE)
   if output.returncode != 0:
     raise RuntimeError(f"Command returned with code: {output.returncode}")
->>>>>>> d3c09eb1
 
   found = re.findall('ami-[a-z0-9]*', str(output.stdout))
 
@@ -66,42 +69,6 @@
   global product_id
   global role_arn
 
-  try:
-    response = client.start_change_set(
-      Catalog='AWSMarketplace',
-      ChangeSet=[
-        {
-          'ChangeType': 'AddDeliveryOptions',
-          'Entity': {
-            'Type': 'AmiProduct@1.0',
-            'Identifier': product_id
-          },
-            'Details': parse_amichange(amifile,amiid,role_arn,tag),
-            'ChangeName': 'Update'
-          },
-        ],
-        ChangeSetName='AvalancheGo Update ' + tag,
-        ClientRequestToken=uid
-    )
-    print(response)
-  except client.exceptions.ResourceInUseException:
-    print("The product is currently blocked by Amazon.  Please check the product site for more details")
-  except Exception as e:
-    print(f"An error occurred while updating AMI delivery options: {e}")
-
-def main():
-  try:
-    if skip_create_ami == "True":
-      packer_build(packerfile)
-    else:
-      update_ami(amifile, packer_build_update(packerfile))
-    
-    print("Ran packer build and update ami successfully")
-  except Exception as e:
-    print(f"An error occurred while running packer")
-    sys.exit(5)
-
-<<<<<<< HEAD
 try:
   response = client.start_change_set(
     Catalog='AWSMarketplace',
@@ -122,7 +89,3 @@
   print(response)
 except client.exceptions.ResourceInUseException:
   print("The product is currently blocked by Amazon.  Please check the product site for more details")
-=======
-if __name__ == '__main__':
-  main()
->>>>>>> d3c09eb1
