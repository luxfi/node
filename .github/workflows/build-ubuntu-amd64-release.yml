--- conflicted
+++ resolved
@@ -2,13 +2,6 @@
 
 on:
   workflow_dispatch:
-<<<<<<< HEAD
-=======
-    inputs:
-      tag:
-        description: 'Tag to include in artifact name'
-        required: true
->>>>>>> d3c09eb1
   push:
     tags:
       - "*"
