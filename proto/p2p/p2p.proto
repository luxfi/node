syntax = "proto3";

package p2p;

// Reference: https://developers.google.com/protocol-buffers/docs/proto3
option go_package = "github.com/ava-labs/avalanchego/proto/pb/p2p";

// Represents peer-to-peer messages.
// Only one type can be non-null.
message Message {
  reserved 1; // Until E upgrade is activated.
  reserved 36; // Next unused field number.
  // NOTES
  // Use "oneof" for each message type and set rest to null if not used.
  // That is because when the compression is enabled, we don't want to include uncompressed fields.
  oneof message {
    // zstd-compressed bytes of a "p2p.Message" whose "oneof" "message" field is
    // NOT compressed_* BUT one of the message types (e.g. ping, pong, etc.).
    // This field is only set if the message type supports compression.
    bytes compressed_zstd = 2;

    // Fields lower than 10 are reserved for other compression algorithms.
    // TODO: support COMPRESS_SNAPPY

    // Network messages:
    Ping ping = 11;
    Pong pong = 12;
    Handshake handshake = 13;
    GetPeerList get_peer_list = 35;
    PeerList peer_list = 14;

    // State-sync messages:
    GetStateSummaryFrontier get_state_summary_frontier = 15;
    StateSummaryFrontier state_summary_frontier = 16;
    GetAcceptedStateSummary get_accepted_state_summary = 17;
    AcceptedStateSummary accepted_state_summary = 18;

    // Bootstrapping messages:
    GetAcceptedFrontier get_accepted_frontier = 19;
    AcceptedFrontier accepted_frontier = 20;
    GetAccepted get_accepted = 21;
    Accepted accepted = 22;
    GetAncestors get_ancestors = 23;
    Ancestors ancestors = 24;

    // Consensus messages:
    Get get = 25;
    Put put = 26;
    PushQuery push_query = 27;
    PullQuery pull_query = 28;
    Chits chits = 29;

    // App messages:
    AppRequest app_request = 30;
    AppResponse app_response = 31;
    AppGossip app_gossip = 32;
    AppError app_error = 34;
  }
}

// Ping reports a peer's perceived uptime percentage.
//
// Peers should respond to Ping with a Pong.
message Ping {
  // Uptime percentage on the primary network [0, 100]
  uint32 uptime = 1;
<<<<<<< HEAD
  reserved 2; // Until Etna upgrade is activated.
=======
  // Deprecated
  repeated SubnetUptime subnet_uptimes = 2;
}

// SubnetUptime is a descriptor for a peer's perceived uptime on a subnet.
message SubnetUptime {
  // Subnet the peer is validating
  bytes subnet_id = 1;
  // Uptime percentage on the subnet [0, 100]
  uint32 uptime = 2;
>>>>>>> 6e1a9055
}

// Pong is sent in response to a Ping.
message Pong {
  reserved 1, 2; // Until E upgrade is activated.
}

// Handshake is the first outbound message sent to a peer when a connection is
// established to start the p2p handshake.
//
// Peers must respond to a Handshake message with a PeerList message to allow the
// peer to connect to other peers in the network.
//
// Peers should drop connections to peers with incompatible versions.
message Handshake {
  reserved 5; // Until E upgrade is activated.
  // Network the peer is running on (e.g local, testnet, mainnet)
  uint32 network_id = 1;
  // Unix timestamp when this Handshake message was created
  uint64 my_time = 2;
  // IP address of the peer
  bytes ip_addr = 3;
  // IP port of the peer
  uint32 ip_port = 4;
  // Timestamp of the IP
  uint64 ip_signing_time = 6;
  // Signature of the peer IP port pair at a provided timestamp with the TLS
  // key.
  bytes ip_node_id_sig = 7;
  // Subnets the peer is tracking
  repeated bytes tracked_subnets = 8;
  Client client = 9;
  repeated uint32 supported_acps = 10;
  repeated uint32 objected_acps = 11;
  BloomFilter known_peers = 12;
  // Signature of the peer IP port pair at a provided timestamp with the BLS
  // key.
  bytes ip_bls_sig = 13;
  // To avoid sending IPs that the client isn't interested in tracking, the
  // server expects the client to confirm that it is tracking all subnets.
  bool all_subnets = 14;
}

// Metadata about a peer's P2P client used to determine compatibility
message Client {
  // Client name (e.g avalanchego)
  string name = 1;
  // Client semantic version
  uint32 major = 2;
  uint32 minor = 3;
  uint32 patch = 4;
}

// BloomFilter with a random salt to prevent consistent hash collisions
message BloomFilter {
  bytes filter = 1;
  bytes salt = 2;
}

// ClaimedIpPort contains metadata needed to connect to a peer
message ClaimedIpPort {
  // X509 certificate of the peer
  bytes x509_certificate = 1;
  // IP address of the peer
  bytes ip_addr = 2;
  // IP port of the peer
  uint32 ip_port = 3;
  // Timestamp of the IP address + port pair
  uint64 timestamp = 4;
  // Signature of the IP port pair at a provided timestamp
  bytes signature = 5;
  // P-Chain transaction that added this peer to the validator set
  bytes tx_id = 6;
}

// GetPeerList contains a bloom filter of the currently known validator IPs.
//
// GetPeerList must not be responded to until finishing the handshake. After the
// handshake is completed, GetPeerlist messages should be responded to with a
// Peerlist message containing validators that are not present in the bloom
// filter.
message GetPeerList {
  BloomFilter known_peers = 1;
  bool all_subnets = 2;
}

// PeerList contains network-level metadata for a set of validators.
//
// PeerList must be sent in response to an inbound Handshake message from a
// remote peer a peer wants to connect to. Once a PeerList is received after
// a Handshake message, the p2p handshake is complete and the connection is
// established.
//
// PeerList should be sent in response to a GetPeerlist message if the handshake
// has been completed.
message PeerList {
  repeated ClaimedIpPort claimed_ip_ports = 1;
}

// GetStateSummaryFrontier requests a peer's most recently accepted state
// summary
message GetStateSummaryFrontier {
  // Chain being requested from
  bytes chain_id = 1;
  // Unique identifier for this request
  uint32 request_id = 2;
  // Timeout (ns) for this request
  uint64 deadline = 3;
}

// StateSummaryFrontier is sent in response to a GetStateSummaryFrontier request
message StateSummaryFrontier {
  // Chain being responded from
  bytes chain_id = 1;
  // Request id of the original GetStateSummaryFrontier request
  uint32 request_id = 2;
  // The requested state summary
  bytes summary = 3;
}

// GetAcceptedStateSummary requests a set of state summaries at a set of
// block heights
message GetAcceptedStateSummary {
  // Chain being requested from
  bytes chain_id = 1;
  // Unique identifier for this request
  uint32 request_id = 2;
  // Timeout (ns) for this request
  uint64 deadline = 3;
  // Heights being requested
  repeated uint64 heights = 4;
}

// AcceptedStateSummary is sent in response to GetAcceptedStateSummary
message AcceptedStateSummary {
  // Chain being responded from
  bytes chain_id = 1;
  // Request id of the original GetAcceptedStateSummary request
  uint32 request_id = 2;
  // State summary ids
  repeated bytes summary_ids = 3;
}

// The consensus engine that should be used when handling a consensus request.
enum EngineType {
  ENGINE_TYPE_UNSPECIFIED = 0;
  // Only the X-Chain uses avalanche consensus
  ENGINE_TYPE_AVALANCHE = 1;
  ENGINE_TYPE_SNOWMAN = 2;
}

// GetAcceptedFrontier requests the accepted frontier from a peer.
//
// Peers should respond to GetAcceptedFrontier with AcceptedFrontier.
message GetAcceptedFrontier {
  reserved 4;
  // Chain being requested from
  bytes chain_id = 1;
  // Unique identifier for this request
  uint32 request_id = 2;
  // Timeout (ns) for this request
  uint64 deadline = 3;
}

// AcceptedFrontier contains the remote peer's last accepted frontier.
//
// AcceptedFrontier is sent in response to GetAcceptedFrontier.
message AcceptedFrontier {
  // Chain being responded from
  bytes chain_id = 1;
  // Request id of the original GetAcceptedFrontier request
  uint32 request_id = 2;
  // The id of the last accepted frontier
  bytes container_id = 3;
}

// GetAccepted sends a request with the sender's accepted frontier to a remote
// peer.
//
// Peers should respond to GetAccepted with an Accepted message.
message GetAccepted {
  reserved 5;
  // Chain being requested from
  bytes chain_id = 1;
  // Unique identifier for this message
  uint32 request_id = 2;
  // Timeout (ns) for this request
  uint64 deadline = 3;
  // The sender's accepted frontier
  repeated bytes container_ids = 4;
}

// Accepted is sent in response to GetAccepted. The sending peer responds with
// a subset of container ids from the GetAccepted request that the sending peer
// has accepted.
message Accepted {
  // Chain being responded from
  bytes chain_id = 1;
  // Request id of the original GetAccepted request
  uint32 request_id = 2;
  // Subset of container ids from the GetAccepted request that the sender has
  // accepted
  repeated bytes container_ids = 3;
}

// GetAncestors requests the ancestors for a given container.
//
// The remote peer should respond with an Ancestors message.
message GetAncestors {
  // Chain being requested from
  bytes chain_id = 1;
  // Unique identifier for this request
  uint32 request_id = 2;
  // Timeout (ns) for this request
  uint64 deadline = 3;
  // Container for which ancestors are being requested
  bytes container_id = 4;
  // Consensus type to handle this message
  EngineType engine_type = 5;
}

// Ancestors is sent in response to GetAncestors.
//
// Ancestors contains a contiguous ancestry of containers for the requested
// container in order of increasing block height.
message Ancestors {
  // Chain being responded from
  bytes chain_id = 1;
  // Request id of the original GetAncestors request
  uint32 request_id = 2;
  // Ancestry for the requested container
  repeated bytes containers = 3;
}

// Get requests a container from a remote peer.
//
// Remote peers should respond with a Put message if they have the container.
message Get {
  reserved 5;
  // Chain being requested from
  bytes chain_id = 1;
  // Unique identifier for this request
  uint32 request_id = 2;
  // Timeout (ns) for this request
  uint64 deadline = 3;
  // Container being requested
  bytes container_id = 4;
}

// Put is sent in response to Get with the requested block.
message Put {
  // Chain being responded from
  bytes chain_id = 1;
  // Request id of the original Get request
  uint32 request_id = 2;
  // Requested container
  bytes container = 3;
}

// PushQuery requests the preferences of a remote peer given a container.
//
// Remote peers should respond to a PushQuery with a Chits message
message PushQuery {
  reserved 5;
  // Chain being requested from
  bytes chain_id = 1;
  // Unique identifier for this request
  uint32 request_id = 2;
  // Timeout (ns) for this request
  uint64 deadline = 3;
  // Container being gossiped
  bytes container = 4;
  // Requesting peer's last accepted height
  uint64 requested_height = 6;
}

// PullQuery requests the preferences of a remote peer given a container id.
//
// Remote peers should respond to a PullQuery with a Chits message
message PullQuery {
  reserved 5;
  // Chain being requested from
  bytes chain_id = 1;
  // Unique identifier for this request
  uint32 request_id = 2;
  // Timeout (ns) for this request
  uint64 deadline = 3;
  // Container id being gossiped
  bytes container_id = 4;
  // Requesting peer's last accepted height
  uint64 requested_height = 6;
}

// Chits contains the preferences of a peer in response to a PushQuery or
// PullQuery message.
message Chits {
  // Chain being responded from
  bytes chain_id = 1;
  // Request id of the original PushQuery/PullQuery request
  uint32 request_id = 2;
  // Currently preferred block
  bytes preferred_id = 3;
  // Last accepted block
  bytes accepted_id = 4;
  // Currently preferred block at the requested height
  bytes preferred_id_at_height = 5;
}

// AppRequest is a VM-defined request.
//
// Remote peers must respond to AppRequest with a corresponding AppResponse or
// AppError
message AppRequest {
  // Chain being requested from
  bytes chain_id = 1;
  // Unique identifier for this request
  uint32 request_id = 2;
  // Timeout (ns) for this request
  uint64 deadline = 3;
  // Request body
  bytes app_bytes = 4;
}

// AppResponse is a VM-defined response sent in response to AppRequest
message AppResponse {
  // Chain being responded from
  bytes chain_id = 1;
  // Request id of the original AppRequest
  uint32 request_id = 2;
  // Response body
  bytes app_bytes = 3;
}

// AppError is a VM-defined error sent in response to AppRequest
message AppError {
  // Chain the message is for
  bytes chain_id = 1;
  // Request id of the original AppRequest
  uint32 request_id = 2;
  // VM defined error code. VMs may define error codes > 0.
  sint32 error_code = 3;
  // VM defined error message
  string error_message = 4;
}

// AppGossip is a VM-defined message
message AppGossip {
  // Chain the message is for
  bytes chain_id = 1;
  // Message body
  bytes app_bytes = 2;
}<|MERGE_RESOLUTION|>--- conflicted
+++ resolved
@@ -64,20 +64,7 @@
 message Ping {
   // Uptime percentage on the primary network [0, 100]
   uint32 uptime = 1;
-<<<<<<< HEAD
   reserved 2; // Until Etna upgrade is activated.
-=======
-  // Deprecated
-  repeated SubnetUptime subnet_uptimes = 2;
-}
-
-// SubnetUptime is a descriptor for a peer's perceived uptime on a subnet.
-message SubnetUptime {
-  // Subnet the peer is validating
-  bytes subnet_id = 1;
-  // Uptime percentage on the subnet [0, 100]
-  uint32 uptime = 2;
->>>>>>> 6e1a9055
 }
 
 // Pong is sent in response to a Ping.
