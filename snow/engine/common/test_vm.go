--- conflicted
+++ resolved
@@ -7,14 +7,9 @@
 	"errors"
 	"testing"
 
-<<<<<<< HEAD
-	"github.com/ava-labs/avalanchego/database"
 	"github.com/ava-labs/avalanchego/ids"
-=======
-	"github.com/ava-labs/avalanchego/ids"
 
 	"github.com/ava-labs/avalanchego/database/manager"
->>>>>>> dca1a485
 	"github.com/ava-labs/avalanchego/snow"
 )
 
@@ -39,12 +34,8 @@
 
 	CantInitialize, CantBootstrapping, CantBootstrapped,
 	CantShutdown, CantCreateHandlers, CantCreateStaticHandlers,
-<<<<<<< HEAD
-	CantHealthCheck, CantAppRequest, CantAppResponse,
-	CantAppGossip, CantAppRequestFailed bool
-=======
-	CantHealthCheck, CantConnected, CantDisconnected, CantVersion bool
->>>>>>> dca1a485
+	CantHealthCheck, CantConnected, CantDisconnected, CantVersion,
+	CantAppRequest, CantAppResponse, CantAppGossip, CantAppRequestFailed bool
 
 	InitializeF                              func(*snow.Context, manager.Manager, []byte, []byte, []byte, chan<- Message, []*Fx) error
 	BootstrappingF, BootstrappedF, ShutdownF func() error
@@ -53,12 +44,9 @@
 	ConnectedF                               func(ids.ShortID) error
 	DisconnectedF                            func(ids.ShortID) error
 	HealthCheckF                             func() (interface{}, error)
-<<<<<<< HEAD
 	AppRequestF, AppGossipF, AppResponseF    func(nodeID ids.ShortID, requestID uint32, msg []byte) error
 	AppRequestFailedF                        func(nodeID ids.ShortID, requestID uint32) error
-=======
 	VersionF                                 func() (string, error)
->>>>>>> dca1a485
 }
 
 func (vm *TestVM) Default(cant bool) {
@@ -155,7 +143,6 @@
 	return nil, errHealthCheck
 }
 
-<<<<<<< HEAD
 func (vm *TestVM) AppRequestFailed(nodeID ids.ShortID, requestID uint32) error {
 	if vm.AppRequestFailedF != nil {
 		return vm.AppRequestFailedF(nodeID, requestID)
@@ -206,7 +193,8 @@
 		vm.T.Fatalf("Unexpectedly called AppGossip")
 	}
 	return errors.New("unexpectedly called AppGossip")
-=======
+}
+
 func (vm *TestVM) Connected(id ids.ShortID) error {
 	if vm.ConnectedF != nil {
 		return vm.ConnectedF(id)
@@ -235,5 +223,4 @@
 		vm.T.Fatal(errVersion)
 	}
 	return "", nil
->>>>>>> dca1a485
 }