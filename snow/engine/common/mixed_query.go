--- conflicted
+++ resolved
@@ -4,14 +4,10 @@
 package common
 
 import (
-<<<<<<< HEAD
-	"github.com/ava-labs/avalanchego/ids"
-	"github.com/ava-labs/avalanchego/utils/set"
-=======
 	"context"
 
 	"github.com/ava-labs/avalanchego/ids"
->>>>>>> 5daf92cc
+	"github.com/ava-labs/avalanchego/utils/set"
 )
 
 // Send a query composed partially of push queries and partially of pull queries.
