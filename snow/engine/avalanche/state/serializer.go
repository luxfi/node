<<<<<<< HEAD
// Copyright (C) 2019-2024, Lux Partners Limited. All rights reserved.
=======
// Copyright (C) 2019-2024, Ava Labs, Inc. All rights reserved.
>>>>>>> d3c09eb1
// See the file LICENSE for licensing terms.

// Package state manages the meta-data required by consensus for an lux
// dag.
package state

import (
	"context"
	"errors"

<<<<<<< HEAD
	"github.com/luxfi/node/cache"
	"github.com/luxfi/node/database"
	"github.com/luxfi/node/database/versiondb"
	"github.com/luxfi/node/ids"
	"github.com/luxfi/node/snow/choices"
	"github.com/luxfi/node/snow/consensus/lux"
	"github.com/luxfi/node/snow/engine/lux/vertex"
	"github.com/luxfi/node/utils/logging"
	"github.com/luxfi/node/utils/math"
	"github.com/luxfi/node/utils/set"
=======
	"github.com/ava-labs/avalanchego/cache"
	"github.com/ava-labs/avalanchego/database"
	"github.com/ava-labs/avalanchego/database/versiondb"
	"github.com/ava-labs/avalanchego/ids"
	"github.com/ava-labs/avalanchego/snow/choices"
	"github.com/ava-labs/avalanchego/snow/consensus/avalanche"
	"github.com/ava-labs/avalanchego/snow/engine/avalanche/vertex"
	"github.com/ava-labs/avalanchego/utils/logging"
	"github.com/ava-labs/avalanchego/utils/math"
	"github.com/ava-labs/avalanchego/utils/set"
>>>>>>> d3c09eb1
)

const (
	dbCacheSize = 10000
	idCacheSize = 1000
)

var (
	errUnknownVertex = errors.New("unknown vertex")
	errWrongChainID  = errors.New("wrong ChainID in vertex")
)

var _ vertex.Manager = (*Serializer)(nil)

// Serializer manages the state of multiple vertices
type Serializer struct {
	SerializerConfig
	versionDB *versiondb.Database
	state     *prefixedState
	edge      set.Set[ids.ID]
}

type SerializerConfig struct {
<<<<<<< HEAD
	ChainID     ids.ID
	VM          vertex.DAGVM
	DB          database.Database
	Log         logging.Logger
	CortinaTime time.Time
=======
	ChainID ids.ID
	VM      vertex.DAGVM
	DB      database.Database
	Log     logging.Logger
>>>>>>> d3c09eb1
}

func NewSerializer(config SerializerConfig) vertex.Manager {
	versionDB := versiondb.New(config.DB)
	dbCache := &cache.LRU[ids.ID, any]{Size: dbCacheSize}
	s := Serializer{
		SerializerConfig: config,
		versionDB:        versionDB,
	}

	rawState := &state{
		serializer: &s,
		log:        config.Log,
		dbCache:    dbCache,
		db:         versionDB,
	}

	s.state = newPrefixedState(rawState, idCacheSize)
	s.edge.Add(s.state.Edge()...)

	return &s
}

<<<<<<< HEAD
func (s *Serializer) ParseVtx(ctx context.Context, b []byte) (lux.Vertex, error) {
=======
func (s *Serializer) ParseVtx(ctx context.Context, b []byte) (avalanche.Vertex, error) {
>>>>>>> d3c09eb1
	return newUniqueVertex(ctx, s, b)
}

func (s *Serializer) BuildStopVtx(
	ctx context.Context,
	parentIDs []ids.ID,
<<<<<<< HEAD
) (lux.Vertex, error) {
=======
) (avalanche.Vertex, error) {
>>>>>>> d3c09eb1
	height := uint64(0)
	for _, parentID := range parentIDs {
		parent, err := s.getUniqueVertex(parentID)
		if err != nil {
			return nil, err
		}
		parentHeight := parent.v.vtx.Height()
		childHeight, err := math.Add(parentHeight, 1)
		if err != nil {
			return nil, err
		}
		height = max(height, childHeight)
	}

	vtx, err := vertex.BuildStopVertex(
		s.ChainID,
		height,
		parentIDs,
	)
	if err != nil {
		return nil, err
	}

	uVtx := &uniqueVertex{
		serializer: s,
		id:         vtx.ID(),
	}
	// setVertex handles the case where this vertex already exists even
	// though we just made it
	return uVtx, uVtx.setVertex(ctx, vtx)
}

<<<<<<< HEAD
func (s *Serializer) GetVtx(_ context.Context, vtxID ids.ID) (lux.Vertex, error) {
=======
func (s *Serializer) GetVtx(_ context.Context, vtxID ids.ID) (avalanche.Vertex, error) {
>>>>>>> d3c09eb1
	return s.getUniqueVertex(vtxID)
}

func (s *Serializer) Edge(context.Context) []ids.ID {
	return s.edge.List()
}

func (s *Serializer) parseVertex(b []byte) (vertex.StatelessVertex, error) {
	vtx, err := vertex.Parse(b)
	if err != nil {
		return nil, err
	}
	if vtx.ChainID() != s.ChainID {
		return nil, errWrongChainID
	}
	return vtx, nil
}

func (s *Serializer) getUniqueVertex(vtxID ids.ID) (*uniqueVertex, error) {
	vtx := &uniqueVertex{
		serializer: s,
		id:         vtxID,
	}
	if vtx.Status() == choices.Unknown {
		return nil, errUnknownVertex
	}
	return vtx, nil
}

func (s *Serializer) StopVertexAccepted(ctx context.Context) (bool, error) {
	edge := s.Edge(ctx)
	if len(edge) != 1 {
		return false, nil
	}

	vtx, err := s.getUniqueVertex(edge[0])
	if err != nil {
		return false, err
	}

	return vtx.v.vtx.StopVertex(), nil
}<|MERGE_RESOLUTION|>--- conflicted
+++ resolved
@@ -1,8 +1,4 @@
-<<<<<<< HEAD
 // Copyright (C) 2019-2024, Lux Partners Limited. All rights reserved.
-=======
-// Copyright (C) 2019-2024, Ava Labs, Inc. All rights reserved.
->>>>>>> d3c09eb1
 // See the file LICENSE for licensing terms.
 
 // Package state manages the meta-data required by consensus for an lux
@@ -13,7 +9,6 @@
 	"context"
 	"errors"
 
-<<<<<<< HEAD
 	"github.com/luxfi/node/cache"
 	"github.com/luxfi/node/database"
 	"github.com/luxfi/node/database/versiondb"
@@ -24,18 +19,6 @@
 	"github.com/luxfi/node/utils/logging"
 	"github.com/luxfi/node/utils/math"
 	"github.com/luxfi/node/utils/set"
-=======
-	"github.com/ava-labs/avalanchego/cache"
-	"github.com/ava-labs/avalanchego/database"
-	"github.com/ava-labs/avalanchego/database/versiondb"
-	"github.com/ava-labs/avalanchego/ids"
-	"github.com/ava-labs/avalanchego/snow/choices"
-	"github.com/ava-labs/avalanchego/snow/consensus/avalanche"
-	"github.com/ava-labs/avalanchego/snow/engine/avalanche/vertex"
-	"github.com/ava-labs/avalanchego/utils/logging"
-	"github.com/ava-labs/avalanchego/utils/math"
-	"github.com/ava-labs/avalanchego/utils/set"
->>>>>>> d3c09eb1
 )
 
 const (
@@ -59,18 +42,11 @@
 }
 
 type SerializerConfig struct {
-<<<<<<< HEAD
 	ChainID     ids.ID
 	VM          vertex.DAGVM
 	DB          database.Database
 	Log         logging.Logger
 	CortinaTime time.Time
-=======
-	ChainID ids.ID
-	VM      vertex.DAGVM
-	DB      database.Database
-	Log     logging.Logger
->>>>>>> d3c09eb1
 }
 
 func NewSerializer(config SerializerConfig) vertex.Manager {
@@ -94,22 +70,14 @@
 	return &s
 }
 
-<<<<<<< HEAD
 func (s *Serializer) ParseVtx(ctx context.Context, b []byte) (lux.Vertex, error) {
-=======
-func (s *Serializer) ParseVtx(ctx context.Context, b []byte) (avalanche.Vertex, error) {
->>>>>>> d3c09eb1
 	return newUniqueVertex(ctx, s, b)
 }
 
 func (s *Serializer) BuildStopVtx(
 	ctx context.Context,
 	parentIDs []ids.ID,
-<<<<<<< HEAD
 ) (lux.Vertex, error) {
-=======
-) (avalanche.Vertex, error) {
->>>>>>> d3c09eb1
 	height := uint64(0)
 	for _, parentID := range parentIDs {
 		parent, err := s.getUniqueVertex(parentID)
@@ -142,11 +110,7 @@
 	return uVtx, uVtx.setVertex(ctx, vtx)
 }
 
-<<<<<<< HEAD
 func (s *Serializer) GetVtx(_ context.Context, vtxID ids.ID) (lux.Vertex, error) {
-=======
-func (s *Serializer) GetVtx(_ context.Context, vtxID ids.ID) (avalanche.Vertex, error) {
->>>>>>> d3c09eb1
 	return s.getUniqueVertex(vtxID)
 }
 
