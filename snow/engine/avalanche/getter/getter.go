<<<<<<< HEAD
// Copyright (C) 2019-2024, Lux Partners Limited. All rights reserved.
=======
// Copyright (C) 2019-2024, Ava Labs, Inc. All rights reserved.
>>>>>>> d3c09eb1
// See the file LICENSE for licensing terms.

package getter

import (
	"context"
	"time"

	"github.com/prometheus/client_golang/prometheus"
	"go.uber.org/zap"

<<<<<<< HEAD
	"github.com/luxfi/node/ids"
	"github.com/luxfi/node/message"
	"github.com/luxfi/node/snow/choices"
	"github.com/luxfi/node/snow/consensus/lux"
	"github.com/luxfi/node/snow/engine/lux/vertex"
	"github.com/luxfi/node/snow/engine/common"
	"github.com/luxfi/node/utils/constants"
	"github.com/luxfi/node/utils/logging"
	"github.com/luxfi/node/utils/metric"
	"github.com/luxfi/node/utils/set"
	"github.com/luxfi/node/utils/wrappers"
=======
	"github.com/ava-labs/avalanchego/ids"
	"github.com/ava-labs/avalanchego/message"
	"github.com/ava-labs/avalanchego/snow/choices"
	"github.com/ava-labs/avalanchego/snow/consensus/avalanche"
	"github.com/ava-labs/avalanchego/snow/engine/avalanche/vertex"
	"github.com/ava-labs/avalanchego/snow/engine/common"
	"github.com/ava-labs/avalanchego/utils/constants"
	"github.com/ava-labs/avalanchego/utils/logging"
	"github.com/ava-labs/avalanchego/utils/metric"
	"github.com/ava-labs/avalanchego/utils/set"
	"github.com/ava-labs/avalanchego/utils/wrappers"
>>>>>>> d3c09eb1
)

// Get requests are always served, regardless node state (bootstrapping or normal operations).
var _ common.AllGetsServer = (*getter)(nil)

func New(
	storage vertex.Storage,
	sender common.Sender,
	log logging.Logger,
	maxTimeGetAncestors time.Duration,
	maxContainersGetAncestors int,
	reg prometheus.Registerer,
) (common.AllGetsServer, error) {
	gh := &getter{
		storage:                   storage,
		sender:                    sender,
		log:                       log,
		maxTimeGetAncestors:       maxTimeGetAncestors,
		maxContainersGetAncestors: maxContainersGetAncestors,
	}

	var err error
	gh.getAncestorsVtxs, err = metric.NewAverager(
		"bs_get_ancestors_vtxs",
		"vertices fetched in a call to GetAncestors",
		reg,
	)
	return gh, err
}

type getter struct {
	storage                   vertex.Storage
	sender                    common.Sender
	log                       logging.Logger
	maxTimeGetAncestors       time.Duration
	maxContainersGetAncestors int

	getAncestorsVtxs metric.Averager
}

func (gh *getter) GetStateSummaryFrontier(_ context.Context, nodeID ids.NodeID, requestID uint32) error {
	gh.log.Debug("dropping request",
		zap.String("reason", "unhandled by this gear"),
		zap.Stringer("messageOp", message.GetStateSummaryFrontierOp),
		zap.Stringer("nodeID", nodeID),
		zap.Uint32("requestID", requestID),
	)
	return nil
}

func (gh *getter) GetAcceptedStateSummary(_ context.Context, nodeID ids.NodeID, requestID uint32, _ set.Set[uint64]) error {
	gh.log.Debug("dropping request",
		zap.String("reason", "unhandled by this gear"),
		zap.Stringer("messageOp", message.GetAcceptedStateSummaryOp),
		zap.Stringer("nodeID", nodeID),
		zap.Uint32("requestID", requestID),
	)
	return nil
}

func (gh *getter) GetAcceptedFrontier(_ context.Context, nodeID ids.NodeID, requestID uint32) error {
	gh.log.Debug("dropping request",
		zap.String("reason", "unhandled by this gear"),
		zap.Stringer("messageOp", message.GetAcceptedFrontierOp),
		zap.Stringer("nodeID", nodeID),
		zap.Uint32("requestID", requestID),
	)
	return nil
}

func (gh *getter) GetAccepted(_ context.Context, nodeID ids.NodeID, requestID uint32, _ set.Set[ids.ID]) error {
	gh.log.Debug("dropping request",
		zap.String("reason", "unhandled by this gear"),
		zap.Stringer("messageOp", message.GetAcceptedOp),
		zap.Stringer("nodeID", nodeID),
		zap.Uint32("requestID", requestID),
	)
	return nil
}

func (gh *getter) GetAncestors(ctx context.Context, nodeID ids.NodeID, requestID uint32, vtxID ids.ID) error {
	startTime := time.Now()
	gh.log.Verbo("called GetAncestors",
		zap.Stringer("nodeID", nodeID),
		zap.Uint32("requestID", requestID),
		zap.Stringer("vtxID", vtxID),
	)
	vertex, err := gh.storage.GetVtx(ctx, vtxID)
	if err != nil || vertex.Status() == choices.Unknown {
		// Don't have the requested vertex. Drop message.
		gh.log.Verbo("dropping getAncestors")
		return nil //nolint:nilerr
	}

<<<<<<< HEAD
	queue := make([]lux.Vertex, 1, gh.maxContainersGetAncestors) // for BFS
=======
	queue := make([]avalanche.Vertex, 1, gh.maxContainersGetAncestors) // for BFS
>>>>>>> d3c09eb1
	queue[0] = vertex
	ancestorsBytesLen := 0                                            // length, in bytes, of vertex and its ancestors
	ancestorsBytes := make([][]byte, 0, gh.maxContainersGetAncestors) // vertex and its ancestors in BFS order
	visited := set.Of(vertex.ID())                                    // IDs of vertices that have been in queue before

	for len(ancestorsBytes) < gh.maxContainersGetAncestors && len(queue) > 0 && time.Since(startTime) < gh.maxTimeGetAncestors {
<<<<<<< HEAD
		var vtx lux.Vertex
=======
		var vtx avalanche.Vertex
>>>>>>> d3c09eb1
		vtx, queue = queue[0], queue[1:] // pop
		vtxBytes := vtx.Bytes()
		// Ensure response size isn't too large. Include wrappers.IntLen because the size of the message
		// is included with each container, and the size is repr. by an int.
		newLen := wrappers.IntLen + ancestorsBytesLen + len(vtxBytes)
		if newLen > constants.MaxContainersLen {
			// reached maximum response size
			break
		}
		ancestorsBytes = append(ancestorsBytes, vtxBytes)
		ancestorsBytesLen = newLen
		parents, err := vtx.Parents()
		if err != nil {
			return err
		}
		for _, parent := range parents {
			if parent.Status() == choices.Unknown { // Don't have this vertex;ignore
				continue
			}
			if parentID := parent.ID(); !visited.Contains(parentID) { // If already visited, ignore
				queue = append(queue, parent)
				visited.Add(parentID)
			}
		}
	}

	gh.getAncestorsVtxs.Observe(float64(len(ancestorsBytes)))
	gh.sender.SendAncestors(ctx, nodeID, requestID, ancestorsBytes)
	return nil
}

func (gh *getter) Get(_ context.Context, nodeID ids.NodeID, requestID uint32, _ ids.ID) error {
	gh.log.Debug("dropping request",
		zap.String("reason", "unhandled by this gear"),
		zap.Stringer("messageOp", message.GetOp),
		zap.Stringer("nodeID", nodeID),
		zap.Uint32("requestID", requestID),
	)
	return nil
}<|MERGE_RESOLUTION|>--- conflicted
+++ resolved
@@ -1,8 +1,4 @@
-<<<<<<< HEAD
 // Copyright (C) 2019-2024, Lux Partners Limited. All rights reserved.
-=======
-// Copyright (C) 2019-2024, Ava Labs, Inc. All rights reserved.
->>>>>>> d3c09eb1
 // See the file LICENSE for licensing terms.
 
 package getter
@@ -14,7 +10,6 @@
 	"github.com/prometheus/client_golang/prometheus"
 	"go.uber.org/zap"
 
-<<<<<<< HEAD
 	"github.com/luxfi/node/ids"
 	"github.com/luxfi/node/message"
 	"github.com/luxfi/node/snow/choices"
@@ -26,19 +21,6 @@
 	"github.com/luxfi/node/utils/metric"
 	"github.com/luxfi/node/utils/set"
 	"github.com/luxfi/node/utils/wrappers"
-=======
-	"github.com/ava-labs/avalanchego/ids"
-	"github.com/ava-labs/avalanchego/message"
-	"github.com/ava-labs/avalanchego/snow/choices"
-	"github.com/ava-labs/avalanchego/snow/consensus/avalanche"
-	"github.com/ava-labs/avalanchego/snow/engine/avalanche/vertex"
-	"github.com/ava-labs/avalanchego/snow/engine/common"
-	"github.com/ava-labs/avalanchego/utils/constants"
-	"github.com/ava-labs/avalanchego/utils/logging"
-	"github.com/ava-labs/avalanchego/utils/metric"
-	"github.com/ava-labs/avalanchego/utils/set"
-	"github.com/ava-labs/avalanchego/utils/wrappers"
->>>>>>> d3c09eb1
 )
 
 // Get requests are always served, regardless node state (bootstrapping or normal operations).
@@ -133,22 +115,14 @@
 		return nil //nolint:nilerr
 	}
 
-<<<<<<< HEAD
 	queue := make([]lux.Vertex, 1, gh.maxContainersGetAncestors) // for BFS
-=======
-	queue := make([]avalanche.Vertex, 1, gh.maxContainersGetAncestors) // for BFS
->>>>>>> d3c09eb1
 	queue[0] = vertex
 	ancestorsBytesLen := 0                                            // length, in bytes, of vertex and its ancestors
 	ancestorsBytes := make([][]byte, 0, gh.maxContainersGetAncestors) // vertex and its ancestors in BFS order
 	visited := set.Of(vertex.ID())                                    // IDs of vertices that have been in queue before
 
 	for len(ancestorsBytes) < gh.maxContainersGetAncestors && len(queue) > 0 && time.Since(startTime) < gh.maxTimeGetAncestors {
-<<<<<<< HEAD
 		var vtx lux.Vertex
-=======
-		var vtx avalanche.Vertex
->>>>>>> d3c09eb1
 		vtx, queue = queue[0], queue[1:] // pop
 		vtxBytes := vtx.Bytes()
 		// Ensure response size isn't too large. Include wrappers.IntLen because the size of the message
