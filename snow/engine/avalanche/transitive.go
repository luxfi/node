--- conflicted
+++ resolved
@@ -138,7 +138,7 @@
 		)
 		// We assume that [vtx] is useless because it doesn't match what we
 		// expected.
-		return t.GetFailed(nodeID, requestID)
+		return t.GetFailed(ctx, nodeID, requestID)
 	}
 
 	if t.Consensus.VertexIssued(vtx) || t.pending.Contains(actualVtxID) {
@@ -265,17 +265,8 @@
 	return t.attemptToIssueTxs()
 }
 
-<<<<<<< HEAD
-func (t *Transitive) ChitsV2(ctx context.Context, nodeID ids.NodeID, requestID uint32, votes []ids.ID, _ ids.ID) error {
-	return t.Chits(ctx, nodeID, requestID, votes)
-}
-
 func (t *Transitive) QueryFailed(ctx context.Context, nodeID ids.NodeID, requestID uint32) error {
 	return t.Chits(ctx, nodeID, requestID, nil)
-=======
-func (t *Transitive) QueryFailed(nodeID ids.NodeID, requestID uint32) error {
-	return t.Chits(nodeID, requestID, nil)
->>>>>>> 75ca54f9
 }
 
 func (t *Transitive) AppRequest(ctx context.Context, nodeID ids.NodeID, requestID uint32, deadline time.Time, request []byte) error {
@@ -336,11 +327,7 @@
 	t.Ctx.Log.Verbo("gossiping accepted vertex to the network",
 		zap.Stringer("vtxID", vtxID),
 	)
-<<<<<<< HEAD
-	t.Sender.SendGossip(context.TODO(), vtxID, vtx.Bytes())
-=======
-	t.Sender.SendGossip(vtx.Bytes())
->>>>>>> 75ca54f9
+	t.Sender.SendGossip(context.TODO(), vtx.Bytes())
 	return nil
 }
 
