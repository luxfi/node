// Copyright (C) 2019-2022, Ava Labs, Inc. All rights reserved.
// See the file LICENSE for licensing terms.

package avalanche

import (
	"context"
	"fmt"
	"time"

	"go.uber.org/zap"

	"github.com/ava-labs/avalanchego/ids"
	"github.com/ava-labs/avalanchego/snow"
	"github.com/ava-labs/avalanchego/snow/consensus/avalanche"
	"github.com/ava-labs/avalanchego/snow/consensus/avalanche/poll"
	"github.com/ava-labs/avalanchego/snow/consensus/snowstorm"
	"github.com/ava-labs/avalanchego/snow/engine/avalanche/vertex"
	"github.com/ava-labs/avalanchego/snow/engine/common"
	"github.com/ava-labs/avalanchego/snow/events"
	"github.com/ava-labs/avalanchego/utils/sampler"
	"github.com/ava-labs/avalanchego/utils/wrappers"
	"github.com/ava-labs/avalanchego/version"
)

var _ Engine = (*Transitive)(nil)

func New(config Config) (Engine, error) {
	return newTransitive(config)
}

// Transitive implements the Engine interface by attempting to fetch all
// transitive dependencies.
type Transitive struct {
	Config
	metrics

	// list of NoOpsHandler for messages dropped by engine
	common.StateSummaryFrontierHandler
	common.AcceptedStateSummaryHandler
	common.AcceptedFrontierHandler
	common.AcceptedHandler
	common.AncestorsHandler

	RequestID uint32

	polls poll.Set // track people I have asked for their preference

	// The set of vertices that have been requested in Get messages but not yet received
	outstandingVtxReqs common.Requests

	// missingTxs tracks transaction that are missing
	missingTxs ids.Set

	// IDs of vertices that are queued to be added to consensus but haven't yet been
	// because of missing dependencies
	pending ids.Set

	// vtxBlocked tracks operations that are blocked on vertices
	// txBlocked tracks operations that are blocked on transactions
	vtxBlocked, txBlocked events.Blocker

	// transactions that have been provided from the VM but that are pending to
	// be issued once the number of processing vertices has gone below the
	// optimal number.
	pendingTxs []snowstorm.Tx

	// A uniform sampler without replacement
	uniformSampler sampler.Uniform

	errs wrappers.Errs
}

func newTransitive(config Config) (*Transitive, error) {
	config.Ctx.Log.Info("initializing consensus engine")

	factory := poll.NewEarlyTermNoTraversalFactory(config.Params.Alpha)

	t := &Transitive{
		Config:                      config,
		StateSummaryFrontierHandler: common.NewNoOpStateSummaryFrontierHandler(config.Ctx.Log),
		AcceptedStateSummaryHandler: common.NewNoOpAcceptedStateSummaryHandler(config.Ctx.Log),
		AcceptedFrontierHandler:     common.NewNoOpAcceptedFrontierHandler(config.Ctx.Log),
		AcceptedHandler:             common.NewNoOpAcceptedHandler(config.Ctx.Log),
		AncestorsHandler:            common.NewNoOpAncestorsHandler(config.Ctx.Log),
		polls: poll.NewSet(factory,
			config.Ctx.Log,
			"",
			config.Ctx.Registerer,
		),
		uniformSampler: sampler.NewUniform(),
	}

	return t, t.metrics.Initialize("", config.Ctx.Registerer)
}

func (t *Transitive) Put(ctx context.Context, nodeID ids.NodeID, requestID uint32, vtxBytes []byte) error {
	t.Ctx.Log.Verbo("called Put",
		zap.Stringer("nodeID", nodeID),
		zap.Uint32("requestID", requestID),
	)
	vtx, err := t.Manager.ParseVtx(ctx, vtxBytes)
	if err != nil {
		t.Ctx.Log.Debug("failed to parse vertex",
			zap.Stringer("nodeID", nodeID),
			zap.Uint32("requestID", requestID),
			zap.Error(err),
		)
		t.Ctx.Log.Verbo("failed to parse vertex",
			zap.Stringer("nodeID", nodeID),
			zap.Uint32("requestID", requestID),
			zap.Binary("vertex", vtxBytes),
			zap.Error(err),
		)
		return t.GetFailed(ctx, nodeID, requestID)
	}

	actualVtxID := vtx.ID()
	expectedVtxID, ok := t.outstandingVtxReqs.Get(nodeID, requestID)
	// If the provided vertex is not the requested vertex, we need to explicitly
	// mark the request as failed to avoid having a dangling dependency.
	if ok && actualVtxID != expectedVtxID {
		t.Ctx.Log.Debug("incorrect vertex returned in Put",
			zap.Stringer("nodeID", nodeID),
			zap.Uint32("requestID", requestID),
			zap.Stringer("vtxID", actualVtxID),
			zap.Stringer("expectedVtxID", expectedVtxID),
		)
		// We assume that [vtx] is useless because it doesn't match what we
		// expected.
		return t.GetFailed(ctx, nodeID, requestID)
	}

	if t.Consensus.VertexIssued(vtx) || t.pending.Contains(actualVtxID) {
		t.metrics.numUselessPutBytes.Add(float64(len(vtxBytes)))
	}

	if _, err := t.issueFrom(ctx, nodeID, vtx); err != nil {
		return err
	}
	return t.attemptToIssueTxs(ctx)
}

func (t *Transitive) GetFailed(ctx context.Context, nodeID ids.NodeID, requestID uint32) error {
	vtxID, ok := t.outstandingVtxReqs.Remove(nodeID, requestID)
	if !ok {
		t.Ctx.Log.Debug("unexpected GetFailed",
			zap.Stringer("nodeID", nodeID),
			zap.Uint32("requestID", requestID),
		)
		return nil
	}

	t.vtxBlocked.Abandon(ctx, vtxID)

	if t.outstandingVtxReqs.Len() == 0 {
		for txID := range t.missingTxs {
			t.txBlocked.Abandon(ctx, txID)
		}
		t.missingTxs.Clear()
	}

	// Track performance statistics
	t.metrics.numVtxRequests.Set(float64(t.outstandingVtxReqs.Len()))
	t.metrics.numMissingTxs.Set(float64(t.missingTxs.Len()))
	t.metrics.blockerVtxs.Set(float64(t.vtxBlocked.Len()))
	t.metrics.blockerTxs.Set(float64(t.txBlocked.Len()))
	return t.attemptToIssueTxs(ctx)
}

func (t *Transitive) PullQuery(ctx context.Context, nodeID ids.NodeID, requestID uint32, vtxID ids.ID) error {
	// Immediately respond to the query with the current consensus preferences.
	t.Sender.SendChits(ctx, nodeID, requestID, t.Consensus.Preferences().List())

	// If we have [vtxID], attempt to put it into consensus, if we haven't
	// already. If we don't not have [vtxID], fetch it from [nodeID].
	if _, err := t.issueFromByID(ctx, nodeID, vtxID); err != nil {
		return err
	}

	return t.attemptToIssueTxs(ctx)
}

func (t *Transitive) PushQuery(ctx context.Context, nodeID ids.NodeID, requestID uint32, vtxBytes []byte) error {
	// Immediately respond to the query with the current consensus preferences.
	t.Sender.SendChits(ctx, nodeID, requestID, t.Consensus.Preferences().List())

	vtx, err := t.Manager.ParseVtx(ctx, vtxBytes)
	if err != nil {
		t.Ctx.Log.Debug("failed to parse vertex",
			zap.Stringer("nodeID", nodeID),
			zap.Uint32("requestID", requestID),
			zap.Error(err),
		)
		t.Ctx.Log.Verbo("failed to parse vertex",
			zap.Stringer("nodeID", nodeID),
			zap.Uint32("requestID", requestID),
			zap.Binary("vertex", vtxBytes),
			zap.Error(err),
		)
		return nil
	}

	if t.Consensus.VertexIssued(vtx) || t.pending.Contains(vtx.ID()) {
		t.metrics.numUselessPushQueryBytes.Add(float64(len(vtxBytes)))
	}

	if _, err := t.issueFrom(ctx, nodeID, vtx); err != nil {
		return err
	}

	return t.attemptToIssueTxs(ctx)
}

func (t *Transitive) Chits(ctx context.Context, nodeID ids.NodeID, requestID uint32, votes []ids.ID) error {
	v := &voter{
		t:         t,
		vdr:       nodeID,
		requestID: requestID,
		response:  votes,
	}
	for _, vote := range votes {
		if added, err := t.issueFromByID(ctx, nodeID, vote); err != nil {
			return err
		} else if !added {
			v.deps.Add(vote)
		}
	}

	t.vtxBlocked.Register(ctx, v)
	t.metrics.blockerVtxs.Set(float64(t.vtxBlocked.Len()))
	return t.attemptToIssueTxs(ctx)
}

func (t *Transitive) QueryFailed(ctx context.Context, nodeID ids.NodeID, requestID uint32) error {
	return t.Chits(ctx, nodeID, requestID, nil)
}

func (t *Transitive) CrossChainAppRequest(ctx context.Context, chainID ids.ID, requestID uint32, deadline time.Time, request []byte) error {
	return t.VM.CrossChainAppRequest(ctx, chainID, requestID, deadline, request)
}

func (t *Transitive) CrossChainAppRequestFailed(ctx context.Context, chainID ids.ID, requestID uint32) error {
	return t.VM.CrossChainAppRequestFailed(ctx, chainID, requestID)
}

func (t *Transitive) CrossChainAppResponse(ctx context.Context, chainID ids.ID, requestID uint32, response []byte) error {
	return t.VM.CrossChainAppResponse(ctx, chainID, requestID, response)
}

func (t *Transitive) AppRequest(ctx context.Context, nodeID ids.NodeID, requestID uint32, deadline time.Time, request []byte) error {
	// Notify the VM of this request
	return t.VM.AppRequest(ctx, nodeID, requestID, deadline, request)
}

func (t *Transitive) AppRequestFailed(ctx context.Context, nodeID ids.NodeID, requestID uint32) error {
	// Notify the VM that a request it made failed
	return t.VM.AppRequestFailed(ctx, nodeID, requestID)
}

func (t *Transitive) AppResponse(ctx context.Context, nodeID ids.NodeID, requestID uint32, response []byte) error {
	// Notify the VM of a response to its request
	return t.VM.AppResponse(ctx, nodeID, requestID, response)
}

func (t *Transitive) AppGossip(ctx context.Context, nodeID ids.NodeID, msg []byte) error {
	// Notify the VM of this message which has been gossiped to it
	return t.VM.AppGossip(ctx, nodeID, msg)
}

func (t *Transitive) Connected(ctx context.Context, nodeID ids.NodeID, nodeVersion *version.Application) error {
	return t.VM.Connected(ctx, nodeID, nodeVersion)
}

func (t *Transitive) Disconnected(ctx context.Context, nodeID ids.NodeID) error {
	return t.VM.Disconnected(ctx, nodeID)
}

<<<<<<< HEAD
func (*Transitive) Timeout(context.Context) error { return nil }
=======
func (*Transitive) Timeout() error {
	return nil
}
>>>>>>> 2a76c560

func (t *Transitive) Gossip(ctx context.Context) error {
	edge := t.Manager.Edge(ctx)
	if len(edge) == 0 {
		t.Ctx.Log.Verbo("dropping gossip request as no vertices have been accepted")
		return nil
	}

	if err := t.uniformSampler.Initialize(uint64(len(edge))); err != nil {
		return err // Should never happen
	}
	indices, err := t.uniformSampler.Sample(1)
	if err != nil {
		return err // Also should never really happen because the edge has positive length
	}
	vtxID := edge[int(indices[0])]
	vtx, err := t.Manager.GetVtx(ctx, vtxID)
	if err != nil {
		t.Ctx.Log.Warn("dropping gossip request",
			zap.String("reason", "couldn't load vertex"),
			zap.Stringer("vtxID", vtxID),
			zap.Error(err),
		)
		return nil
	}

	t.Ctx.Log.Verbo("gossiping accepted vertex to the network",
		zap.Stringer("vtxID", vtxID),
	)
	t.Sender.SendGossip(ctx, vtx.Bytes())
	return nil
}

func (*Transitive) Halt() {}

func (t *Transitive) Shutdown(ctx context.Context) error {
	t.Ctx.Log.Info("shutting down consensus engine")
	return t.VM.Shutdown(ctx)
}

func (t *Transitive) Notify(ctx context.Context, msg common.Message) error {
	switch msg {
	case common.PendingTxs:
		txs, err := t.VM.PendingTxs(ctx)
		if err != nil {
			return err
		}

		t.pendingTxs = append(t.pendingTxs, txs...)
		t.metrics.pendingTxs.Set(float64(len(t.pendingTxs)))
		return t.attemptToIssueTxs(ctx)

	case common.StopVertex:
		// stop vertex doesn't have any txs, issue directly!
		return t.issueStopVtx(ctx)

	default:
		t.Ctx.Log.Warn("received an unexpected message from the VM",
			zap.Stringer("messageString", msg),
		)
		return nil
	}
}

func (t *Transitive) Context() *snow.ConsensusContext {
	return t.Ctx
}

func (t *Transitive) Start(ctx context.Context, startReqID uint32) error {
	t.RequestID = startReqID
	// Load the vertices that were last saved as the accepted frontier
	edge := t.Manager.Edge(ctx)
	frontier := make([]avalanche.Vertex, 0, len(edge))
	for _, vtxID := range edge {
		if vtx, err := t.Manager.GetVtx(ctx, vtxID); err == nil {
			frontier = append(frontier, vtx)
		} else {
			t.Ctx.Log.Error("failed to load vertex from the frontier",
				zap.Stringer("vtxID", vtxID),
				zap.Error(err),
			)
		}
	}

	t.Ctx.Log.Info("consensus starting",
		zap.Int("lenFrontier", len(frontier)),
	)
	t.metrics.bootstrapFinished.Set(1)

	t.Ctx.SetState(snow.NormalOp)
	if err := t.VM.SetState(ctx, snow.NormalOp); err != nil {
		return fmt.Errorf("failed to notify VM that consensus has started: %w",
			err)
	}
	return t.Consensus.Initialize(ctx, t.Ctx, t.Params, frontier)
}

func (t *Transitive) HealthCheck(ctx context.Context) (interface{}, error) {
	consensusIntf, consensusErr := t.Consensus.HealthCheck(ctx)
	vmIntf, vmErr := t.VM.HealthCheck(ctx)
	intf := map[string]interface{}{
		"consensus": consensusIntf,
		"vm":        vmIntf,
	}
	if consensusErr == nil {
		return intf, vmErr
	}
	if vmErr == nil {
		return intf, consensusErr
	}
	return intf, fmt.Errorf("vm: %w ; consensus: %s", vmErr, consensusErr)
}

func (t *Transitive) GetVM() common.VM {
	return t.VM
}

func (t *Transitive) GetVtx(ctx context.Context, vtxID ids.ID) (avalanche.Vertex, error) {
	// GetVtx returns a vertex by its ID.
	// Returns database.ErrNotFound if unknown.
	return t.Manager.GetVtx(ctx, vtxID)
}

func (t *Transitive) attemptToIssueTxs(ctx context.Context) error {
	err := t.errs.Err
	if err != nil {
		return err
	}

	t.pendingTxs, err = t.batch(ctx, t.pendingTxs, batchOption{limit: true})
	t.metrics.pendingTxs.Set(float64(len(t.pendingTxs)))
	return err
}

// If there are pending transactions from the VM, issue them.
// If we're not already at the limit for number of concurrent polls, issue a new
// query.
func (t *Transitive) repoll(ctx context.Context) {
	for i := t.polls.Len(); i < t.Params.ConcurrentRepolls && !t.errs.Errored(); i++ {
		t.issueRepoll(ctx)
	}
}

// issueFromByID issues the branch ending with vertex [vtxID] to consensus.
// Fetches [vtxID] if we don't have it locally.
// Returns true if [vtx] has been added to consensus (now or previously)
func (t *Transitive) issueFromByID(ctx context.Context, nodeID ids.NodeID, vtxID ids.ID) (bool, error) {
	vtx, err := t.Manager.GetVtx(ctx, vtxID)
	if err != nil {
		// We don't have [vtxID]. Request it.
		t.sendRequest(ctx, nodeID, vtxID)
		return false, nil
	}
	return t.issueFrom(ctx, nodeID, vtx)
}

// issueFrom issues the branch ending with [vtx] to consensus.
// Assumes we have [vtx] locally
// Returns true if [vtx] has been added to consensus (now or previously)
func (t *Transitive) issueFrom(ctx context.Context, nodeID ids.NodeID, vtx avalanche.Vertex) (bool, error) {
	issued := true
	// Before we issue [vtx] into consensus, we have to issue its ancestors.
	// Go through [vtx] and its ancestors. issue each ancestor that hasn't yet been issued.
	// If we find a missing ancestor, fetch it and note that we can't issue [vtx] yet.
	ancestry := vertex.NewHeap()
	ancestry.Push(vtx)
	for ancestry.Len() > 0 {
		vtx := ancestry.Pop()

		if t.Consensus.VertexIssued(vtx) {
			// This vertex has been issued --> its ancestors have been issued.
			// No need to try to issue it or its ancestors
			continue
		}
		if t.pending.Contains(vtx.ID()) {
			issued = false
			continue
		}

		parents, err := vtx.Parents()
		if err != nil {
			return false, err
		}
		// Ensure we have ancestors of this vertex
		for _, parent := range parents {
			if !parent.Status().Fetched() {
				// We don't have the parent. Request it.
				t.sendRequest(ctx, nodeID, parent.ID())
				// We're missing an ancestor so we can't have issued the vtx in this method's argument
				issued = false
			} else {
				// Come back to this vertex later to make sure it and its ancestors have been fetched/issued
				ancestry.Push(parent)
			}
		}

		// Queue up this vertex to be issued once its dependencies are met
		if err := t.issue(ctx, vtx); err != nil {
			return false, err
		}
	}
	return issued, nil
}

// issue queues [vtx] to be put into consensus after its dependencies are met.
// Assumes we have [vtx].
func (t *Transitive) issue(ctx context.Context, vtx avalanche.Vertex) error {
	vtxID := vtx.ID()

	// Add to set of vertices that have been queued up to be issued but haven't been yet
	t.pending.Add(vtxID)
	t.outstandingVtxReqs.RemoveAny(vtxID)

	// Will put [vtx] into consensus once dependencies are met
	i := &issuer{
		t:   t,
		vtx: vtx,
	}

	parents, err := vtx.Parents()
	if err != nil {
		return err
	}
	for _, parent := range parents {
		if !t.Consensus.VertexIssued(parent) {
			// This parent hasn't been issued yet. Add it as a dependency.
			i.vtxDeps.Add(parent.ID())
		}
	}

	txs, err := vtx.Txs(ctx)
	if err != nil {
		return err
	}
	txIDs := ids.NewSet(len(txs))
	for _, tx := range txs {
		txIDs.Add(tx.ID())
	}

	for _, tx := range txs {
		deps, err := tx.Dependencies()
		if err != nil {
			return err
		}
		for _, dep := range deps {
			depID := dep.ID()
			if !txIDs.Contains(depID) && !t.Consensus.TxIssued(dep) {
				// This transaction hasn't been issued yet. Add it as a dependency.
				t.missingTxs.Add(depID)
				i.txDeps.Add(depID)
			}
		}
	}

	t.Ctx.Log.Verbo("vertex is blocking",
		zap.Stringer("vtxID", vtxID),
		zap.Int("numVtxDeps", i.vtxDeps.Len()),
		zap.Int("numTxDeps", i.txDeps.Len()),
	)

	// Wait until all the parents of [vtx] are added to consensus before adding [vtx]
	t.vtxBlocked.Register(ctx, &vtxIssuer{i: i})
	// Wait until all the parents of [tx] are added to consensus before adding [vtx]
	t.txBlocked.Register(ctx, &txIssuer{i: i})

	if t.outstandingVtxReqs.Len() == 0 {
		// There are no outstanding vertex requests but we don't have these transactions, so we're not getting them.
		for txID := range t.missingTxs {
			t.txBlocked.Abandon(ctx, txID)
		}
		t.missingTxs.Clear()
	}

	// Track performance statistics
	t.metrics.numVtxRequests.Set(float64(t.outstandingVtxReqs.Len()))
	t.metrics.numMissingTxs.Set(float64(t.missingTxs.Len()))
	t.metrics.numPendingVts.Set(float64(len(t.pending)))
	t.metrics.blockerVtxs.Set(float64(t.vtxBlocked.Len()))
	t.metrics.blockerTxs.Set(float64(t.txBlocked.Len()))
	return t.errs.Err
}

type batchOption struct {
	// if [force], allow for a conflict to be issued, and force each tx to be issued
	// otherwise, some txs may not be put into vertices that are issued.
	force bool
	// if [limit], stop when "Params.OptimalProcessing <= Consensus.NumProcessing"
	limit bool
}

// Batchs [txs] into vertices and issue them.
func (t *Transitive) batch(ctx context.Context, txs []snowstorm.Tx, opt batchOption) ([]snowstorm.Tx, error) {
	if len(txs) == 0 {
		return nil, nil
	}
	if opt.limit && t.Params.OptimalProcessing <= t.Consensus.NumProcessing() {
		return txs, nil
	}
	issuedTxs := ids.Set{}
	consumed := ids.Set{}
	orphans := t.Consensus.Orphans()
	start := 0
	end := 0
	for end < len(txs) {
		tx := txs[end]
		inputs := ids.Set{}
		inputs.Add(tx.InputIDs()...)
		overlaps := consumed.Overlaps(inputs)
		if end-start >= t.Params.BatchSize || (opt.force && overlaps) {
			if err := t.issueBatch(ctx, txs[start:end]); err != nil {
				return nil, err
			}
			if opt.limit && t.Params.OptimalProcessing <= t.Consensus.NumProcessing() {
				return txs[end:], nil
			}
			start = end
			consumed.Clear()
			overlaps = false
		}

		if txID := tx.ID(); !overlaps && // should never allow conflicting txs in the same vertex
			!issuedTxs.Contains(txID) && // shouldn't issue duplicated transactions to the same vertex
			(opt.force || t.Consensus.IsVirtuous(tx)) && // force allows for a conflict to be issued
			(!t.Consensus.TxIssued(tx) || orphans.Contains(txID)) { // should only reissue orphaned txs
			end++
			issuedTxs.Add(txID)
			consumed.Union(inputs)
		} else {
			newLen := len(txs) - 1
			txs[end] = txs[newLen]
			txs[newLen] = nil
			txs = txs[:newLen]
		}
	}

	if end > start {
		return txs[end:], t.issueBatch(ctx, txs[start:end])
	}
	return txs[end:], nil
}

// Issues a new poll for a preferred vertex in order to move consensus along
func (t *Transitive) issueRepoll(ctx context.Context) {
	preferredIDs := t.Consensus.Preferences()
	if preferredIDs.Len() == 0 {
		t.Ctx.Log.Error("re-query attempt was dropped due to no pending vertices")
		return
	}

	vtxID := preferredIDs.CappedList(1)[0]
	vdrs, err := t.Validators.Sample(t.Params.K) // Validators to sample
	if err != nil {
		t.Ctx.Log.Error("dropped re-query",
			zap.String("reason", "insufficient number of validators"),
			zap.Stringer("vtxID", vtxID),
			zap.Error(err),
		)
		return
	}

	vdrBag := ids.NodeIDBag{} // IDs of validators to be sampled
	for _, vdr := range vdrs {
		vdrBag.Add(vdr.ID())
	}

	vdrList := vdrBag.List()
	vdrSet := ids.NewNodeIDSet(len(vdrList))
	vdrSet.Add(vdrList...)

	// Poll the network
	t.RequestID++
	if t.polls.Add(t.RequestID, vdrBag) {
		t.Sender.SendPullQuery(ctx, vdrSet, t.RequestID, vtxID)
	}
}

// Puts a batch of transactions into a vertex and issues it into consensus.
func (t *Transitive) issueBatch(ctx context.Context, txs []snowstorm.Tx) error {
	t.Ctx.Log.Verbo("batching transactions into a new vertex",
		zap.Int("numTxs", len(txs)),
	)

	// Randomly select parents of this vertex from among the virtuous set
	virtuousIDs := t.Consensus.Virtuous().CappedList(t.Params.Parents)
	numVirtuousIDs := len(virtuousIDs)
	if err := t.uniformSampler.Initialize(uint64(numVirtuousIDs)); err != nil {
		return err
	}

	indices, err := t.uniformSampler.Sample(numVirtuousIDs)
	if err != nil {
		return err
	}

	parentIDs := make([]ids.ID, len(indices))
	for i, index := range indices {
		parentIDs[i] = virtuousIDs[int(index)]
	}

	vtx, err := t.Manager.BuildVtx(ctx, parentIDs, txs)
	if err != nil {
		t.Ctx.Log.Warn("error building new vertex",
			zap.Int("numParents", len(parentIDs)),
			zap.Int("numTxs", len(txs)),
			zap.Error(err),
		)
		return nil
	}

	return t.issue(ctx, vtx)
}

// to be triggered via X-Chain API
func (t *Transitive) issueStopVtx(ctx context.Context) error {
	// use virtuous frontier (accepted) as parents
	virtuousSet := t.Consensus.Virtuous()
	vtx, err := t.Manager.BuildStopVtx(ctx, virtuousSet.List())
	if err != nil {
		t.Ctx.Log.Warn("error building new stop vertex",
			zap.Int("numParents", virtuousSet.Len()),
			zap.Error(err),
		)
		return nil
	}
	return t.issue(ctx, vtx)
}

// Send a request to [vdr] asking them to send us vertex [vtxID]
func (t *Transitive) sendRequest(ctx context.Context, nodeID ids.NodeID, vtxID ids.ID) {
	if t.outstandingVtxReqs.Contains(vtxID) {
		t.Ctx.Log.Debug("not sending request for vertex",
			zap.String("reason", "existing outstanding request"),
			zap.Stringer("vtxID", vtxID),
		)
		return
	}
	t.RequestID++
	t.outstandingVtxReqs.Add(nodeID, t.RequestID, vtxID) // Mark that there is an outstanding request for this vertex
	t.Sender.SendGet(ctx, nodeID, t.RequestID, vtxID)
	t.metrics.numVtxRequests.Set(float64(t.outstandingVtxReqs.Len())) // Tracks performance statistics
}<|MERGE_RESOLUTION|>--- conflicted
+++ resolved
@@ -276,13 +276,9 @@
 	return t.VM.Disconnected(ctx, nodeID)
 }
 
-<<<<<<< HEAD
-func (*Transitive) Timeout(context.Context) error { return nil }
-=======
-func (*Transitive) Timeout() error {
+func (*Transitive) Timeout(context.Context) error {
 	return nil
 }
->>>>>>> 2a76c560
 
 func (t *Transitive) Gossip(ctx context.Context) error {
 	edge := t.Manager.Edge(ctx)
