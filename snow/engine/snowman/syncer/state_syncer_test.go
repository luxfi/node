<<<<<<< HEAD
// Copyright (C) 2019-2024, Lux Partners Limited. All rights reserved.
=======
// Copyright (C) 2019-2024, Ava Labs, Inc. All rights reserved.
>>>>>>> d3c09eb1
// See the file LICENSE for licensing terms.

package syncer

import (
	"bytes"
	"context"
	"errors"
	"math"
	"testing"
	"time"

	"github.com/prometheus/client_golang/prometheus"
	"github.com/stretchr/testify/require"

<<<<<<< HEAD
	"github.com/luxfi/node/database"
	"github.com/luxfi/node/ids"
	"github.com/luxfi/node/snow/engine/common"
	"github.com/luxfi/node/snow/engine/common/tracker"
	"github.com/luxfi/node/snow/engine/snowman/block"
	"github.com/luxfi/node/snow/engine/snowman/getter"
	"github.com/luxfi/node/snow/snowtest"
	"github.com/luxfi/node/utils/logging"
	"github.com/luxfi/node/utils/set"
	"github.com/luxfi/node/version"
=======
	"github.com/ava-labs/avalanchego/database"
	"github.com/ava-labs/avalanchego/ids"
	"github.com/ava-labs/avalanchego/snow/engine/common"
	"github.com/ava-labs/avalanchego/snow/engine/common/tracker"
	"github.com/ava-labs/avalanchego/snow/engine/enginetest"
	"github.com/ava-labs/avalanchego/snow/engine/snowman/block"
	"github.com/ava-labs/avalanchego/snow/engine/snowman/block/blocktest"
	"github.com/ava-labs/avalanchego/snow/engine/snowman/getter"
	"github.com/ava-labs/avalanchego/snow/snowtest"
	"github.com/ava-labs/avalanchego/utils/logging"
	"github.com/ava-labs/avalanchego/utils/set"
	"github.com/ava-labs/avalanchego/version"
>>>>>>> d3c09eb1
)

var (
	errInvalidSummary = errors.New("invalid summary")
	errEmptySummary   = errors.New("empty summary")
	errUnknownSummary = errors.New("unknown summary")
)

func TestStateSyncerIsEnabledIfVMSupportsStateSyncing(t *testing.T) {
	require := require.New(t)

	// Build state syncer
	snowCtx := snowtest.Context(t, snowtest.CChainID)
	ctx := snowtest.ConsensusContext(snowCtx)
<<<<<<< HEAD
	sender := &common.SenderTest{T: t}

	// Non state syncableVM case
	nonStateSyncableVM := &block.TestVM{
		TestVM: common.TestVM{T: t},
=======
	sender := &enginetest.Sender{T: t}

	// Non state syncableVM case
	nonStateSyncableVM := &blocktest.VM{
		VM: enginetest.VM{T: t},
>>>>>>> d3c09eb1
	}
	dummyGetter, err := getter.New(
		nonStateSyncableVM,
		sender,
		logging.NoLog{},
		time.Second,
		2000,
		prometheus.NewRegistry(),
	)
	require.NoError(err)

	cfg, err := NewConfig(dummyGetter, ctx, nil, sender, nil, 0, 0, nil, nonStateSyncableVM)
	require.NoError(err)
	syncer := New(cfg, func(context.Context, uint32) error {
		return nil
	})

	enabled, err := syncer.IsEnabled(context.Background())
	require.NoError(err)
	require.False(enabled)

	// State syncableVM case
	fullVM := &fullVM{
		VM: &blocktest.VM{
			VM: enginetest.VM{T: t},
		},
		StateSyncableVM: &blocktest.StateSyncableVM{
			T: t,
		},
	}
	dummyGetter, err = getter.New(
		fullVM,
		sender,
		logging.NoLog{},
		time.Second,
		2000,
		prometheus.NewRegistry())
	require.NoError(err)

	cfg, err = NewConfig(dummyGetter, ctx, nil, sender, nil, 0, 0, nil, fullVM)
	require.NoError(err)
	syncer = New(cfg, func(context.Context, uint32) error {
		return nil
	})

	// test: VM does not support state syncing
	fullVM.StateSyncEnabledF = func(context.Context) (bool, error) {
		return false, nil
	}
	enabled, err = syncer.IsEnabled(context.Background())
	require.NoError(err)
	require.False(enabled)

	// test: VM does support state syncing
	fullVM.StateSyncEnabledF = func(context.Context) (bool, error) {
		return true, nil
	}
	enabled, err = syncer.IsEnabled(context.Background())
	require.NoError(err)
	require.True(enabled)
}

func TestStateSyncingStartsOnlyIfEnoughStakeIsConnected(t *testing.T) {
	require := require.New(t)
	snowCtx := snowtest.Context(t, snowtest.CChainID)
	ctx := snowtest.ConsensusContext(snowCtx)
	beacons := buildTestPeers(t, ctx.SubnetID)
	alpha, err := beacons.TotalWeight(ctx.SubnetID)
	require.NoError(err)
	startupAlpha := alpha

	peers := tracker.NewPeers()
	startup := tracker.NewStartup(peers, startupAlpha)
	beacons.RegisterSetCallbackListener(ctx.SubnetID, startup)

	syncer, _, sender := buildTestsObjects(t, ctx, startup, beacons, alpha)

	sender.CantSendGetStateSummaryFrontier = true
	sender.SendGetStateSummaryFrontierF = func(context.Context, set.Set[ids.NodeID], uint32) {}
	startReqID := uint32(0)

	// attempt starting bootstrapper with no stake connected. Bootstrapper should stall.
	require.False(startup.ShouldStart())
	require.NoError(syncer.Start(context.Background(), startReqID))
	require.False(syncer.started)

	// attempt starting bootstrapper with not enough stake connected. Bootstrapper should stall.
	vdr0 := ids.GenerateTestNodeID()
	require.NoError(beacons.AddStaker(ctx.SubnetID, vdr0, nil, ids.Empty, startupAlpha/2))
	require.NoError(syncer.Connected(context.Background(), vdr0, version.CurrentApp))

	require.False(startup.ShouldStart())
	require.NoError(syncer.Start(context.Background(), startReqID))
	require.False(syncer.started)

	// finally attempt starting bootstrapper with enough stake connected. Frontiers should be requested.
	vdr := ids.GenerateTestNodeID()
	require.NoError(beacons.AddStaker(ctx.SubnetID, vdr, nil, ids.Empty, startupAlpha))
	require.NoError(syncer.Connected(context.Background(), vdr, version.CurrentApp))

	require.True(startup.ShouldStart())
	require.NoError(syncer.Start(context.Background(), startReqID))
	require.True(syncer.started)
}

func TestStateSyncLocalSummaryIsIncludedAmongFrontiersIfAvailable(t *testing.T) {
	require := require.New(t)
	snowCtx := snowtest.Context(t, snowtest.CChainID)
	ctx := snowtest.ConsensusContext(snowCtx)
	beacons := buildTestPeers(t, ctx.SubnetID)
	totalWeight, err := beacons.TotalWeight(ctx.SubnetID)
	require.NoError(err)
	startupAlpha := (3*totalWeight + 3) / 4

	peers := tracker.NewPeers()
	startup := tracker.NewStartup(peers, startupAlpha)
	beacons.RegisterSetCallbackListener(ctx.SubnetID, startup)

	syncer, fullVM, _ := buildTestsObjects(t, ctx, startup, beacons, (totalWeight+1)/2)

	// mock VM to simulate a valid summary is returned
	localSummary := &blocktest.StateSummary{
		HeightV: 2000,
		IDV:     summaryID,
		BytesV:  summaryBytes,
	}
	fullVM.CantStateSyncGetOngoingSummary = true
	fullVM.GetOngoingSyncStateSummaryF = func(context.Context) (block.StateSummary, error) {
		return localSummary, nil
	}

	// Connect enough stake to start syncer
	for _, nodeID := range beacons.GetValidatorIDs(ctx.SubnetID) {
		require.NoError(syncer.Connected(context.Background(), nodeID, version.CurrentApp))
	}

	require.Equal(localSummary, syncer.locallyAvailableSummary)
	ws, ok := syncer.weightedSummaries[summaryID]
	require.True(ok)
	require.Equal(summaryBytes, ws.summary.Bytes())
	require.Zero(ws.weight)
}

func TestStateSyncNotFoundOngoingSummaryIsNotIncludedAmongFrontiers(t *testing.T) {
	require := require.New(t)
	snowCtx := snowtest.Context(t, snowtest.CChainID)
	ctx := snowtest.ConsensusContext(snowCtx)
	beacons := buildTestPeers(t, ctx.SubnetID)
	totalWeight, err := beacons.TotalWeight(ctx.SubnetID)
	require.NoError(err)
	startupAlpha := (3*totalWeight + 3) / 4

	peers := tracker.NewPeers()
	startup := tracker.NewStartup(peers, startupAlpha)
	beacons.RegisterSetCallbackListener(ctx.SubnetID, startup)

	syncer, fullVM, _ := buildTestsObjects(t, ctx, startup, beacons, (totalWeight+1)/2)

	// mock VM to simulate a no summary returned
	fullVM.CantStateSyncGetOngoingSummary = true
	fullVM.GetOngoingSyncStateSummaryF = func(context.Context) (block.StateSummary, error) {
		return nil, database.ErrNotFound
	}

	// Connect enough stake to start syncer
	for _, nodeID := range beacons.GetValidatorIDs(ctx.SubnetID) {
		require.NoError(syncer.Connected(context.Background(), nodeID, version.CurrentApp))
	}

	require.Nil(syncer.locallyAvailableSummary)
	require.Empty(syncer.weightedSummaries)
}

func TestBeaconsAreReachedForFrontiersUponStartup(t *testing.T) {
	require := require.New(t)

	snowCtx := snowtest.Context(t, snowtest.CChainID)
	ctx := snowtest.ConsensusContext(snowCtx)
	beacons := buildTestPeers(t, ctx.SubnetID)
	totalWeight, err := beacons.TotalWeight(ctx.SubnetID)
	require.NoError(err)
	startupAlpha := (3*totalWeight + 3) / 4

	peers := tracker.NewPeers()
	startup := tracker.NewStartup(peers, startupAlpha)
	beacons.RegisterSetCallbackListener(ctx.SubnetID, startup)

	syncer, _, sender := buildTestsObjects(t, ctx, startup, beacons, (totalWeight+1)/2)

	// set sender to track nodes reached out
	contactedFrontiersProviders := set.NewSet[ids.NodeID](3)
	sender.CantSendGetStateSummaryFrontier = true
	sender.SendGetStateSummaryFrontierF = func(_ context.Context, ss set.Set[ids.NodeID], _ uint32) {
		contactedFrontiersProviders.Union(ss)
	}

	// Connect enough stake to start syncer
	for _, nodeID := range beacons.GetValidatorIDs(ctx.SubnetID) {
		require.NoError(syncer.Connected(context.Background(), nodeID, version.CurrentApp))
	}

	// check that vdrs are reached out for frontiers
	require.Len(contactedFrontiersProviders, min(beacons.Count(ctx.SubnetID), maxOutstandingBroadcastRequests))
	for beaconID := range contactedFrontiersProviders {
		// check that beacon is duly marked as reached out
		require.Contains(syncer.pendingSeeders, beaconID)
	}

	// check that, obviously, no summary is yet registered
	require.Empty(syncer.weightedSummaries)
}

func TestUnRequestedStateSummaryFrontiersAreDropped(t *testing.T) {
	require := require.New(t)

	snowCtx := snowtest.Context(t, snowtest.CChainID)
	ctx := snowtest.ConsensusContext(snowCtx)
	beacons := buildTestPeers(t, ctx.SubnetID)
	totalWeight, err := beacons.TotalWeight(ctx.SubnetID)
	require.NoError(err)
	startupAlpha := (3*totalWeight + 3) / 4

	peers := tracker.NewPeers()
	startup := tracker.NewStartup(peers, startupAlpha)
	beacons.RegisterSetCallbackListener(ctx.SubnetID, startup)

	syncer, fullVM, sender := buildTestsObjects(t, ctx, startup, beacons, (totalWeight+1)/2)

	// set sender to track nodes reached out
	contactedFrontiersProviders := make(map[ids.NodeID]uint32) // nodeID -> reqID map
	sender.CantSendGetStateSummaryFrontier = true
	sender.SendGetStateSummaryFrontierF = func(_ context.Context, ss set.Set[ids.NodeID], reqID uint32) {
		for nodeID := range ss {
			contactedFrontiersProviders[nodeID] = reqID
		}
	}

	// Connect enough stake to start syncer
	for _, nodeID := range beacons.GetValidatorIDs(ctx.SubnetID) {
		require.NoError(syncer.Connected(context.Background(), nodeID, version.CurrentApp))
	}

	initiallyReachedOutBeaconsSize := len(contactedFrontiersProviders)
	require.Positive(initiallyReachedOutBeaconsSize)
	require.LessOrEqual(initiallyReachedOutBeaconsSize, maxOutstandingBroadcastRequests)

	// mock VM to simulate a valid summary is returned
	fullVM.CantParseStateSummary = true
	fullVM.ParseStateSummaryF = func(_ context.Context, summaryBytes []byte) (block.StateSummary, error) {
<<<<<<< HEAD
		return &block.TestStateSummary{
=======
		return &blocktest.StateSummary{
>>>>>>> d3c09eb1
			HeightV: key,
			IDV:     summaryID,
			BytesV:  summaryBytes,
		}, nil
	}

	// pick one of the vdrs that have been reached out
	responsiveBeaconID := pickRandomFrom(contactedFrontiersProviders)
	responsiveBeaconReqID := contactedFrontiersProviders[responsiveBeaconID]

	// check a response with wrong request ID is dropped
	require.NoError(syncer.StateSummaryFrontier(
		context.Background(),
		responsiveBeaconID,
		math.MaxInt32,
		summaryBytes,
	))
	require.Contains(syncer.pendingSeeders, responsiveBeaconID) // responsiveBeacon still pending
	require.Empty(syncer.weightedSummaries)

	// check a response from unsolicited node is dropped
	unsolicitedNodeID := ids.GenerateTestNodeID()
	require.NoError(syncer.StateSummaryFrontier(
		context.Background(),
		unsolicitedNodeID,
		responsiveBeaconReqID,
		summaryBytes,
	))
	require.Empty(syncer.weightedSummaries)

	// check a valid response is duly recorded
	require.NoError(syncer.StateSummaryFrontier(
		context.Background(),
		responsiveBeaconID,
		responsiveBeaconReqID,
		summaryBytes,
	))

	// responsiveBeacon not pending anymore
	require.NotContains(syncer.pendingSeeders, responsiveBeaconID)

	// valid summary is recorded
	ws, ok := syncer.weightedSummaries[summaryID]
	require.True(ok)
	require.True(bytes.Equal(ws.summary.Bytes(), summaryBytes))

	// other listed vdrs are reached for data
	require.True(
		len(contactedFrontiersProviders) > initiallyReachedOutBeaconsSize ||
			len(contactedFrontiersProviders) == beacons.Count(ctx.SubnetID))
}

func TestMalformedStateSummaryFrontiersAreDropped(t *testing.T) {
	require := require.New(t)

	snowCtx := snowtest.Context(t, snowtest.CChainID)
	ctx := snowtest.ConsensusContext(snowCtx)
	beacons := buildTestPeers(t, ctx.SubnetID)
	totalWeight, err := beacons.TotalWeight(ctx.SubnetID)
	require.NoError(err)
	startupAlpha := (3*totalWeight + 3) / 4

	peers := tracker.NewPeers()
	startup := tracker.NewStartup(peers, startupAlpha)
	beacons.RegisterSetCallbackListener(ctx.SubnetID, startup)

	syncer, fullVM, sender := buildTestsObjects(t, ctx, startup, beacons, (totalWeight+1)/2)

	// set sender to track nodes reached out
	contactedFrontiersProviders := make(map[ids.NodeID]uint32) // nodeID -> reqID map
	sender.CantSendGetStateSummaryFrontier = true
	sender.SendGetStateSummaryFrontierF = func(_ context.Context, ss set.Set[ids.NodeID], reqID uint32) {
		for nodeID := range ss {
			contactedFrontiersProviders[nodeID] = reqID
		}
	}

	// Connect enough stake to start syncer
	for _, nodeID := range beacons.GetValidatorIDs(ctx.SubnetID) {
		require.NoError(syncer.Connected(context.Background(), nodeID, version.CurrentApp))
	}

	initiallyReachedOutBeaconsSize := len(contactedFrontiersProviders)
	require.Positive(initiallyReachedOutBeaconsSize)
	require.LessOrEqual(initiallyReachedOutBeaconsSize, maxOutstandingBroadcastRequests)

	// mock VM to simulate an invalid summary is returned
	summary := []byte{'s', 'u', 'm', 'm', 'a', 'r', 'y'}
	isSummaryDecoded := false
	fullVM.CantParseStateSummary = true
	fullVM.ParseStateSummaryF = func(context.Context, []byte) (block.StateSummary, error) {
		isSummaryDecoded = true
		return nil, errInvalidSummary
	}

	// pick one of the vdrs that have been reached out
	responsiveBeaconID := pickRandomFrom(contactedFrontiersProviders)
	responsiveBeaconReqID := contactedFrontiersProviders[responsiveBeaconID]

	// response is valid, but invalid summary is not recorded
	require.NoError(syncer.StateSummaryFrontier(
		context.Background(),
		responsiveBeaconID,
		responsiveBeaconReqID,
		summary,
	))

	// responsiveBeacon not pending anymore
	require.NotContains(syncer.pendingSeeders, responsiveBeaconID)

	// invalid summary is not recorded
	require.True(isSummaryDecoded)
	require.Empty(syncer.weightedSummaries)

	// even in case of invalid summaries, other listed vdrs
	// are reached for data
	require.True(
		len(contactedFrontiersProviders) > initiallyReachedOutBeaconsSize ||
			len(contactedFrontiersProviders) == beacons.Count(ctx.SubnetID))
}

func TestLateResponsesFromUnresponsiveFrontiersAreNotRecorded(t *testing.T) {
	require := require.New(t)

	snowCtx := snowtest.Context(t, snowtest.CChainID)
	ctx := snowtest.ConsensusContext(snowCtx)
	beacons := buildTestPeers(t, ctx.SubnetID)
	totalWeight, err := beacons.TotalWeight(ctx.SubnetID)
	require.NoError(err)
	startupAlpha := (3*totalWeight + 3) / 4

	peers := tracker.NewPeers()
	startup := tracker.NewStartup(peers, startupAlpha)
	beacons.RegisterSetCallbackListener(ctx.SubnetID, startup)

	syncer, fullVM, sender := buildTestsObjects(t, ctx, startup, beacons, (totalWeight+1)/2)

	// set sender to track nodes reached out
	contactedFrontiersProviders := make(map[ids.NodeID]uint32) // nodeID -> reqID map
	sender.CantSendGetStateSummaryFrontier = true
	sender.SendGetStateSummaryFrontierF = func(_ context.Context, ss set.Set[ids.NodeID], reqID uint32) {
		for nodeID := range ss {
			contactedFrontiersProviders[nodeID] = reqID
		}
	}

	// Connect enough stake to start syncer
	for _, nodeID := range beacons.GetValidatorIDs(ctx.SubnetID) {
		require.NoError(syncer.Connected(context.Background(), nodeID, version.CurrentApp))
	}

	initiallyReachedOutBeaconsSize := len(contactedFrontiersProviders)
	require.Positive(initiallyReachedOutBeaconsSize)
	require.LessOrEqual(initiallyReachedOutBeaconsSize, maxOutstandingBroadcastRequests)

	// pick one of the vdrs that have been reached out
	unresponsiveBeaconID := pickRandomFrom(contactedFrontiersProviders)
	unresponsiveBeaconReqID := contactedFrontiersProviders[unresponsiveBeaconID]

	fullVM.CantParseStateSummary = true
	fullVM.ParseStateSummaryF = func(_ context.Context, summaryBytes []byte) (block.StateSummary, error) {
		require.Empty(summaryBytes)
		return nil, errEmptySummary
	}

	// assume timeout is reached and vdrs is marked as unresponsive
	require.NoError(syncer.GetStateSummaryFrontierFailed(
		context.Background(),
		unresponsiveBeaconID,
		unresponsiveBeaconReqID,
	))

	// unresponsiveBeacon not pending anymore
	require.NotContains(syncer.pendingSeeders, unresponsiveBeaconID)
	require.Contains(syncer.failedSeeders, unresponsiveBeaconID)

	// even in case of timeouts, other listed vdrs
	// are reached for data
	require.True(
		len(contactedFrontiersProviders) > initiallyReachedOutBeaconsSize ||
			len(contactedFrontiersProviders) == beacons.Count(ctx.SubnetID))

	// mock VM to simulate a valid but late summary is returned
	fullVM.CantParseStateSummary = true
	fullVM.ParseStateSummaryF = func(_ context.Context, summaryBytes []byte) (block.StateSummary, error) {
<<<<<<< HEAD
		return &block.TestStateSummary{
=======
		return &blocktest.StateSummary{
>>>>>>> d3c09eb1
			HeightV: key,
			IDV:     summaryID,
			BytesV:  summaryBytes,
		}, nil
	}

	// check a valid but late response is not recorded
	require.NoError(syncer.StateSummaryFrontier(
		context.Background(),
		unresponsiveBeaconID,
		unresponsiveBeaconReqID,
		summaryBytes,
	))

	// late summary is not recorded
	require.Empty(syncer.weightedSummaries)
}

func TestStateSyncIsRestartedIfTooManyFrontierSeedersTimeout(t *testing.T) {
	require := require.New(t)

	snowCtx := snowtest.Context(t, snowtest.CChainID)
	ctx := snowtest.ConsensusContext(snowCtx)
	beacons := buildTestPeers(t, ctx.SubnetID)
	totalWeight, err := beacons.TotalWeight(ctx.SubnetID)
	require.NoError(err)
	startupAlpha := (3*totalWeight + 3) / 4

	peers := tracker.NewPeers()
	startup := tracker.NewStartup(peers, startupAlpha)
	beacons.RegisterSetCallbackListener(ctx.SubnetID, startup)

	syncer, fullVM, sender := buildTestsObjects(t, ctx, startup, beacons, (totalWeight+1)/2)

	// set sender to track nodes reached out
	contactedFrontiersProviders := make(map[ids.NodeID]uint32) // nodeID -> reqID map
	sender.CantSendGetStateSummaryFrontier = true
	sender.SendGetStateSummaryFrontierF = func(_ context.Context, ss set.Set[ids.NodeID], reqID uint32) {
		for nodeID := range ss {
			contactedFrontiersProviders[nodeID] = reqID
		}
	}

	// mock VM to simulate a valid summary is returned
	fullVM.CantParseStateSummary = true
	fullVM.ParseStateSummaryF = func(_ context.Context, b []byte) (block.StateSummary, error) {
		switch {
		case bytes.Equal(b, summaryBytes):
			return &blocktest.StateSummary{
				HeightV: key,
				IDV:     summaryID,
				BytesV:  summaryBytes,
			}, nil
		case bytes.Equal(b, nil):
			return nil, errEmptySummary
		default:
			return nil, errUnknownSummary
		}
	}

	contactedVoters := make(map[ids.NodeID]uint32) // nodeID -> reqID map
	sender.CantSendGetAcceptedStateSummary = true
	sender.SendGetAcceptedStateSummaryF = func(_ context.Context, ss set.Set[ids.NodeID], reqID uint32, _ []uint64) {
		for nodeID := range ss {
			contactedVoters[nodeID] = reqID
		}
	}

	// Connect enough stake to start syncer
	for _, nodeID := range beacons.GetValidatorIDs(ctx.SubnetID) {
		require.NoError(syncer.Connected(context.Background(), nodeID, version.CurrentApp))
	}
	require.NotEmpty(syncer.pendingSeeders)

	// let just one node respond and all others timeout
	maxResponses := 1
	reachedSeedersCount := syncer.Config.SampleK
	for reachedSeedersCount >= 0 {
		beaconID, found := syncer.pendingSeeders.Peek()
		require.True(found)
		reqID := contactedFrontiersProviders[beaconID]

		if maxResponses > 0 {
			require.NoError(syncer.StateSummaryFrontier(
				context.Background(),
				beaconID,
				reqID,
				summaryBytes,
			))
		} else {
			require.NoError(syncer.GetStateSummaryFrontierFailed(
				context.Background(),
				beaconID,
				reqID,
			))
		}
		maxResponses--
		reachedSeedersCount--
	}

	// check that some frontier seeders are reached again for the frontier
	require.NotEmpty(syncer.pendingSeeders)

	// check that no vote requests are issued
	require.Empty(contactedVoters)
}

func TestVoteRequestsAreSentAsAllFrontierBeaconsResponded(t *testing.T) {
	require := require.New(t)

	snowCtx := snowtest.Context(t, snowtest.CChainID)
	ctx := snowtest.ConsensusContext(snowCtx)
	beacons := buildTestPeers(t, ctx.SubnetID)
	totalWeight, err := beacons.TotalWeight(ctx.SubnetID)
	require.NoError(err)
	startupAlpha := (3*totalWeight + 3) / 4

	peers := tracker.NewPeers()
	startup := tracker.NewStartup(peers, startupAlpha)
	beacons.RegisterSetCallbackListener(ctx.SubnetID, startup)

	syncer, fullVM, sender := buildTestsObjects(t, ctx, startup, beacons, (totalWeight+1)/2)

	// set sender to track nodes reached out
	contactedFrontiersProviders := make(map[ids.NodeID]uint32) // nodeID -> reqID map
	sender.CantSendGetStateSummaryFrontier = true
	sender.SendGetStateSummaryFrontierF = func(_ context.Context, ss set.Set[ids.NodeID], reqID uint32) {
		for nodeID := range ss {
			contactedFrontiersProviders[nodeID] = reqID
		}
	}

	// mock VM to simulate a valid summary is returned
	fullVM.CantParseStateSummary = true
	fullVM.ParseStateSummaryF = func(_ context.Context, b []byte) (block.StateSummary, error) {
		require.Equal(summaryBytes, b)
<<<<<<< HEAD
		return &block.TestStateSummary{
=======
		return &blocktest.StateSummary{
>>>>>>> d3c09eb1
			HeightV: key,
			IDV:     summaryID,
			BytesV:  summaryBytes,
		}, nil
	}

	contactedVoters := make(map[ids.NodeID]uint32) // nodeID -> reqID map
	sender.CantSendGetAcceptedStateSummary = true
	sender.SendGetAcceptedStateSummaryF = func(_ context.Context, ss set.Set[ids.NodeID], reqID uint32, _ []uint64) {
		for nodeID := range ss {
			contactedVoters[nodeID] = reqID
		}
	}

	// Connect enough stake to start syncer
	for _, nodeID := range beacons.GetValidatorIDs(ctx.SubnetID) {
		require.NoError(syncer.Connected(context.Background(), nodeID, version.CurrentApp))
	}
	require.NotEmpty(syncer.pendingSeeders)

	// let all contacted vdrs respond
	for syncer.pendingSeeders.Len() != 0 {
		beaconID, found := syncer.pendingSeeders.Peek()
		require.True(found)
		reqID := contactedFrontiersProviders[beaconID]

		require.NoError(syncer.StateSummaryFrontier(
			context.Background(),
			beaconID,
			reqID,
			summaryBytes,
		))
	}
	require.Empty(syncer.pendingSeeders)

	// check that vote requests are issued
	initiallyContactedVotersSize := len(contactedVoters)
	require.Positive(initiallyContactedVotersSize)
	require.LessOrEqual(initiallyContactedVotersSize, maxOutstandingBroadcastRequests)
}

func TestUnRequestedVotesAreDropped(t *testing.T) {
	require := require.New(t)

	snowCtx := snowtest.Context(t, snowtest.CChainID)
	ctx := snowtest.ConsensusContext(snowCtx)
	beacons := buildTestPeers(t, ctx.SubnetID)
	totalWeight, err := beacons.TotalWeight(ctx.SubnetID)
	require.NoError(err)
	startupAlpha := (3*totalWeight + 3) / 4

	peers := tracker.NewPeers()
	startup := tracker.NewStartup(peers, startupAlpha)
	beacons.RegisterSetCallbackListener(ctx.SubnetID, startup)

	syncer, fullVM, sender := buildTestsObjects(t, ctx, startup, beacons, (totalWeight+1)/2)

	// set sender to track nodes reached out
	contactedFrontiersProviders := make(map[ids.NodeID]uint32) // nodeID -> reqID map
	sender.CantSendGetStateSummaryFrontier = true
	sender.SendGetStateSummaryFrontierF = func(_ context.Context, ss set.Set[ids.NodeID], reqID uint32) {
		for nodeID := range ss {
			contactedFrontiersProviders[nodeID] = reqID
		}
	}

	// mock VM to simulate a valid summary is returned
	fullVM.CantParseStateSummary = true
	fullVM.ParseStateSummaryF = func(_ context.Context, summaryBytes []byte) (block.StateSummary, error) {
<<<<<<< HEAD
		return &block.TestStateSummary{
=======
		return &blocktest.StateSummary{
>>>>>>> d3c09eb1
			HeightV: key,
			IDV:     summaryID,
			BytesV:  summaryBytes,
		}, nil
	}

	contactedVoters := make(map[ids.NodeID]uint32) // nodeID -> reqID map
	sender.CantSendGetAcceptedStateSummary = true
	sender.SendGetAcceptedStateSummaryF = func(_ context.Context, ss set.Set[ids.NodeID], reqID uint32, _ []uint64) {
		for nodeID := range ss {
			contactedVoters[nodeID] = reqID
		}
	}

	// Connect enough stake to start syncer
	for _, nodeID := range beacons.GetValidatorIDs(ctx.SubnetID) {
		require.NoError(syncer.Connected(context.Background(), nodeID, version.CurrentApp))
	}
	require.NotEmpty(syncer.pendingSeeders)

	// let all contacted vdrs respond
	for syncer.pendingSeeders.Len() != 0 {
		beaconID, found := syncer.pendingSeeders.Peek()
		require.True(found)
		reqID := contactedFrontiersProviders[beaconID]

		require.NoError(syncer.StateSummaryFrontier(
			context.Background(),
			beaconID,
			reqID,
			summaryBytes,
		))
	}
	require.Empty(syncer.pendingSeeders)

	// check that vote requests are issued
	initiallyContactedVotersSize := len(contactedVoters)
	require.Positive(initiallyContactedVotersSize)
	require.LessOrEqual(initiallyContactedVotersSize, maxOutstandingBroadcastRequests)

	_, found := syncer.weightedSummaries[summaryID]
	require.True(found)

	// pick one of the voters that have been reached out
	responsiveVoterID := pickRandomFrom(contactedVoters)
	responsiveVoterReqID := contactedVoters[responsiveVoterID]

	// check a response with wrong request ID is dropped
	require.NoError(syncer.AcceptedStateSummary(
		context.Background(),
		responsiveVoterID,
		math.MaxInt32,
		set.Of(summaryID),
	))

	// responsiveVoter still pending
	require.Contains(syncer.pendingVoters, responsiveVoterID)
	require.Zero(syncer.weightedSummaries[summaryID].weight)

	// check a response from unsolicited node is dropped
	unsolicitedVoterID := ids.GenerateTestNodeID()
	require.NoError(syncer.AcceptedStateSummary(
		context.Background(),
		unsolicitedVoterID,
		responsiveVoterReqID,
		set.Of(summaryID),
	))
	require.Zero(syncer.weightedSummaries[summaryID].weight)

	// check a valid response is duly recorded
	require.NoError(syncer.AcceptedStateSummary(
		context.Background(),
		responsiveVoterID,
		responsiveVoterReqID,
		set.Of(summaryID),
	))

	// responsiveBeacon not pending anymore
	require.NotContains(syncer.pendingSeeders, responsiveVoterID)
	voterWeight := beacons.GetWeight(ctx.SubnetID, responsiveVoterID)
	require.Equal(voterWeight, syncer.weightedSummaries[summaryID].weight)

	// other listed voters are reached out
	require.True(
		len(contactedVoters) > initiallyContactedVotersSize ||
			len(contactedVoters) == beacons.Count(ctx.SubnetID))
}

func TestVotesForUnknownSummariesAreDropped(t *testing.T) {
	require := require.New(t)

	snowCtx := snowtest.Context(t, snowtest.CChainID)
	ctx := snowtest.ConsensusContext(snowCtx)
	beacons := buildTestPeers(t, ctx.SubnetID)
	totalWeight, err := beacons.TotalWeight(ctx.SubnetID)
	require.NoError(err)
	startupAlpha := (3*totalWeight + 3) / 4

	peers := tracker.NewPeers()
	startup := tracker.NewStartup(peers, startupAlpha)
	beacons.RegisterSetCallbackListener(ctx.SubnetID, startup)

	syncer, fullVM, sender := buildTestsObjects(t, ctx, startup, beacons, (totalWeight+1)/2)

	// set sender to track nodes reached out
	contactedFrontiersProviders := make(map[ids.NodeID]uint32) // nodeID -> reqID map
	sender.CantSendGetStateSummaryFrontier = true
	sender.SendGetStateSummaryFrontierF = func(_ context.Context, ss set.Set[ids.NodeID], reqID uint32) {
		for nodeID := range ss {
			contactedFrontiersProviders[nodeID] = reqID
		}
	}

	// mock VM to simulate a valid summary is returned
	fullVM.CantParseStateSummary = true
	fullVM.ParseStateSummaryF = func(_ context.Context, summaryBytes []byte) (block.StateSummary, error) {
<<<<<<< HEAD
		return &block.TestStateSummary{
=======
		return &blocktest.StateSummary{
>>>>>>> d3c09eb1
			HeightV: key,
			IDV:     summaryID,
			BytesV:  summaryBytes,
		}, nil
	}

	contactedVoters := make(map[ids.NodeID]uint32) // nodeID -> reqID map
	sender.CantSendGetAcceptedStateSummary = true
	sender.SendGetAcceptedStateSummaryF = func(_ context.Context, ss set.Set[ids.NodeID], reqID uint32, _ []uint64) {
		for nodeID := range ss {
			contactedVoters[nodeID] = reqID
		}
	}

	// Connect enough stake to start syncer
	for _, nodeID := range beacons.GetValidatorIDs(ctx.SubnetID) {
		require.NoError(syncer.Connected(context.Background(), nodeID, version.CurrentApp))
	}
	require.NotEmpty(syncer.pendingSeeders)

	// let all contacted vdrs respond
	for syncer.pendingSeeders.Len() != 0 {
		beaconID, found := syncer.pendingSeeders.Peek()
		require.True(found)
		reqID := contactedFrontiersProviders[beaconID]

		require.NoError(syncer.StateSummaryFrontier(
			context.Background(),
			beaconID,
			reqID,
			summaryBytes,
		))
	}
	require.Empty(syncer.pendingSeeders)

	// check that vote requests are issued
	initiallyContactedVotersSize := len(contactedVoters)
	require.Positive(initiallyContactedVotersSize)
	require.LessOrEqual(initiallyContactedVotersSize, maxOutstandingBroadcastRequests)

	_, found := syncer.weightedSummaries[summaryID]
	require.True(found)

	// pick one of the voters that have been reached out
	responsiveVoterID := pickRandomFrom(contactedVoters)
	responsiveVoterReqID := contactedVoters[responsiveVoterID]

	// check a response for unRequested summary is dropped
	require.NoError(syncer.AcceptedStateSummary(
		context.Background(),
		responsiveVoterID,
		responsiveVoterReqID,
		set.Of(unknownSummaryID),
	))
	_, found = syncer.weightedSummaries[unknownSummaryID]
	require.False(found)

	// check that responsiveVoter cannot cast another vote
	require.NotContains(syncer.pendingSeeders, responsiveVoterID)
	require.NoError(syncer.AcceptedStateSummary(
		context.Background(),
		responsiveVoterID,
		responsiveVoterReqID,
		set.Of(summaryID),
	))
	require.Zero(syncer.weightedSummaries[summaryID].weight)

	// other listed voters are reached out, even in the face of vote
	// on unknown summary
	require.True(
		len(contactedVoters) > initiallyContactedVotersSize ||
			len(contactedVoters) == beacons.Count(ctx.SubnetID))
}

func TestStateSummaryIsPassedToVMAsMajorityOfVotesIsCastedForIt(t *testing.T) {
	require := require.New(t)

	snowCtx := snowtest.Context(t, snowtest.CChainID)
	ctx := snowtest.ConsensusContext(snowCtx)
	beacons := buildTestPeers(t, ctx.SubnetID)
	totalWeight, err := beacons.TotalWeight(ctx.SubnetID)
	require.NoError(err)
	startupAlpha := (3*totalWeight + 3) / 4
	alpha := (totalWeight + 1) / 2

	peers := tracker.NewPeers()
	startup := tracker.NewStartup(peers, startupAlpha)
	beacons.RegisterSetCallbackListener(ctx.SubnetID, startup)

	syncer, fullVM, sender := buildTestsObjects(t, ctx, startup, beacons, alpha)

	// set sender to track nodes reached out
	contactedFrontiersProviders := make(map[ids.NodeID]uint32) // nodeID -> reqID map
	sender.CantSendGetStateSummaryFrontier = true
	sender.SendGetStateSummaryFrontierF = func(_ context.Context, ss set.Set[ids.NodeID], reqID uint32) {
		for nodeID := range ss {
			contactedFrontiersProviders[nodeID] = reqID
		}
	}

	// mock VM to simulate a valid summary is returned
	summary := &blocktest.StateSummary{
		HeightV: key,
		IDV:     summaryID,
		BytesV:  summaryBytes,
		T:       t,
	}
	minoritySummary := &blocktest.StateSummary{
		HeightV: minorityKey,
		IDV:     minoritySummaryID,
		BytesV:  minoritySummaryBytes,
		T:       t,
	}

	fullVM.CantParseStateSummary = true
	fullVM.ParseStateSummaryF = func(_ context.Context, b []byte) (block.StateSummary, error) {
		switch {
		case bytes.Equal(b, summaryBytes):
			return summary, nil
		case bytes.Equal(b, minoritySummaryBytes):
			return minoritySummary, nil
		default:
			return nil, errUnknownSummary
		}
	}

	contactedVoters := make(map[ids.NodeID]uint32) // nodeID -> reqID map
	sender.CantSendGetAcceptedStateSummary = true
	sender.SendGetAcceptedStateSummaryF = func(_ context.Context, ss set.Set[ids.NodeID], reqID uint32, _ []uint64) {
		for nodeID := range ss {
			contactedVoters[nodeID] = reqID
		}
	}

	// Connect enough stake to start syncer
	for _, nodeID := range beacons.GetValidatorIDs(ctx.SubnetID) {
		require.NoError(syncer.Connected(context.Background(), nodeID, version.CurrentApp))
	}
	require.NotEmpty(syncer.pendingSeeders)

	// let all contacted vdrs respond with majority or minority summaries
	for {
		reachedSeeders := syncer.pendingSeeders.Len()
		if reachedSeeders == 0 {
			break
		}
		beaconID, found := syncer.pendingSeeders.Peek()
		require.True(found)
		reqID := contactedFrontiersProviders[beaconID]

		if reachedSeeders%2 == 0 {
			require.NoError(syncer.StateSummaryFrontier(
				context.Background(),
				beaconID,
				reqID,
				summaryBytes,
			))
		} else {
			require.NoError(syncer.StateSummaryFrontier(
				context.Background(),
				beaconID,
				reqID,
				minoritySummaryBytes,
			))
		}
	}
	require.Empty(syncer.pendingSeeders)

	majoritySummaryCalled := false
	minoritySummaryCalled := false
	summary.AcceptF = func(context.Context) (block.StateSyncMode, error) {
		majoritySummaryCalled = true
		return block.StateSyncStatic, nil
	}
	minoritySummary.AcceptF = func(context.Context) (block.StateSyncMode, error) {
		minoritySummaryCalled = true
		return block.StateSyncStatic, nil
	}

	// let a majority of voters return summaryID, and a minority return minoritySummaryID. The rest timeout.
	cumulatedWeight := uint64(0)
	for syncer.pendingVoters.Len() != 0 {
		voterID, found := syncer.pendingVoters.Peek()
		require.True(found)
		reqID := contactedVoters[voterID]

		switch {
		case cumulatedWeight < alpha/2:
			require.NoError(syncer.AcceptedStateSummary(
				context.Background(),
				voterID,
				reqID,
				set.Of(summaryID, minoritySummaryID),
			))
			cumulatedWeight += beacons.GetWeight(ctx.SubnetID, voterID)

		case cumulatedWeight < alpha:
			require.NoError(syncer.AcceptedStateSummary(
				context.Background(),
				voterID,
				reqID,
				set.Of(summaryID),
			))
			cumulatedWeight += beacons.GetWeight(ctx.SubnetID, voterID)

		default:
			require.NoError(syncer.GetAcceptedStateSummaryFailed(
				context.Background(),
				voterID,
				reqID,
			))
		}
	}

	// check that finally summary is passed to VM
	require.True(majoritySummaryCalled)
	require.False(minoritySummaryCalled)
}

func TestVotingIsRestartedIfMajorityIsNotReachedDueToTimeouts(t *testing.T) {
	require := require.New(t)

	snowCtx := snowtest.Context(t, snowtest.CChainID)
	ctx := snowtest.ConsensusContext(snowCtx)
	beacons := buildTestPeers(t, ctx.SubnetID)
	totalWeight, err := beacons.TotalWeight(ctx.SubnetID)
	require.NoError(err)
	startupAlpha := (3*totalWeight + 3) / 4
	alpha := (totalWeight + 1) / 2

	peers := tracker.NewPeers()
	startup := tracker.NewStartup(peers, startupAlpha)
	beacons.RegisterSetCallbackListener(ctx.SubnetID, startup)

	syncer, fullVM, sender := buildTestsObjects(t, ctx, startup, beacons, alpha)

	// set sender to track nodes reached out
	contactedFrontiersProviders := make(map[ids.NodeID]uint32) // nodeID -> reqID map
	sender.CantSendGetStateSummaryFrontier = true
	sender.SendGetStateSummaryFrontierF = func(_ context.Context, ss set.Set[ids.NodeID], reqID uint32) {
		for nodeID := range ss {
			contactedFrontiersProviders[nodeID] = reqID
		}
	}

	// mock VM to simulate a valid summary is returned
	minoritySummary := &blocktest.StateSummary{
		HeightV: minorityKey,
		IDV:     minoritySummaryID,
		BytesV:  minoritySummaryBytes,
		T:       t,
	}
	fullVM.CantParseStateSummary = true
	fullVM.ParseStateSummaryF = func(context.Context, []byte) (block.StateSummary, error) {
		return minoritySummary, nil
	}

	contactedVoters := make(map[ids.NodeID]uint32) // nodeID -> reqID map
	sender.CantSendGetAcceptedStateSummary = true
	sender.SendGetAcceptedStateSummaryF = func(_ context.Context, ss set.Set[ids.NodeID], reqID uint32, _ []uint64) {
		for nodeID := range ss {
			contactedVoters[nodeID] = reqID
		}
	}

	// Connect enough stake to start syncer
	for _, nodeID := range beacons.GetValidatorIDs(ctx.SubnetID) {
		require.NoError(syncer.Connected(context.Background(), nodeID, version.CurrentApp))
	}
	require.NotEmpty(syncer.pendingSeeders)

	// let all contacted vdrs respond
	for syncer.pendingSeeders.Len() != 0 {
		beaconID, found := syncer.pendingSeeders.Peek()
		require.True(found)
		reqID := contactedFrontiersProviders[beaconID]

		require.NoError(syncer.StateSummaryFrontier(
			context.Background(),
			beaconID,
			reqID,
			summaryBytes,
		))
	}
	require.Empty(syncer.pendingSeeders)

	minoritySummaryCalled := false
	minoritySummary.AcceptF = func(context.Context) (block.StateSyncMode, error) {
		minoritySummaryCalled = true
		return block.StateSyncStatic, nil
	}

	// Let a majority of voters timeout.
	timedOutWeight := uint64(0)
	for syncer.pendingVoters.Len() != 0 {
		voterID, found := syncer.pendingVoters.Peek()
		require.True(found)
		reqID := contactedVoters[voterID]

		// vdr carries the largest weight by far. Make sure it fails
		if timedOutWeight <= alpha {
			require.NoError(syncer.GetAcceptedStateSummaryFailed(
				context.Background(),
				voterID,
				reqID,
			))
			timedOutWeight += beacons.GetWeight(ctx.SubnetID, voterID)
		} else {
			require.NoError(syncer.AcceptedStateSummary(
				context.Background(),
				voterID,
				reqID,
				set.Of(summaryID),
			))
		}
	}

	// No state summary is passed to VM
	require.False(minoritySummaryCalled)

	// instead the whole process is restared
	require.Empty(syncer.pendingVoters)     // no voters reached
	require.NotEmpty(syncer.pendingSeeders) // frontiers providers reached again
}

func TestStateSyncIsStoppedIfEnoughVotesAreCastedWithNoClearMajority(t *testing.T) {
	require := require.New(t)

	snowCtx := snowtest.Context(t, snowtest.CChainID)
	ctx := snowtest.ConsensusContext(snowCtx)
	beacons := buildTestPeers(t, ctx.SubnetID)
	totalWeight, err := beacons.TotalWeight(ctx.SubnetID)
	require.NoError(err)
	startupAlpha := (3*totalWeight + 3) / 4
	alpha := (totalWeight + 1) / 2

	peers := tracker.NewPeers()
	startup := tracker.NewStartup(peers, startupAlpha)
	beacons.RegisterSetCallbackListener(ctx.SubnetID, startup)

	syncer, fullVM, sender := buildTestsObjects(t, ctx, startup, beacons, alpha)

	// set sender to track nodes reached out
	contactedFrontiersProviders := make(map[ids.NodeID]uint32) // nodeID -> reqID map
	sender.CantSendGetStateSummaryFrontier = true
	sender.SendGetStateSummaryFrontierF = func(_ context.Context, ss set.Set[ids.NodeID], reqID uint32) {
		for nodeID := range ss {
			contactedFrontiersProviders[nodeID] = reqID
		}
	}

	// mock VM to simulate a valid minoritySummary1 is returned
	minoritySummary1 := &blocktest.StateSummary{
		HeightV: key,
		IDV:     summaryID,
		BytesV:  summaryBytes,
		T:       t,
	}
	minoritySummary2 := &blocktest.StateSummary{
		HeightV: minorityKey,
		IDV:     minoritySummaryID,
		BytesV:  minoritySummaryBytes,
		T:       t,
	}

	fullVM.CantParseStateSummary = true
	fullVM.ParseStateSummaryF = func(_ context.Context, b []byte) (block.StateSummary, error) {
		switch {
		case bytes.Equal(b, summaryBytes):
			return minoritySummary1, nil
		case bytes.Equal(b, minoritySummaryBytes):
			return minoritySummary2, nil
		default:
			return nil, errUnknownSummary
		}
	}

	contactedVoters := make(map[ids.NodeID]uint32) // nodeID -> reqID map
	sender.CantSendGetAcceptedStateSummary = true
	sender.SendGetAcceptedStateSummaryF = func(_ context.Context, ss set.Set[ids.NodeID], reqID uint32, _ []uint64) {
		for nodeID := range ss {
			contactedVoters[nodeID] = reqID
		}
	}

	// Connect enough stake to start syncer
	for _, nodeID := range beacons.GetValidatorIDs(ctx.SubnetID) {
		require.NoError(syncer.Connected(context.Background(), nodeID, version.CurrentApp))
	}
	require.NotEmpty(syncer.pendingSeeders)

	// let all contacted vdrs respond with majority or minority summaries
	for {
		reachedSeeders := syncer.pendingSeeders.Len()
		if reachedSeeders == 0 {
			break
		}
		beaconID, found := syncer.pendingSeeders.Peek()
		require.True(found)
		reqID := contactedFrontiersProviders[beaconID]

		if reachedSeeders%2 == 0 {
			require.NoError(syncer.StateSummaryFrontier(
				context.Background(),
				beaconID,
				reqID,
				summaryBytes,
			))
		} else {
			require.NoError(syncer.StateSummaryFrontier(
				context.Background(),
				beaconID,
				reqID,
				minoritySummaryBytes,
			))
		}
	}
	require.Empty(syncer.pendingSeeders)

	majoritySummaryCalled := false
	minoritySummaryCalled := false
	minoritySummary1.AcceptF = func(context.Context) (block.StateSyncMode, error) {
		majoritySummaryCalled = true
		return block.StateSyncStatic, nil
	}
	minoritySummary2.AcceptF = func(context.Context) (block.StateSyncMode, error) {
		minoritySummaryCalled = true
		return block.StateSyncStatic, nil
	}

	stateSyncFullyDone := false
	syncer.onDoneStateSyncing = func(context.Context, uint32) error {
		stateSyncFullyDone = true
		return nil
	}

	// let all votes respond in time without any summary reaching a majority.
	// We achieve it by making most nodes voting for an invalid summaryID.
	votingWeightStake := uint64(0)
	for syncer.pendingVoters.Len() != 0 {
		voterID, found := syncer.pendingVoters.Peek()
		require.True(found)
		reqID := contactedVoters[voterID]

		switch {
		case votingWeightStake < alpha/2:
			require.NoError(syncer.AcceptedStateSummary(
				context.Background(),
				voterID,
				reqID,
				set.Of(minoritySummary1.ID(), minoritySummary2.ID()),
			))
			votingWeightStake += beacons.GetWeight(ctx.SubnetID, voterID)

		default:
			require.NoError(syncer.AcceptedStateSummary(
				context.Background(),
				voterID,
				reqID,
				set.Of(ids.ID{'u', 'n', 'k', 'n', 'o', 'w', 'n', 'I', 'D'}),
			))
			votingWeightStake += beacons.GetWeight(ctx.SubnetID, voterID)
		}
	}

	// check that finally summary is passed to VM
	require.False(majoritySummaryCalled)
	require.False(minoritySummaryCalled)
	require.True(stateSyncFullyDone) // no restart, just move to boostrapping
}

func TestStateSyncIsDoneOnceVMNotifies(t *testing.T) {
	require := require.New(t)

	snowCtx := snowtest.Context(t, snowtest.CChainID)
	ctx := snowtest.ConsensusContext(snowCtx)
	beacons := buildTestPeers(t, ctx.SubnetID)
	totalWeight, err := beacons.TotalWeight(ctx.SubnetID)
	require.NoError(err)
	startupAlpha := (3*totalWeight + 3) / 4

	peers := tracker.NewPeers()
	startup := tracker.NewStartup(peers, startupAlpha)
	beacons.RegisterSetCallbackListener(ctx.SubnetID, startup)

	syncer, _, _ := buildTestsObjects(t, ctx, startup, beacons, (totalWeight+1)/2)

	stateSyncFullyDone := false
	syncer.onDoneStateSyncing = func(context.Context, uint32) error {
		stateSyncFullyDone = true
		return nil
	}

	// Any Put response before StateSyncDone is received from VM is dropped
	require.NoError(syncer.Notify(context.Background(), common.StateSyncDone))
	require.True(stateSyncFullyDone)
}<|MERGE_RESOLUTION|>--- conflicted
+++ resolved
@@ -1,8 +1,4 @@
-<<<<<<< HEAD
 // Copyright (C) 2019-2024, Lux Partners Limited. All rights reserved.
-=======
-// Copyright (C) 2019-2024, Ava Labs, Inc. All rights reserved.
->>>>>>> d3c09eb1
 // See the file LICENSE for licensing terms.
 
 package syncer
@@ -18,7 +14,6 @@
 	"github.com/prometheus/client_golang/prometheus"
 	"github.com/stretchr/testify/require"
 
-<<<<<<< HEAD
 	"github.com/luxfi/node/database"
 	"github.com/luxfi/node/ids"
 	"github.com/luxfi/node/snow/engine/common"
@@ -29,20 +24,6 @@
 	"github.com/luxfi/node/utils/logging"
 	"github.com/luxfi/node/utils/set"
 	"github.com/luxfi/node/version"
-=======
-	"github.com/ava-labs/avalanchego/database"
-	"github.com/ava-labs/avalanchego/ids"
-	"github.com/ava-labs/avalanchego/snow/engine/common"
-	"github.com/ava-labs/avalanchego/snow/engine/common/tracker"
-	"github.com/ava-labs/avalanchego/snow/engine/enginetest"
-	"github.com/ava-labs/avalanchego/snow/engine/snowman/block"
-	"github.com/ava-labs/avalanchego/snow/engine/snowman/block/blocktest"
-	"github.com/ava-labs/avalanchego/snow/engine/snowman/getter"
-	"github.com/ava-labs/avalanchego/snow/snowtest"
-	"github.com/ava-labs/avalanchego/utils/logging"
-	"github.com/ava-labs/avalanchego/utils/set"
-	"github.com/ava-labs/avalanchego/version"
->>>>>>> d3c09eb1
 )
 
 var (
@@ -57,19 +38,11 @@
 	// Build state syncer
 	snowCtx := snowtest.Context(t, snowtest.CChainID)
 	ctx := snowtest.ConsensusContext(snowCtx)
-<<<<<<< HEAD
 	sender := &common.SenderTest{T: t}
-
-	// Non state syncableVM case
-	nonStateSyncableVM := &block.TestVM{
-		TestVM: common.TestVM{T: t},
-=======
-	sender := &enginetest.Sender{T: t}
 
 	// Non state syncableVM case
 	nonStateSyncableVM := &blocktest.VM{
 		VM: enginetest.VM{T: t},
->>>>>>> d3c09eb1
 	}
 	dummyGetter, err := getter.New(
 		nonStateSyncableVM,
@@ -319,11 +292,7 @@
 	// mock VM to simulate a valid summary is returned
 	fullVM.CantParseStateSummary = true
 	fullVM.ParseStateSummaryF = func(_ context.Context, summaryBytes []byte) (block.StateSummary, error) {
-<<<<<<< HEAD
 		return &block.TestStateSummary{
-=======
-		return &blocktest.StateSummary{
->>>>>>> d3c09eb1
 			HeightV: key,
 			IDV:     summaryID,
 			BytesV:  summaryBytes,
@@ -509,11 +478,7 @@
 	// mock VM to simulate a valid but late summary is returned
 	fullVM.CantParseStateSummary = true
 	fullVM.ParseStateSummaryF = func(_ context.Context, summaryBytes []byte) (block.StateSummary, error) {
-<<<<<<< HEAD
 		return &block.TestStateSummary{
-=======
-		return &blocktest.StateSummary{
->>>>>>> d3c09eb1
 			HeightV: key,
 			IDV:     summaryID,
 			BytesV:  summaryBytes,
@@ -650,11 +615,7 @@
 	fullVM.CantParseStateSummary = true
 	fullVM.ParseStateSummaryF = func(_ context.Context, b []byte) (block.StateSummary, error) {
 		require.Equal(summaryBytes, b)
-<<<<<<< HEAD
 		return &block.TestStateSummary{
-=======
-		return &blocktest.StateSummary{
->>>>>>> d3c09eb1
 			HeightV: key,
 			IDV:     summaryID,
 			BytesV:  summaryBytes,
@@ -724,11 +685,7 @@
 	// mock VM to simulate a valid summary is returned
 	fullVM.CantParseStateSummary = true
 	fullVM.ParseStateSummaryF = func(_ context.Context, summaryBytes []byte) (block.StateSummary, error) {
-<<<<<<< HEAD
 		return &block.TestStateSummary{
-=======
-		return &blocktest.StateSummary{
->>>>>>> d3c09eb1
 			HeightV: key,
 			IDV:     summaryID,
 			BytesV:  summaryBytes,
@@ -845,11 +802,7 @@
 	// mock VM to simulate a valid summary is returned
 	fullVM.CantParseStateSummary = true
 	fullVM.ParseStateSummaryF = func(_ context.Context, summaryBytes []byte) (block.StateSummary, error) {
-<<<<<<< HEAD
 		return &block.TestStateSummary{
-=======
-		return &blocktest.StateSummary{
->>>>>>> d3c09eb1
 			HeightV: key,
 			IDV:     summaryID,
 			BytesV:  summaryBytes,
