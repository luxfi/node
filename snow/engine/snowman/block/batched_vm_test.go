--- conflicted
+++ resolved
@@ -1,8 +1,4 @@
-<<<<<<< HEAD
 // Copyright (C) 2019-2024, Lux Partners Limited. All rights reserved.
-=======
-// Copyright (C) 2019-2024, Ava Labs, Inc. All rights reserved.
->>>>>>> d3c09eb1
 // See the file LICENSE for licensing terms.
 
 package block_test
@@ -15,20 +11,10 @@
 
 	"github.com/stretchr/testify/require"
 
-<<<<<<< HEAD
 	"github.com/luxfi/node/database"
 	"github.com/luxfi/node/ids"
 	"github.com/luxfi/node/snow/consensus/snowman"
 	"github.com/luxfi/node/utils/logging"
-=======
-	"github.com/ava-labs/avalanchego/database"
-	"github.com/ava-labs/avalanchego/ids"
-	"github.com/ava-labs/avalanchego/snow/consensus/snowman"
-	"github.com/ava-labs/avalanchego/snow/engine/snowman/block/blocktest"
-	"github.com/ava-labs/avalanchego/utils/logging"
-
-	. "github.com/ava-labs/avalanchego/snow/engine/snowman/block"
->>>>>>> d3c09eb1
 )
 
 var errTest = errors.New("non-nil error")
@@ -36,11 +22,7 @@
 func TestGetAncestorsDatabaseNotFound(t *testing.T) {
 	require := require.New(t)
 
-<<<<<<< HEAD
 	vm := &TestVM{}
-=======
-	vm := &blocktest.VM{}
->>>>>>> d3c09eb1
 	someID := ids.GenerateTestID()
 	vm.GetBlockF = func(_ context.Context, id ids.ID) (snowman.Block, error) {
 		require.Equal(someID, id)
@@ -56,11 +38,7 @@
 func TestGetAncestorsPropagatesErrors(t *testing.T) {
 	require := require.New(t)
 
-<<<<<<< HEAD
 	vm := &TestVM{}
-=======
-	vm := &blocktest.VM{}
->>>>>>> d3c09eb1
 	someID := ids.GenerateTestID()
 	vm.GetBlockF = func(_ context.Context, id ids.ID) (snowman.Block, error) {
 		require.Equal(someID, id)
