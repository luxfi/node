--- conflicted
+++ resolved
@@ -111,14 +111,7 @@
 	finished := new(bool)
 	bs, err := newBootstrapper(
 		config,
-<<<<<<< HEAD
 		func(lastReqID uint32) error { *finished = true; return nil },
-		fmt.Sprintf("%s_%s", constants.PlatformName, config.Ctx.ChainID),
-=======
-		func() error { *finished = true; return nil },
-		"chain_"+config.Ctx.ChainID.String(),
->>>>>>> 42d0b8c0
-		prometheus.NewRegistry(),
 	)
 	if err != nil {
 		t.Fatal(err)
@@ -219,14 +212,7 @@
 	finished := new(bool)
 	bs, err := newBootstrapper(
 		config,
-<<<<<<< HEAD
 		func(lastReqID uint32) error { *finished = true; return nil },
-		fmt.Sprintf("%s_%s", constants.PlatformName, config.Ctx.ChainID),
-=======
-		func() error { *finished = true; return nil },
-		"chain_"+config.Ctx.ChainID.String(),
->>>>>>> 42d0b8c0
-		prometheus.NewRegistry(),
 	)
 	if err != nil {
 		t.Fatal(err)
@@ -385,14 +371,7 @@
 	finished := new(bool)
 	bs, err := newBootstrapper(
 		config,
-<<<<<<< HEAD
 		func(lastReqID uint32) error { *finished = true; return nil },
-		fmt.Sprintf("%s_%s", constants.PlatformName, config.Ctx.ChainID),
-=======
-		func() error { *finished = true; return nil },
-		"chain_"+config.Ctx.ChainID.String(),
->>>>>>> 42d0b8c0
-		prometheus.NewRegistry(),
 	)
 	if err != nil {
 		t.Fatal(err)
@@ -554,14 +533,7 @@
 	finished := new(bool)
 	bs, err := newBootstrapper(
 		config,
-<<<<<<< HEAD
 		func(lastReqID uint32) error { *finished = true; return nil },
-		fmt.Sprintf("%s_%s", constants.PlatformName, config.Ctx.ChainID),
-=======
-		func() error { *finished = true; return nil },
-		"chain_"+config.Ctx.ChainID.String(),
->>>>>>> 42d0b8c0
-		prometheus.NewRegistry(),
 	)
 	if err != nil {
 		t.Fatal(err)
@@ -677,8 +649,6 @@
 	bs, err := newBootstrapper(
 		config,
 		nil,
-		"chain_"+config.Ctx.ChainID.String(),
-		prometheus.NewRegistry(),
 	)
 	if err != nil {
 		t.Fatal(err)
@@ -728,8 +698,6 @@
 	bs, err := newBootstrapper(
 		config,
 		nil,
-		"chain_"+config.Ctx.ChainID.String(),
-		prometheus.NewRegistry(),
 	)
 	if err != nil {
 		t.Fatal(err)
@@ -820,14 +788,7 @@
 	}
 	bs, err := newBootstrapper(
 		config,
-<<<<<<< HEAD
 		func(lastReqID uint32) error { *finished = true; return nil },
-		fmt.Sprintf("%s_%s", constants.PlatformName, config.Ctx.ChainID),
-=======
-		func() error { *finished = true; return nil },
-		"chain_"+config.Ctx.ChainID.String(),
->>>>>>> 42d0b8c0
-		prometheus.NewRegistry(),
 	)
 	if err != nil {
 		t.Fatal(err)
@@ -1036,14 +997,7 @@
 	finished := new(bool)
 	bs, err := newBootstrapper(
 		config,
-<<<<<<< HEAD
 		func(lastReqID uint32) error { *finished = true; return nil },
-		fmt.Sprintf("%s_%s", constants.PlatformName, config.Ctx.ChainID),
-=======
-		func() error { *finished = true; return nil },
-		"chain_"+config.Ctx.ChainID.String(),
->>>>>>> 42d0b8c0
-		prometheus.NewRegistry(),
 	)
 	if err != nil {
 		t.Fatal(err)
