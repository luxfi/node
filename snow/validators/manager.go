--- conflicted
+++ resolved
@@ -75,16 +75,8 @@
 	m.lock.RLock()
 	defer m.lock.RUnlock()
 
-<<<<<<< HEAD
 	subnets := maps.Keys(m.subnetToVdrs)
-	utils.SortSliceSortable(subnets)
-=======
-	subnets := make([]ids.ID, 0, len(m.subnetToVdrs))
-	for subnetID := range m.subnetToVdrs {
-		subnets = append(subnets, subnetID)
-	}
 	utils.Sort(subnets)
->>>>>>> b958ed70
 
 	sb := strings.Builder{}
 
