// Copyright (C) 2019-2022, Ava Labs, Inc. All rights reserved.
// See the file LICENSE for licensing terms.

package validators

import (
	"errors"
	"fmt"
	"strings"
	"sync"

	"golang.org/x/exp/maps"

	"github.com/ava-labs/avalanchego/ids"
	"github.com/ava-labs/avalanchego/utils"
)

var (
	_ Manager = (*manager)(nil)

	errMissingValidators = errors.New("missing validators")
)

// Manager holds the validator set of each subnet
type Manager interface {
	fmt.Stringer

	// Add a subnet's validator set to the manager.
	//
	// If the subnet had previously registered a validator set, false will be
	// returned and the manager will not be modified.
	Add(subnetID ids.ID, set Set) bool

	// Get returns the validator set for the given subnet
	// Returns false if the subnet doesn't exist
	Get(ids.ID) (Set, bool)
}

// NewManager returns a new, empty manager
func NewManager() Manager {
	return &manager{
		subnetToVdrs: make(map[ids.ID]Set),
	}
}

type manager struct {
	lock sync.RWMutex

	// Key: Subnet ID
	// Value: The validators that validate the subnet
	subnetToVdrs map[ids.ID]Set
}

func (m *manager) Add(subnetID ids.ID, set Set) bool {
	m.lock.Lock()
	defer m.lock.Unlock()

	if _, exists := m.subnetToVdrs[subnetID]; exists {
		return false
	}

	m.subnetToVdrs[subnetID] = set
	return true
}

func (m *manager) Get(subnetID ids.ID) (Set, bool) {
	m.lock.RLock()
	defer m.lock.RUnlock()

	vdrs, ok := m.subnetToVdrs[subnetID]
	return vdrs, ok
}

func (m *manager) String() string {
	m.lock.RLock()
	defer m.lock.RUnlock()

<<<<<<< HEAD
	subnets := make([]ids.ID, 0, len(m.subnetToVdrs))
	for subnetID := range m.subnetToVdrs {
		subnets = append(subnets, subnetID)
	}
	utils.SortSliceSortable(subnets)
=======
	subnets := maps.Keys(m.subnetToVdrs)
	ids.SortIDs(subnets)
>>>>>>> 65ed31e6

	sb := strings.Builder{}

	sb.WriteString(fmt.Sprintf("Validator Manager: (Size = %d)",
		len(subnets),
	))
	for _, subnetID := range subnets {
		vdrs := m.subnetToVdrs[subnetID]
		sb.WriteString(fmt.Sprintf(
			"\n    Subnet[%s]: %s",
			subnetID,
			vdrs.PrefixedString("    "),
		))
	}

	return sb.String()
}

// AddWeight is a helper that fetches the validator set of [subnetID] from [m]
// and adds [weight] to [nodeID] in the validator set.
// Returns an error if:
// - [subnetID] does not have a registered validator set in [m]
// - adding [weight] to [nodeID] in the validator set returns an error
func AddWeight(m Manager, subnetID ids.ID, nodeID ids.NodeID, weight uint64) error {
	vdrs, ok := m.Get(subnetID)
	if !ok {
		return fmt.Errorf("%w: %s", errMissingValidators, subnetID)
	}
	return vdrs.AddWeight(nodeID, weight)
}

// RemoveWeight is a helper that fetches the validator set of [subnetID] from
// [m] and removes [weight] from [nodeID] in the validator set.
// Returns an error if:
// - [subnetID] does not have a registered validator set in [m]
// - removing [weight] from [nodeID] in the validator set returns an error
func RemoveWeight(m Manager, subnetID ids.ID, nodeID ids.NodeID, weight uint64) error {
	vdrs, ok := m.Get(subnetID)
	if !ok {
		return fmt.Errorf("%w: %s", errMissingValidators, subnetID)
	}
	return vdrs.RemoveWeight(nodeID, weight)
}

// AddWeight is a helper that fetches the validator set of [subnetID] from [m]
// and returns if the validator set contains [nodeID]. If [m] does not contain a
// validator set for [subnetID], false is returned.
func Contains(m Manager, subnetID ids.ID, nodeID ids.NodeID) bool {
	vdrs, ok := m.Get(subnetID)
	if !ok {
		return false
	}
	return vdrs.Contains(nodeID)
}<|MERGE_RESOLUTION|>--- conflicted
+++ resolved
@@ -75,16 +75,8 @@
 	m.lock.RLock()
 	defer m.lock.RUnlock()
 
-<<<<<<< HEAD
-	subnets := make([]ids.ID, 0, len(m.subnetToVdrs))
-	for subnetID := range m.subnetToVdrs {
-		subnets = append(subnets, subnetID)
-	}
+	subnets := maps.Keys(m.subnetToVdrs)
 	utils.SortSliceSortable(subnets)
-=======
-	subnets := maps.Keys(m.subnetToVdrs)
-	ids.SortIDs(subnets)
->>>>>>> 65ed31e6
 
 	sb := strings.Builder{}
 
