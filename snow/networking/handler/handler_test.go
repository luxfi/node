<<<<<<< HEAD
// Copyright (C) 2019-2024, Lux Partners Limited. All rights reserved.
=======
// Copyright (C) 2019-2024, Ava Labs, Inc. All rights reserved.
>>>>>>> d3c09eb1
// See the file LICENSE for licensing terms.

package handler

import (
	"context"
	"errors"
	"sync"
	"testing"
	"time"

	"github.com/prometheus/client_golang/prometheus"
	"github.com/stretchr/testify/require"
	"go.uber.org/mock/gomock"

<<<<<<< HEAD
	"github.com/luxfi/node/ids"
	"github.com/luxfi/node/message"
	"github.com/luxfi/node/network/p2p"
	"github.com/luxfi/node/snow"
	"github.com/luxfi/node/snow/engine/common"
	"github.com/luxfi/node/snow/networking/tracker"
	"github.com/luxfi/node/snow/snowtest"
	"github.com/luxfi/node/snow/validators"
	"github.com/luxfi/node/subnets"
	"github.com/luxfi/node/utils/logging"
	"github.com/luxfi/node/utils/math/meter"
	"github.com/luxfi/node/utils/resource"
	"github.com/luxfi/node/utils/set"
	"github.com/luxfi/node/version"

	p2ppb "github.com/luxfi/node/proto/pb/p2p"
	commontracker "github.com/luxfi/node/snow/engine/common/tracker"
=======
	"github.com/ava-labs/avalanchego/ids"
	"github.com/ava-labs/avalanchego/message"
	"github.com/ava-labs/avalanchego/network/p2p"
	"github.com/ava-labs/avalanchego/snow"
	"github.com/ava-labs/avalanchego/snow/engine/common"
	"github.com/ava-labs/avalanchego/snow/engine/enginetest"
	"github.com/ava-labs/avalanchego/snow/networking/tracker"
	"github.com/ava-labs/avalanchego/snow/snowtest"
	"github.com/ava-labs/avalanchego/snow/validators"
	"github.com/ava-labs/avalanchego/snow/validators/validatorsmock"
	"github.com/ava-labs/avalanchego/subnets"
	"github.com/ava-labs/avalanchego/utils/logging"
	"github.com/ava-labs/avalanchego/utils/math/meter"
	"github.com/ava-labs/avalanchego/utils/resource"
	"github.com/ava-labs/avalanchego/utils/set"
	"github.com/ava-labs/avalanchego/version"

	p2ppb "github.com/ava-labs/avalanchego/proto/pb/p2p"
	commontracker "github.com/ava-labs/avalanchego/snow/engine/common/tracker"
>>>>>>> d3c09eb1
)

const testThreadPoolSize = 2

var errFatal = errors.New("error should cause handler to close")

func TestHandlerDropsTimedOutMessages(t *testing.T) {
	require := require.New(t)

	called := make(chan struct{})

	snowCtx := snowtest.Context(t, snowtest.CChainID)
	ctx := snowtest.ConsensusContext(snowCtx)

	vdrs := validators.NewManager()
	vdr0 := ids.GenerateTestNodeID()
	require.NoError(vdrs.AddStaker(ctx.SubnetID, vdr0, nil, ids.Empty, 1))

	resourceTracker, err := tracker.NewResourceTracker(
		prometheus.NewRegistry(),
		resource.NoUsage,
		meter.ContinuousFactory{},
		time.Second,
	)
	require.NoError(err)

	peerTracker, err := p2p.NewPeerTracker(
		logging.NoLog{},
		"",
		prometheus.NewRegistry(),
		nil,
		version.CurrentApp,
	)
	require.NoError(err)

	handlerIntf, err := New(
		ctx,
		vdrs,
		nil,
		time.Second,
		testThreadPoolSize,
		resourceTracker,
		validators.UnhandledSubnetConnector,
		subnets.New(ctx.NodeID, subnets.Config{}),
		commontracker.NewPeers(),
		peerTracker,
		prometheus.NewRegistry(),
	)
	require.NoError(err)
	handler := handlerIntf.(*handler)

<<<<<<< HEAD
	bootstrapper := &common.BootstrapperTest{
		EngineTest: common.EngineTest{
=======
	bootstrapper := &enginetest.Bootstrapper{
		Engine: enginetest.Engine{
>>>>>>> d3c09eb1
			T: t,
		},
	}
	bootstrapper.Default(false)
	bootstrapper.ContextF = func() *snow.ConsensusContext {
		return ctx
	}
	bootstrapper.GetAcceptedFrontierF = func(context.Context, ids.NodeID, uint32) error {
		require.FailNow("GetAcceptedFrontier message should have timed out")
		return nil
	}
	bootstrapper.GetAcceptedF = func(context.Context, ids.NodeID, uint32, set.Set[ids.ID]) error {
		called <- struct{}{}
		return nil
	}
	handler.SetEngineManager(&EngineManager{
		Snowman: &Engine{
			Bootstrapper: bootstrapper,
		},
	})
	ctx.State.Set(snow.EngineState{
		Type:  p2ppb.EngineType_ENGINE_TYPE_SNOWMAN,
		State: snow.Bootstrapping, // assumed bootstrap is ongoing
	})

	pastTime := time.Now()
	handler.clock.Set(pastTime)

	nodeID := ids.EmptyNodeID
	reqID := uint32(1)
	chainID := ids.Empty
	msg := Message{
		InboundMessage: message.InboundGetAcceptedFrontier(chainID, reqID, 0*time.Second, nodeID),
		EngineType:     p2ppb.EngineType_ENGINE_TYPE_UNSPECIFIED,
	}
	handler.Push(context.Background(), msg)

	currentTime := time.Now().Add(time.Second)
	handler.clock.Set(currentTime)

	reqID++
	msg = Message{
		InboundMessage: message.InboundGetAccepted(chainID, reqID, 1*time.Second, nil, nodeID),
		EngineType:     p2ppb.EngineType_ENGINE_TYPE_UNSPECIFIED,
	}
	handler.Push(context.Background(), msg)

	bootstrapper.StartF = func(context.Context, uint32) error {
		return nil
	}

	handler.Start(context.Background(), false)

	ticker := time.NewTicker(time.Second)
	defer ticker.Stop()
	select {
	case <-ticker.C:
		require.FailNow("Calling engine function timed out")
	case <-called:
	}
}

func TestHandlerClosesOnError(t *testing.T) {
	require := require.New(t)

	closed := make(chan struct{}, 1)
	snowCtx := snowtest.Context(t, snowtest.CChainID)
	ctx := snowtest.ConsensusContext(snowCtx)

	vdrs := validators.NewManager()
	require.NoError(vdrs.AddStaker(ctx.SubnetID, ids.GenerateTestNodeID(), nil, ids.Empty, 1))
<<<<<<< HEAD

	resourceTracker, err := tracker.NewResourceTracker(
		prometheus.NewRegistry(),
		resource.NoUsage,
		meter.ContinuousFactory{},
		time.Second,
	)
	require.NoError(err)

=======

	resourceTracker, err := tracker.NewResourceTracker(
		prometheus.NewRegistry(),
		resource.NoUsage,
		meter.ContinuousFactory{},
		time.Second,
	)
	require.NoError(err)

>>>>>>> d3c09eb1
	peerTracker, err := p2p.NewPeerTracker(
		logging.NoLog{},
		"",
		prometheus.NewRegistry(),
		nil,
		version.CurrentApp,
	)
	require.NoError(err)

	handlerIntf, err := New(
		ctx,
		vdrs,
		nil,
		time.Second,
		testThreadPoolSize,
		resourceTracker,
		validators.UnhandledSubnetConnector,
		subnets.New(ctx.NodeID, subnets.Config{}),
		commontracker.NewPeers(),
		peerTracker,
		prometheus.NewRegistry(),
	)
	require.NoError(err)
	handler := handlerIntf.(*handler)

	handler.clock.Set(time.Now())
	handler.SetOnStopped(func() {
		closed <- struct{}{}
	})

<<<<<<< HEAD
	bootstrapper := &common.BootstrapperTest{
		EngineTest: common.EngineTest{
=======
	bootstrapper := &enginetest.Bootstrapper{
		Engine: enginetest.Engine{
>>>>>>> d3c09eb1
			T: t,
		},
	}
	bootstrapper.Default(false)
	bootstrapper.ContextF = func() *snow.ConsensusContext {
		return ctx
	}
	bootstrapper.GetAcceptedFrontierF = func(context.Context, ids.NodeID, uint32) error {
		return errFatal
	}

	engine := &enginetest.Engine{T: t}
	engine.Default(false)
	engine.ContextF = func() *snow.ConsensusContext {
		return ctx
	}

	handler.SetEngineManager(&EngineManager{
		Snowman: &Engine{
			Bootstrapper: bootstrapper,
			Consensus:    engine,
		},
	})

	// assume bootstrapping is ongoing so that InboundGetAcceptedFrontier
	// should normally be handled
	ctx.State.Set(snow.EngineState{
		Type:  p2ppb.EngineType_ENGINE_TYPE_SNOWMAN,
		State: snow.Bootstrapping,
	})

	bootstrapper.StartF = func(context.Context, uint32) error {
		return nil
	}

	handler.Start(context.Background(), false)

	nodeID := ids.EmptyNodeID
	reqID := uint32(1)
	deadline := time.Nanosecond
	msg := Message{
		InboundMessage: message.InboundGetAcceptedFrontier(ids.Empty, reqID, deadline, nodeID),
		EngineType:     p2ppb.EngineType_ENGINE_TYPE_UNSPECIFIED,
	}
	handler.Push(context.Background(), msg)

	ticker := time.NewTicker(time.Second)
	select {
	case <-ticker.C:
		require.FailNow("Handler shutdown timed out before calling toClose")
	case <-closed:
	}
}

func TestHandlerDropsGossipDuringBootstrapping(t *testing.T) {
	require := require.New(t)

	closed := make(chan struct{}, 1)
	snowCtx := snowtest.Context(t, snowtest.CChainID)
	ctx := snowtest.ConsensusContext(snowCtx)
	vdrs := validators.NewManager()
	require.NoError(vdrs.AddStaker(ctx.SubnetID, ids.GenerateTestNodeID(), nil, ids.Empty, 1))

	resourceTracker, err := tracker.NewResourceTracker(
		prometheus.NewRegistry(),
		resource.NoUsage,
		meter.ContinuousFactory{},
		time.Second,
	)
	require.NoError(err)

	peerTracker, err := p2p.NewPeerTracker(
		logging.NoLog{},
		"",
		prometheus.NewRegistry(),
		nil,
		version.CurrentApp,
	)
	require.NoError(err)

	handlerIntf, err := New(
		ctx,
		vdrs,
		nil,
		1,
		testThreadPoolSize,
		resourceTracker,
		validators.UnhandledSubnetConnector,
		subnets.New(ctx.NodeID, subnets.Config{}),
		commontracker.NewPeers(),
		peerTracker,
		prometheus.NewRegistry(),
	)
	require.NoError(err)
	handler := handlerIntf.(*handler)

	handler.clock.Set(time.Now())

<<<<<<< HEAD
	bootstrapper := &common.BootstrapperTest{
		EngineTest: common.EngineTest{
=======
	bootstrapper := &enginetest.Bootstrapper{
		Engine: enginetest.Engine{
>>>>>>> d3c09eb1
			T: t,
		},
	}
	bootstrapper.Default(false)
	bootstrapper.ContextF = func() *snow.ConsensusContext {
		return ctx
	}
	bootstrapper.GetFailedF = func(context.Context, ids.NodeID, uint32) error {
		closed <- struct{}{}
		return nil
	}
	handler.SetEngineManager(&EngineManager{
		Snowman: &Engine{
			Bootstrapper: bootstrapper,
		},
	})
	ctx.State.Set(snow.EngineState{
		Type:  p2ppb.EngineType_ENGINE_TYPE_SNOWMAN,
		State: snow.Bootstrapping, // assumed bootstrap is ongoing
	})

	bootstrapper.StartF = func(context.Context, uint32) error {
		return nil
	}

	handler.Start(context.Background(), false)

	nodeID := ids.EmptyNodeID
	chainID := ids.Empty
	reqID := uint32(1)
	inInboundMessage := Message{
		InboundMessage: message.InternalGetFailed(nodeID, chainID, reqID),
		EngineType:     p2ppb.EngineType_ENGINE_TYPE_UNSPECIFIED,
	}
	handler.Push(context.Background(), inInboundMessage)

	ticker := time.NewTicker(time.Second)
	select {
	case <-ticker.C:
		require.FailNow("Handler shutdown timed out before calling toClose")
	case <-closed:
	}
}

// Test that messages from the VM are handled
func TestHandlerDispatchInternal(t *testing.T) {
	require := require.New(t)

	snowCtx := snowtest.Context(t, snowtest.CChainID)
	ctx := snowtest.ConsensusContext(snowCtx)
	msgFromVMChan := make(chan common.Message)
	vdrs := validators.NewManager()
	require.NoError(vdrs.AddStaker(ctx.SubnetID, ids.GenerateTestNodeID(), nil, ids.Empty, 1))

	resourceTracker, err := tracker.NewResourceTracker(
		prometheus.NewRegistry(),
		resource.NoUsage,
		meter.ContinuousFactory{},
		time.Second,
	)
	require.NoError(err)

	peerTracker, err := p2p.NewPeerTracker(
		logging.NoLog{},
		"",
		prometheus.NewRegistry(),
		nil,
		version.CurrentApp,
	)
	require.NoError(err)

	handler, err := New(
		ctx,
		vdrs,
		msgFromVMChan,
		time.Second,
		testThreadPoolSize,
		resourceTracker,
		validators.UnhandledSubnetConnector,
		subnets.New(ctx.NodeID, subnets.Config{}),
		commontracker.NewPeers(),
		peerTracker,
		prometheus.NewRegistry(),
	)
	require.NoError(err)

<<<<<<< HEAD
	bootstrapper := &common.BootstrapperTest{
		EngineTest: common.EngineTest{
=======
	bootstrapper := &enginetest.Bootstrapper{
		Engine: enginetest.Engine{
>>>>>>> d3c09eb1
			T: t,
		},
	}
	bootstrapper.Default(false)

<<<<<<< HEAD
	engine := &common.EngineTest{T: t}
=======
	engine := &enginetest.Engine{T: t}
>>>>>>> d3c09eb1
	engine.Default(false)
	engine.ContextF = func() *snow.ConsensusContext {
		return ctx
	}

	wg := &sync.WaitGroup{}
	engine.NotifyF = func(context.Context, common.Message) error {
		wg.Done()
		return nil
	}

	handler.SetEngineManager(&EngineManager{
		Snowman: &Engine{
			Bootstrapper: bootstrapper,
			Consensus:    engine,
		},
	})

	ctx.State.Set(snow.EngineState{
		Type:  p2ppb.EngineType_ENGINE_TYPE_SNOWMAN,
		State: snow.NormalOp, // assumed bootstrap is done
	})

	bootstrapper.StartF = func(context.Context, uint32) error {
		return nil
	}

	wg.Add(1)
	handler.Start(context.Background(), false)
	msgFromVMChan <- 0
	wg.Wait()
}

func TestHandlerSubnetConnector(t *testing.T) {
	require := require.New(t)

	snowCtx := snowtest.Context(t, snowtest.CChainID)
	ctx := snowtest.ConsensusContext(snowCtx)
	vdrs := validators.NewManager()
	require.NoError(vdrs.AddStaker(ctx.SubnetID, ids.GenerateTestNodeID(), nil, ids.Empty, 1))

	resourceTracker, err := tracker.NewResourceTracker(
		prometheus.NewRegistry(),
		resource.NoUsage,
		meter.ContinuousFactory{},
		time.Second,
	)
	require.NoError(err)
	ctrl := gomock.NewController(t)
<<<<<<< HEAD
	connector := validators.NewMockSubnetConnector(ctrl)
=======
	connector := validatorsmock.NewSubnetConnector(ctrl)
>>>>>>> d3c09eb1

	nodeID := ids.GenerateTestNodeID()
	subnetID := ids.GenerateTestID()

	peerTracker, err := p2p.NewPeerTracker(
		logging.NoLog{},
		"",
		prometheus.NewRegistry(),
		nil,
		version.CurrentApp,
	)
	require.NoError(err)

	handler, err := New(
		ctx,
		vdrs,
		nil,
		time.Second,
		testThreadPoolSize,
		resourceTracker,
		connector,
		subnets.New(ctx.NodeID, subnets.Config{}),
		commontracker.NewPeers(),
		peerTracker,
		prometheus.NewRegistry(),
	)
	require.NoError(err)

<<<<<<< HEAD
	bootstrapper := &common.BootstrapperTest{
		EngineTest: common.EngineTest{
=======
	bootstrapper := &enginetest.Bootstrapper{
		Engine: enginetest.Engine{
>>>>>>> d3c09eb1
			T: t,
		},
	}
	bootstrapper.Default(false)

	engine := &enginetest.Engine{T: t}
	engine.Default(false)
	engine.ContextF = func() *snow.ConsensusContext {
		return ctx
	}

	handler.SetEngineManager(&EngineManager{
		Snowman: &Engine{
			Bootstrapper: bootstrapper,
			Consensus:    engine,
		},
	})
	ctx.State.Set(snow.EngineState{
		Type:  p2ppb.EngineType_ENGINE_TYPE_SNOWMAN,
		State: snow.NormalOp, // assumed bootstrap is done
	})

	bootstrapper.StartF = func(context.Context, uint32) error {
		return nil
	}

	handler.Start(context.Background(), false)

	// Handler should call subnet connector when ConnectedSubnet message is received
	var wg sync.WaitGroup
	connector.EXPECT().ConnectedSubnet(gomock.Any(), nodeID, subnetID).Do(
		func(context.Context, ids.NodeID, ids.ID) {
			wg.Done()
		})

	wg.Add(1)
	defer wg.Wait()

	subnetInboundMessage := Message{
		InboundMessage: message.InternalConnectedSubnet(nodeID, subnetID),
		EngineType:     p2ppb.EngineType_ENGINE_TYPE_UNSPECIFIED,
	}
	handler.Push(context.Background(), subnetInboundMessage)
}

// Tests that messages are routed to the correct engine type
func TestDynamicEngineTypeDispatch(t *testing.T) {
	tests := []struct {
		name                string
		currentEngineType   p2ppb.EngineType
		requestedEngineType p2ppb.EngineType
		setup               func(
			h Handler,
			b common.BootstrapableEngine,
			e common.Engine,
		)
	}{
		{
<<<<<<< HEAD
			name:                "current - lux, requested - unspecified",
			currentEngineType:   p2ppb.EngineType_ENGINE_TYPE_LUX,
			requestedEngineType: p2ppb.EngineType_ENGINE_TYPE_UNSPECIFIED,
			setup: func(h Handler, b common.BootstrapableEngine, e common.Engine) {
				h.SetEngineManager(&EngineManager{
					Lux: &Engine{
=======
			name:                "current - avalanche, requested - unspecified",
			currentEngineType:   p2ppb.EngineType_ENGINE_TYPE_AVALANCHE,
			requestedEngineType: p2ppb.EngineType_ENGINE_TYPE_UNSPECIFIED,
			setup: func(h Handler, b common.BootstrapableEngine, e common.Engine) {
				h.SetEngineManager(&EngineManager{
					Avalanche: &Engine{
>>>>>>> d3c09eb1
						StateSyncer:  nil,
						Bootstrapper: b,
						Consensus:    e,
					},
					Snowman: nil,
				})
			},
		},
		{
<<<<<<< HEAD
			name:                "current - lux, requested - lux",
			currentEngineType:   p2ppb.EngineType_ENGINE_TYPE_LUX,
			requestedEngineType: p2ppb.EngineType_ENGINE_TYPE_LUX,
			setup: func(h Handler, b common.BootstrapableEngine, e common.Engine) {
				h.SetEngineManager(&EngineManager{
					Lux: &Engine{
=======
			name:                "current - avalanche, requested - avalanche",
			currentEngineType:   p2ppb.EngineType_ENGINE_TYPE_AVALANCHE,
			requestedEngineType: p2ppb.EngineType_ENGINE_TYPE_AVALANCHE,
			setup: func(h Handler, b common.BootstrapableEngine, e common.Engine) {
				h.SetEngineManager(&EngineManager{
					Avalanche: &Engine{
>>>>>>> d3c09eb1
						StateSyncer:  nil,
						Bootstrapper: b,
						Consensus:    e,
					},
					Snowman: nil,
				})
			},
		},
		{
			name:                "current - snowman, requested - unspecified",
			currentEngineType:   p2ppb.EngineType_ENGINE_TYPE_SNOWMAN,
			requestedEngineType: p2ppb.EngineType_ENGINE_TYPE_UNSPECIFIED,
			setup: func(h Handler, b common.BootstrapableEngine, e common.Engine) {
				h.SetEngineManager(&EngineManager{
<<<<<<< HEAD
					Lux: nil,
=======
					Avalanche: nil,
>>>>>>> d3c09eb1
					Snowman: &Engine{
						StateSyncer:  nil,
						Bootstrapper: b,
						Consensus:    e,
					},
				})
			},
		},
		{
<<<<<<< HEAD
			name:                "current - snowman, requested - lux",
			currentEngineType:   p2ppb.EngineType_ENGINE_TYPE_SNOWMAN,
			requestedEngineType: p2ppb.EngineType_ENGINE_TYPE_LUX,
			setup: func(h Handler, b common.BootstrapableEngine, e common.Engine) {
				h.SetEngineManager(&EngineManager{
					Lux: &Engine{
=======
			name:                "current - snowman, requested - avalanche",
			currentEngineType:   p2ppb.EngineType_ENGINE_TYPE_SNOWMAN,
			requestedEngineType: p2ppb.EngineType_ENGINE_TYPE_AVALANCHE,
			setup: func(h Handler, b common.BootstrapableEngine, e common.Engine) {
				h.SetEngineManager(&EngineManager{
					Avalanche: &Engine{
>>>>>>> d3c09eb1
						StateSyncer:  nil,
						Bootstrapper: nil,
						Consensus:    e,
					},
					Snowman: &Engine{
						StateSyncer:  nil,
						Bootstrapper: b,
						Consensus:    nil,
					},
				})
			},
		},
		{
			name:                "current - snowman, requested - snowman",
			currentEngineType:   p2ppb.EngineType_ENGINE_TYPE_SNOWMAN,
			requestedEngineType: p2ppb.EngineType_ENGINE_TYPE_SNOWMAN,
			setup: func(h Handler, b common.BootstrapableEngine, e common.Engine) {
				h.SetEngineManager(&EngineManager{
<<<<<<< HEAD
					Lux: nil,
=======
					Avalanche: nil,
>>>>>>> d3c09eb1
					Snowman: &Engine{
						StateSyncer:  nil,
						Bootstrapper: b,
						Consensus:    e,
					},
				})
			},
		},
	}

	for _, test := range tests {
		t.Run(test.name, func(t *testing.T) {
			require := require.New(t)

			messageReceived := make(chan struct{})
			snowCtx := snowtest.Context(t, snowtest.CChainID)
			ctx := snowtest.ConsensusContext(snowCtx)
			vdrs := validators.NewManager()
			require.NoError(vdrs.AddStaker(ctx.SubnetID, ids.GenerateTestNodeID(), nil, ids.Empty, 1))

			resourceTracker, err := tracker.NewResourceTracker(
				prometheus.NewRegistry(),
				resource.NoUsage,
				meter.ContinuousFactory{},
				time.Second,
			)
			require.NoError(err)

			peerTracker, err := p2p.NewPeerTracker(
				logging.NoLog{},
				"",
				prometheus.NewRegistry(),
				nil,
				version.CurrentApp,
			)
			require.NoError(err)

			handler, err := New(
				ctx,
				vdrs,
				nil,
				time.Second,
				testThreadPoolSize,
				resourceTracker,
				validators.UnhandledSubnetConnector,
				subnets.New(ids.EmptyNodeID, subnets.Config{}),
				commontracker.NewPeers(),
				peerTracker,
				prometheus.NewRegistry(),
			)
			require.NoError(err)

<<<<<<< HEAD
			bootstrapper := &common.BootstrapperTest{
				EngineTest: common.EngineTest{
=======
			bootstrapper := &enginetest.Bootstrapper{
				Engine: enginetest.Engine{
>>>>>>> d3c09eb1
					T: t,
				},
			}
			bootstrapper.Default(false)

<<<<<<< HEAD
			engine := &common.EngineTest{T: t}
=======
			engine := &enginetest.Engine{T: t}
>>>>>>> d3c09eb1
			engine.Default(false)
			engine.ContextF = func() *snow.ConsensusContext {
				return ctx
			}
			engine.ChitsF = func(context.Context, ids.NodeID, uint32, ids.ID, ids.ID, ids.ID) error {
				close(messageReceived)
				return nil
			}

			test.setup(handler, bootstrapper, engine)

			ctx.State.Set(snow.EngineState{
				Type:  test.currentEngineType,
				State: snow.NormalOp, // assumed bootstrap is done
			})

			bootstrapper.StartF = func(context.Context, uint32) error {
				return nil
			}

			handler.Start(context.Background(), false)
			handler.Push(context.Background(), Message{
				InboundMessage: message.InboundChits(
					ids.Empty,
					uint32(0),
					ids.Empty,
					ids.Empty,
					ids.Empty,
					ids.EmptyNodeID,
				),
				EngineType: test.requestedEngineType,
			})

			<-messageReceived
		})
	}
}

func TestHandlerStartError(t *testing.T) {
	require := require.New(t)

	snowCtx := snowtest.Context(t, snowtest.CChainID)
	ctx := snowtest.ConsensusContext(snowCtx)
	resourceTracker, err := tracker.NewResourceTracker(
		prometheus.NewRegistry(),
		resource.NoUsage,
		meter.ContinuousFactory{},
		time.Second,
	)
	require.NoError(err)

	peerTracker, err := p2p.NewPeerTracker(
		logging.NoLog{},
		"",
		prometheus.NewRegistry(),
		nil,
		version.CurrentApp,
	)
	require.NoError(err)

	handler, err := New(
		ctx,
		validators.NewManager(),
		nil,
		time.Second,
		testThreadPoolSize,
		resourceTracker,
		nil,
		subnets.New(ctx.NodeID, subnets.Config{}),
		commontracker.NewPeers(),
		peerTracker,
		prometheus.NewRegistry(),
	)
	require.NoError(err)

	// Starting a handler with an unprovided engine should immediately cause the
	// handler to shutdown.
	handler.SetEngineManager(&EngineManager{})
	ctx.State.Set(snow.EngineState{
		Type:  p2ppb.EngineType_ENGINE_TYPE_SNOWMAN,
		State: snow.Initializing,
	})
	handler.Start(context.Background(), false)

	_, err = handler.AwaitStopped(context.Background())
	require.NoError(err)
}<|MERGE_RESOLUTION|>--- conflicted
+++ resolved
@@ -1,8 +1,4 @@
-<<<<<<< HEAD
 // Copyright (C) 2019-2024, Lux Partners Limited. All rights reserved.
-=======
-// Copyright (C) 2019-2024, Ava Labs, Inc. All rights reserved.
->>>>>>> d3c09eb1
 // See the file LICENSE for licensing terms.
 
 package handler
@@ -18,7 +14,6 @@
 	"github.com/stretchr/testify/require"
 	"go.uber.org/mock/gomock"
 
-<<<<<<< HEAD
 	"github.com/luxfi/node/ids"
 	"github.com/luxfi/node/message"
 	"github.com/luxfi/node/network/p2p"
@@ -36,27 +31,6 @@
 
 	p2ppb "github.com/luxfi/node/proto/pb/p2p"
 	commontracker "github.com/luxfi/node/snow/engine/common/tracker"
-=======
-	"github.com/ava-labs/avalanchego/ids"
-	"github.com/ava-labs/avalanchego/message"
-	"github.com/ava-labs/avalanchego/network/p2p"
-	"github.com/ava-labs/avalanchego/snow"
-	"github.com/ava-labs/avalanchego/snow/engine/common"
-	"github.com/ava-labs/avalanchego/snow/engine/enginetest"
-	"github.com/ava-labs/avalanchego/snow/networking/tracker"
-	"github.com/ava-labs/avalanchego/snow/snowtest"
-	"github.com/ava-labs/avalanchego/snow/validators"
-	"github.com/ava-labs/avalanchego/snow/validators/validatorsmock"
-	"github.com/ava-labs/avalanchego/subnets"
-	"github.com/ava-labs/avalanchego/utils/logging"
-	"github.com/ava-labs/avalanchego/utils/math/meter"
-	"github.com/ava-labs/avalanchego/utils/resource"
-	"github.com/ava-labs/avalanchego/utils/set"
-	"github.com/ava-labs/avalanchego/version"
-
-	p2ppb "github.com/ava-labs/avalanchego/proto/pb/p2p"
-	commontracker "github.com/ava-labs/avalanchego/snow/engine/common/tracker"
->>>>>>> d3c09eb1
 )
 
 const testThreadPoolSize = 2
@@ -108,13 +82,8 @@
 	require.NoError(err)
 	handler := handlerIntf.(*handler)
 
-<<<<<<< HEAD
 	bootstrapper := &common.BootstrapperTest{
 		EngineTest: common.EngineTest{
-=======
-	bootstrapper := &enginetest.Bootstrapper{
-		Engine: enginetest.Engine{
->>>>>>> d3c09eb1
 			T: t,
 		},
 	}
@@ -186,7 +155,6 @@
 
 	vdrs := validators.NewManager()
 	require.NoError(vdrs.AddStaker(ctx.SubnetID, ids.GenerateTestNodeID(), nil, ids.Empty, 1))
-<<<<<<< HEAD
 
 	resourceTracker, err := tracker.NewResourceTracker(
 		prometheus.NewRegistry(),
@@ -196,17 +164,6 @@
 	)
 	require.NoError(err)
 
-=======
-
-	resourceTracker, err := tracker.NewResourceTracker(
-		prometheus.NewRegistry(),
-		resource.NoUsage,
-		meter.ContinuousFactory{},
-		time.Second,
-	)
-	require.NoError(err)
-
->>>>>>> d3c09eb1
 	peerTracker, err := p2p.NewPeerTracker(
 		logging.NoLog{},
 		"",
@@ -237,13 +194,8 @@
 		closed <- struct{}{}
 	})
 
-<<<<<<< HEAD
 	bootstrapper := &common.BootstrapperTest{
 		EngineTest: common.EngineTest{
-=======
-	bootstrapper := &enginetest.Bootstrapper{
-		Engine: enginetest.Engine{
->>>>>>> d3c09eb1
 			T: t,
 		},
 	}
@@ -342,13 +294,8 @@
 
 	handler.clock.Set(time.Now())
 
-<<<<<<< HEAD
 	bootstrapper := &common.BootstrapperTest{
 		EngineTest: common.EngineTest{
-=======
-	bootstrapper := &enginetest.Bootstrapper{
-		Engine: enginetest.Engine{
->>>>>>> d3c09eb1
 			T: t,
 		},
 	}
@@ -435,23 +382,14 @@
 	)
 	require.NoError(err)
 
-<<<<<<< HEAD
 	bootstrapper := &common.BootstrapperTest{
 		EngineTest: common.EngineTest{
-=======
-	bootstrapper := &enginetest.Bootstrapper{
-		Engine: enginetest.Engine{
->>>>>>> d3c09eb1
 			T: t,
 		},
 	}
 	bootstrapper.Default(false)
 
-<<<<<<< HEAD
-	engine := &common.EngineTest{T: t}
-=======
 	engine := &enginetest.Engine{T: t}
->>>>>>> d3c09eb1
 	engine.Default(false)
 	engine.ContextF = func() *snow.ConsensusContext {
 		return ctx
@@ -501,11 +439,7 @@
 	)
 	require.NoError(err)
 	ctrl := gomock.NewController(t)
-<<<<<<< HEAD
 	connector := validators.NewMockSubnetConnector(ctrl)
-=======
-	connector := validatorsmock.NewSubnetConnector(ctrl)
->>>>>>> d3c09eb1
 
 	nodeID := ids.GenerateTestNodeID()
 	subnetID := ids.GenerateTestID()
@@ -534,19 +468,14 @@
 	)
 	require.NoError(err)
 
-<<<<<<< HEAD
 	bootstrapper := &common.BootstrapperTest{
 		EngineTest: common.EngineTest{
-=======
-	bootstrapper := &enginetest.Bootstrapper{
-		Engine: enginetest.Engine{
->>>>>>> d3c09eb1
 			T: t,
 		},
 	}
 	bootstrapper.Default(false)
 
-	engine := &enginetest.Engine{T: t}
+	engine := &common.EngineTest{T: t}
 	engine.Default(false)
 	engine.ContextF = func() *snow.ConsensusContext {
 		return ctx
@@ -599,21 +528,12 @@
 		)
 	}{
 		{
-<<<<<<< HEAD
 			name:                "current - lux, requested - unspecified",
 			currentEngineType:   p2ppb.EngineType_ENGINE_TYPE_LUX,
 			requestedEngineType: p2ppb.EngineType_ENGINE_TYPE_UNSPECIFIED,
 			setup: func(h Handler, b common.BootstrapableEngine, e common.Engine) {
 				h.SetEngineManager(&EngineManager{
 					Lux: &Engine{
-=======
-			name:                "current - avalanche, requested - unspecified",
-			currentEngineType:   p2ppb.EngineType_ENGINE_TYPE_AVALANCHE,
-			requestedEngineType: p2ppb.EngineType_ENGINE_TYPE_UNSPECIFIED,
-			setup: func(h Handler, b common.BootstrapableEngine, e common.Engine) {
-				h.SetEngineManager(&EngineManager{
-					Avalanche: &Engine{
->>>>>>> d3c09eb1
 						StateSyncer:  nil,
 						Bootstrapper: b,
 						Consensus:    e,
@@ -623,21 +543,12 @@
 			},
 		},
 		{
-<<<<<<< HEAD
 			name:                "current - lux, requested - lux",
 			currentEngineType:   p2ppb.EngineType_ENGINE_TYPE_LUX,
 			requestedEngineType: p2ppb.EngineType_ENGINE_TYPE_LUX,
 			setup: func(h Handler, b common.BootstrapableEngine, e common.Engine) {
 				h.SetEngineManager(&EngineManager{
 					Lux: &Engine{
-=======
-			name:                "current - avalanche, requested - avalanche",
-			currentEngineType:   p2ppb.EngineType_ENGINE_TYPE_AVALANCHE,
-			requestedEngineType: p2ppb.EngineType_ENGINE_TYPE_AVALANCHE,
-			setup: func(h Handler, b common.BootstrapableEngine, e common.Engine) {
-				h.SetEngineManager(&EngineManager{
-					Avalanche: &Engine{
->>>>>>> d3c09eb1
 						StateSyncer:  nil,
 						Bootstrapper: b,
 						Consensus:    e,
@@ -652,11 +563,7 @@
 			requestedEngineType: p2ppb.EngineType_ENGINE_TYPE_UNSPECIFIED,
 			setup: func(h Handler, b common.BootstrapableEngine, e common.Engine) {
 				h.SetEngineManager(&EngineManager{
-<<<<<<< HEAD
 					Lux: nil,
-=======
-					Avalanche: nil,
->>>>>>> d3c09eb1
 					Snowman: &Engine{
 						StateSyncer:  nil,
 						Bootstrapper: b,
@@ -666,21 +573,12 @@
 			},
 		},
 		{
-<<<<<<< HEAD
 			name:                "current - snowman, requested - lux",
 			currentEngineType:   p2ppb.EngineType_ENGINE_TYPE_SNOWMAN,
 			requestedEngineType: p2ppb.EngineType_ENGINE_TYPE_LUX,
 			setup: func(h Handler, b common.BootstrapableEngine, e common.Engine) {
 				h.SetEngineManager(&EngineManager{
 					Lux: &Engine{
-=======
-			name:                "current - snowman, requested - avalanche",
-			currentEngineType:   p2ppb.EngineType_ENGINE_TYPE_SNOWMAN,
-			requestedEngineType: p2ppb.EngineType_ENGINE_TYPE_AVALANCHE,
-			setup: func(h Handler, b common.BootstrapableEngine, e common.Engine) {
-				h.SetEngineManager(&EngineManager{
-					Avalanche: &Engine{
->>>>>>> d3c09eb1
 						StateSyncer:  nil,
 						Bootstrapper: nil,
 						Consensus:    e,
@@ -699,11 +597,7 @@
 			requestedEngineType: p2ppb.EngineType_ENGINE_TYPE_SNOWMAN,
 			setup: func(h Handler, b common.BootstrapableEngine, e common.Engine) {
 				h.SetEngineManager(&EngineManager{
-<<<<<<< HEAD
 					Lux: nil,
-=======
-					Avalanche: nil,
->>>>>>> d3c09eb1
 					Snowman: &Engine{
 						StateSyncer:  nil,
 						Bootstrapper: b,
@@ -756,23 +650,14 @@
 			)
 			require.NoError(err)
 
-<<<<<<< HEAD
 			bootstrapper := &common.BootstrapperTest{
 				EngineTest: common.EngineTest{
-=======
-			bootstrapper := &enginetest.Bootstrapper{
-				Engine: enginetest.Engine{
->>>>>>> d3c09eb1
 					T: t,
 				},
 			}
 			bootstrapper.Default(false)
 
-<<<<<<< HEAD
 			engine := &common.EngineTest{T: t}
-=======
-			engine := &enginetest.Engine{T: t}
->>>>>>> d3c09eb1
 			engine.Default(false)
 			engine.ContextF = func() *snow.ConsensusContext {
 				return ctx
