// Copyright (C) 2019-2022, Ava Labs, Inc. All rights reserved.
// See the file LICENSE for licensing terms.

package handler

import (
	"fmt"
	"sync"
	"time"

	"github.com/prometheus/client_golang/prometheus"

	"go.uber.org/zap"

	"github.com/ava-labs/avalanchego/api/health"
	"github.com/ava-labs/avalanchego/ids"
	"github.com/ava-labs/avalanchego/message"
	"github.com/ava-labs/avalanchego/snow"
	"github.com/ava-labs/avalanchego/snow/engine/common"
	"github.com/ava-labs/avalanchego/snow/networking/tracker"
	"github.com/ava-labs/avalanchego/snow/networking/worker"
	"github.com/ava-labs/avalanchego/snow/validators"
	"github.com/ava-labs/avalanchego/utils/constants"
	"github.com/ava-labs/avalanchego/utils/timer/mockable"
	"github.com/ava-labs/avalanchego/version"
)

const (
	threadPoolSize        = 2
	numDispatchersToClose = 3
)

var _ Handler = &handler{}

type Handler interface {
	common.Timer
	health.Checker

	Context() *snow.ConsensusContext
	IsValidator(nodeID ids.NodeID) bool

	SetStateSyncer(engine common.StateSyncer)
	StateSyncer() common.StateSyncer
	SetBootstrapper(engine common.BootstrapableEngine)
	Bootstrapper() common.BootstrapableEngine
	SetConsensus(engine common.Engine)
	Consensus() common.Engine

	SetOnStopped(onStopped func())
	Start(recoverPanic bool)
	Push(msg message.InboundMessage)
	Stop()
	StopWithError(err error)
	Stopped() chan struct{}
}

// handler passes incoming messages from the network to the consensus engine.
// (Actually, it receives the incoming messages from a ChainRouter, but same difference.)
type handler struct {
	metrics *metrics

	// Useful for faking time in tests
	clock mockable.Clock

	ctx *snow.ConsensusContext
	mc  message.Creator
	// The validator set that validates this chain
	validators validators.Set
	// Receives messages from the VM
	msgFromVMChan   <-chan common.Message
	preemptTimeouts chan struct{}
	gossipFrequency time.Duration

	stateSyncer  common.StateSyncer
	bootstrapper common.BootstrapableEngine
	engine       common.Engine
	// onStopped is called in a goroutine when this handler finishes shutting
	// down. If it is nil then it is skipped.
	onStopped func()

	// Tracks cpu/disk usage caused by each peer.
	resourceTracker tracker.ResourceTracker

	// Holds messages that [engine] hasn't processed yet.
	// [unprocessedMsgsCond.L] must be held while accessing [syncMessageQueue].
	syncMessageQueue MessageQueue
	// Holds messages that [engine] hasn't processed yet.
	// [unprocessedAsyncMsgsCond.L] must be held while accessing [asyncMessageQueue].
	asyncMessageQueue MessageQueue
	// Worker pool for handling asynchronous consensus messages
	asyncMessagePool worker.Pool
	timeouts         chan struct{}

	closeOnce            sync.Once
	closingChan          chan struct{}
	numDispatchersClosed int
	// Closed when this handler and [engine] are done shutting down
	closed chan struct{}
}

// Initialize this consensus handler
// [engine] must be initialized before initializing this handler
func New(
	mc message.Creator,
	ctx *snow.ConsensusContext,
	validators validators.Set,
	msgFromVMChan <-chan common.Message,
	preemptTimeouts chan struct{},
	gossipFrequency time.Duration,
	resourceTracker tracker.ResourceTracker,
) (Handler, error) {
	h := &handler{
		ctx:              ctx,
		mc:               mc,
		validators:       validators,
		msgFromVMChan:    msgFromVMChan,
		preemptTimeouts:  preemptTimeouts,
		gossipFrequency:  gossipFrequency,
		asyncMessagePool: worker.NewPool(threadPoolSize),
		timeouts:         make(chan struct{}, 1),
		closingChan:      make(chan struct{}),
		closed:           make(chan struct{}),
		resourceTracker:  resourceTracker,
	}

	var err error

	h.metrics, err = newMetrics("handler", h.ctx.Registerer)
	if err != nil {
		return nil, fmt.Errorf("initializing handler metrics errored with: %w", err)
	}
	cpuTracker := resourceTracker.CPUTracker()
	h.syncMessageQueue, err = NewMessageQueue(h.ctx.Log, h.validators, cpuTracker, "handler", h.ctx.Registerer, message.SynchronousOps)
	if err != nil {
		return nil, fmt.Errorf("initializing sync message queue errored with: %w", err)
	}
	h.asyncMessageQueue, err = NewMessageQueue(h.ctx.Log, h.validators, cpuTracker, "handler_async", h.ctx.Registerer, message.AsynchronousOps)
	if err != nil {
		return nil, fmt.Errorf("initializing async message queue errored with: %w", err)
	}
	return h, nil
}

func (h *handler) Context() *snow.ConsensusContext { return h.ctx }

func (h *handler) IsValidator(nodeID ids.NodeID) bool {
	return !h.ctx.IsValidatorOnly() ||
		nodeID == h.ctx.NodeID ||
		h.validators.Contains(nodeID)
}

func (h *handler) SetStateSyncer(engine common.StateSyncer) { h.stateSyncer = engine }
func (h *handler) StateSyncer() common.StateSyncer          { return h.stateSyncer }

func (h *handler) SetBootstrapper(engine common.BootstrapableEngine) { h.bootstrapper = engine }
func (h *handler) Bootstrapper() common.BootstrapableEngine          { return h.bootstrapper }

func (h *handler) SetConsensus(engine common.Engine) { h.engine = engine }
func (h *handler) Consensus() common.Engine          { return h.engine }

func (h *handler) SetOnStopped(onStopped func()) { h.onStopped = onStopped }

func (h *handler) selectStartingGear() (common.Engine, error) {
	if h.stateSyncer == nil {
		return h.bootstrapper, nil
	}

	stateSyncEnabled, err := h.stateSyncer.IsEnabled()
	if err != nil {
		return nil, err
	}

	if !stateSyncEnabled {
		return h.bootstrapper, nil
	}

	// drop bootstrap state from previous runs
	// before starting state sync
	return h.stateSyncer, h.bootstrapper.Clear()
}

func (h *handler) Start(recoverPanic bool) {
	h.ctx.Lock.Lock()
	defer h.ctx.Lock.Unlock()

	gear, err := h.selectStartingGear()
	if err != nil {
		h.ctx.Log.Error("chain failed to select starting gear",
			zap.Error(err),
		)
		h.shutdown()
		return
	}

	if err := gear.Start(0); err != nil {
		h.ctx.Log.Error("chain failed to start",
			zap.Error(err),
		)
		h.shutdown()
		return
	}

	if recoverPanic {
		go h.ctx.Log.RecoverAndExit(h.dispatchSync, func() {
			h.ctx.Log.Error("chain was shutdown due to a panic in the sync dispatcher")
		})
		go h.ctx.Log.RecoverAndExit(h.dispatchAsync, func() {
			h.ctx.Log.Error("chain was shutdown due to a panic in the async dispatcher")
		})
		go h.ctx.Log.RecoverAndExit(h.dispatchChans, func() {
			h.ctx.Log.Error("chain was shutdown due to a panic in the chan dispatcher")
		})
	} else {
		go h.ctx.Log.RecoverAndPanic(h.dispatchSync)
		go h.ctx.Log.RecoverAndPanic(h.dispatchAsync)
		go h.ctx.Log.RecoverAndPanic(h.dispatchChans)
	}
}

func (h *handler) HealthCheck() (interface{}, error) {
	h.ctx.Lock.Lock()
	defer h.ctx.Lock.Unlock()

	engine, err := h.getEngine()
	if err != nil {
		return nil, err
	}
	return engine.HealthCheck()
}

// Push the message onto the handler's queue
func (h *handler) Push(msg message.InboundMessage) {
	switch msg.Op() {
	case message.AppRequest, message.AppGossip, message.AppRequestFailed, message.AppResponse:
		h.asyncMessageQueue.Push(msg)
	default:
		h.syncMessageQueue.Push(msg)
	}
}

func (h *handler) RegisterTimeout(d time.Duration) {
	go func() {
		timer := time.NewTimer(d)
		defer timer.Stop()

		select {
		case <-timer.C:
		case <-h.preemptTimeouts:
		}

		// If there is already a timeout ready to fire - just drop the
		// additional timeout. This ensures that all goroutines that are spawned
		// here are able to close if the chain is shutdown.
		select {
		case h.timeouts <- struct{}{}:
		default:
		}
	}()
}

func (h *handler) Stop() {
	h.closeOnce.Do(func() {
		// Must hold the locks here to ensure there's no race condition in where
		// we check the value of [h.closing] after the call to [Signal].
		h.syncMessageQueue.Shutdown()
		h.asyncMessageQueue.Shutdown()
		close(h.closingChan)

		// TODO: switch this to use a [context.Context] with a cancel function.
		//
		// Don't process any more bootstrap messages. If a dispatcher is
		// processing a bootstrap message, stop. We do this because if we
		// didn't, and the engine was in the middle of executing state
		// transitions during bootstrapping, we wouldn't be able to grab
		// [h.ctx.Lock] until the engine finished executing state transitions,
		// which may take a long time. As a result, the router would time out on
		// shutting down this chain.
		h.bootstrapper.Halt()
	})
}

func (h *handler) StopWithError(err error) {
	h.ctx.Log.Fatal("shutting down chain",
		zap.String("reason", "received an unexpected error"),
		zap.Error(err),
	)
	h.Stop()
}

func (h *handler) Stopped() chan struct{} { return h.closed }

func (h *handler) dispatchSync() {
	defer h.closeDispatcher()

	// Handle sync messages from the router
	for {
		// Get the next message we should process. If the handler is shutting
		// down, we may fail to pop a message.
		msg, ok := h.popUnexpiredMsg(h.syncMessageQueue, h.metrics.expired)
		if !ok {
			return
		}

		// If there is an error handling the message, shut down the chain
		if err := h.handleSyncMsg(msg); err != nil {
			h.StopWithError(fmt.Errorf(
				"%w while processing sync message: %s",
				err,
				msg,
			))
			return
		}
	}
}

func (h *handler) dispatchAsync() {
	defer func() {
		h.asyncMessagePool.Shutdown()
		h.closeDispatcher()
	}()

	// Handle async messages from the router
	for {
		// Get the next message we should process. If the handler is shutting
		// down, we may fail to pop a message.
		msg, ok := h.popUnexpiredMsg(h.asyncMessageQueue, h.metrics.asyncExpired)
		if !ok {
			return
		}

		h.handleAsyncMsg(msg)
	}
}

func (h *handler) dispatchChans() {
	gossiper := time.NewTicker(h.gossipFrequency)
	defer func() {
		gossiper.Stop()
		h.closeDispatcher()
	}()

	// Handle messages generated by the handler and the VM
	for {
		var msg message.InboundMessage
		select {
		case <-h.closingChan:
			return

		case vmMSG := <-h.msgFromVMChan:
			msg = h.mc.InternalVMMessage(h.ctx.NodeID, uint32(vmMSG))

		case <-gossiper.C:
			msg = h.mc.InternalGossipRequest(h.ctx.NodeID)

		case <-h.timeouts:
			msg = h.mc.InternalTimeout(h.ctx.NodeID)
		}

		if err := h.handleChanMsg(msg); err != nil {
			h.StopWithError(fmt.Errorf(
				"%w while processing async message: %s",
				err,
				msg,
			))
			return
		}
	}
}

// Any returned error is treated as fatal
func (h *handler) handleSyncMsg(msg message.InboundMessage) error {
	h.ctx.Log.Debug("forwarding sync message to consensus",
		zap.Stringer("message", msg),
	)

	var (
		nodeID    = msg.NodeID()
		op        = msg.Op()
		startTime = h.clock.Time()
	)
	h.resourceTracker.StartProcessing(nodeID, startTime)
	h.ctx.Lock.Lock()
	defer func() {
		h.ctx.Lock.Unlock()

		var (
			endTime   = h.clock.Time()
			histogram = h.metrics.messages[op]
		)
		h.resourceTracker.StopProcessing(nodeID, endTime)
		histogram.Observe(float64(endTime.Sub(startTime)))
		msg.OnFinishedHandling()
		h.ctx.Log.Debug("finished handling sync message",
			zap.Stringer("messageOp", op),
		)
	}()

	engine, err := h.getEngine()
	if err != nil {
		return err
	}

<<<<<<< HEAD
	// Invariant: Getting a [RequestID] must never error. If there is any
	//            verification performed by the message, it is expected to have
	//            already been performed when reading the [RequestID] in the
	//            [ChainRouter].
=======
	// Invariant: msg.Get(message.RequestID) must never error. The [ChainRouter]
	//            should have already successfully called this function.
>>>>>>> bca7e2e5
	// Invariant: Response messages can never be dropped here. This is because
	//            the timeout has already been cleared. This means the engine
	//            should be invoked with a failure message if parsing of the
	//            response fails.
	switch op {
	case message.GetStateSummaryFrontier:
		requestIDIntf, err := msg.Get(message.RequestID)
<<<<<<< HEAD
		h.ctx.Log.AssertNoError(err)
=======
		if err != nil {
			return err
		}
>>>>>>> bca7e2e5
		requestID := requestIDIntf.(uint32)

		return engine.GetStateSummaryFrontier(nodeID, requestID)

	case message.StateSummaryFrontier:
		requestIDIntf, err := msg.Get(message.RequestID)
<<<<<<< HEAD
		h.ctx.Log.AssertNoError(err)
=======
		if err != nil {
			return err
		}
>>>>>>> bca7e2e5
		requestID := requestIDIntf.(uint32)

		summaryIntf, err := msg.Get(message.SummaryBytes)
		if err != nil {
			h.ctx.Log.Debug("message with invalid field",
				zap.Stringer("nodeID", nodeID),
				zap.Stringer("messageOp", op),
				zap.Uint32("requestID", requestID),
				zap.Stringer("field", message.SummaryBytes),
				zap.Error(err),
			)
			return engine.GetStateSummaryFrontierFailed(nodeID, requestID)
		}
		summary := summaryIntf.([]byte)

		return engine.StateSummaryFrontier(nodeID, requestID, summary)

	case message.GetStateSummaryFrontierFailed:
		requestIDIntf, err := msg.Get(message.RequestID)
<<<<<<< HEAD
		h.ctx.Log.AssertNoError(err)
=======
		if err != nil {
			return err
		}
>>>>>>> bca7e2e5
		requestID := requestIDIntf.(uint32)

		return engine.GetStateSummaryFrontierFailed(nodeID, requestID)

	case message.GetAcceptedStateSummary:
		requestIDIntf, err := msg.Get(message.RequestID)
<<<<<<< HEAD
		h.ctx.Log.AssertNoError(err)
=======
		if err != nil {
			return err
		}
>>>>>>> bca7e2e5
		requestID := requestIDIntf.(uint32)

		summaryHeights, err := getSummaryHeights(msg)
		if err != nil {
			h.ctx.Log.Debug("dropping message with invalid field",
				zap.Stringer("nodeID", nodeID),
				zap.Stringer("messageOp", op),
				zap.Uint32("requestID", requestID),
				zap.Stringer("field", message.SummaryHeights),
				zap.Error(err),
			)
			return nil
		}

		return engine.GetAcceptedStateSummary(nodeID, requestID, summaryHeights)

	case message.AcceptedStateSummary:
		requestIDIntf, err := msg.Get(message.RequestID)
<<<<<<< HEAD
		h.ctx.Log.AssertNoError(err)
=======
		if err != nil {
			return err
		}
>>>>>>> bca7e2e5
		requestID := requestIDIntf.(uint32)

		summaryIDs, err := getIDs(message.SummaryIDs, msg)
		if err != nil {
			h.ctx.Log.Debug("message with invalid field",
				zap.Stringer("nodeID", nodeID),
				zap.Stringer("messageOp", op),
				zap.Uint32("requestID", requestID),
				zap.Stringer("field", message.SummaryIDs),
				zap.Error(err),
			)
			return engine.GetAcceptedStateSummaryFailed(nodeID, requestID)
		}

		return engine.AcceptedStateSummary(nodeID, requestID, summaryIDs)

	case message.GetAcceptedStateSummaryFailed:
		requestIDIntf, err := msg.Get(message.RequestID)
<<<<<<< HEAD
		h.ctx.Log.AssertNoError(err)
=======
		if err != nil {
			return err
		}
>>>>>>> bca7e2e5
		requestID := requestIDIntf.(uint32)

		return engine.GetAcceptedStateSummaryFailed(nodeID, requestID)

	case message.GetAcceptedFrontier:
		requestIDIntf, err := msg.Get(message.RequestID)
<<<<<<< HEAD
		h.ctx.Log.AssertNoError(err)
=======
		if err != nil {
			return err
		}
>>>>>>> bca7e2e5
		requestID := requestIDIntf.(uint32)

		return engine.GetAcceptedFrontier(nodeID, requestID)

	case message.AcceptedFrontier:
		requestIDIntf, err := msg.Get(message.RequestID)
<<<<<<< HEAD
		h.ctx.Log.AssertNoError(err)
=======
		if err != nil {
			return err
		}
>>>>>>> bca7e2e5
		requestID := requestIDIntf.(uint32)

		containerIDs, err := getIDs(message.ContainerIDs, msg)
		if err != nil {
			h.ctx.Log.Debug("message with invalid field",
				zap.Stringer("nodeID", nodeID),
				zap.Stringer("messageOp", op),
				zap.Uint32("requestID", requestID),
				zap.Stringer("field", message.ContainerIDs),
				zap.Error(err),
			)
			return engine.GetAcceptedFrontierFailed(nodeID, requestID)
		}

		return engine.AcceptedFrontier(nodeID, requestID, containerIDs)

	case message.GetAcceptedFrontierFailed:
		requestIDIntf, err := msg.Get(message.RequestID)
<<<<<<< HEAD
		h.ctx.Log.AssertNoError(err)
=======
		if err != nil {
			return err
		}
>>>>>>> bca7e2e5
		requestID := requestIDIntf.(uint32)

		return engine.GetAcceptedFrontierFailed(nodeID, requestID)

	case message.GetAccepted:
		requestIDIntf, err := msg.Get(message.RequestID)
<<<<<<< HEAD
		h.ctx.Log.AssertNoError(err)
=======
		if err != nil {
			return err
		}
>>>>>>> bca7e2e5
		requestID := requestIDIntf.(uint32)

		containerIDs, err := getIDs(message.ContainerIDs, msg)
		if err != nil {
			h.ctx.Log.Debug("dropping message with invalid field",
				zap.Stringer("nodeID", nodeID),
				zap.Stringer("messageOp", op),
				zap.Uint32("requestID", requestID),
				zap.Stringer("field", message.ContainerIDs),
				zap.Error(err),
			)
			return nil
		}

		return engine.GetAccepted(nodeID, requestID, containerIDs)

	case message.Accepted:
		requestIDIntf, err := msg.Get(message.RequestID)
<<<<<<< HEAD
		h.ctx.Log.AssertNoError(err)
=======
		if err != nil {
			return err
		}
>>>>>>> bca7e2e5
		requestID := requestIDIntf.(uint32)

		containerIDs, err := getIDs(message.ContainerIDs, msg)
		if err != nil {
			h.ctx.Log.Debug("message with invalid field",
				zap.Stringer("nodeID", nodeID),
				zap.Stringer("messageOp", op),
				zap.Uint32("requestID", requestID),
				zap.Stringer("field", message.ContainerIDs),
				zap.Error(err),
			)
			return engine.GetAcceptedFailed(nodeID, requestID)
		}

		return engine.Accepted(nodeID, requestID, containerIDs)

	case message.GetAcceptedFailed:
		requestIDIntf, err := msg.Get(message.RequestID)
<<<<<<< HEAD
		h.ctx.Log.AssertNoError(err)
=======
		if err != nil {
			return err
		}
>>>>>>> bca7e2e5
		requestID := requestIDIntf.(uint32)

		return engine.GetAcceptedFailed(nodeID, requestID)

	case message.GetAncestors:
		requestIDIntf, err := msg.Get(message.RequestID)
<<<<<<< HEAD
		h.ctx.Log.AssertNoError(err)
=======
		if err != nil {
			return err
		}
>>>>>>> bca7e2e5
		requestID := requestIDIntf.(uint32)

		containerIDIntf, err := msg.Get(message.ContainerID)
		if err != nil {
			h.ctx.Log.Debug("dropping message with invalid field",
				zap.Stringer("nodeID", nodeID),
				zap.Stringer("messageOp", op),
				zap.Uint32("requestID", requestID),
				zap.Stringer("field", message.ContainerID),
				zap.Error(err),
			)
			return nil
		}
		containerIDBytes := containerIDIntf.([]byte)
		containerID, err := ids.ToID(containerIDBytes)
		if err != nil {
			h.ctx.Log.Debug("dropping message with invalid field",
				zap.Stringer("nodeID", nodeID),
				zap.Stringer("messageOp", op),
				zap.Uint32("requestID", requestID),
				zap.Stringer("field", message.ContainerID),
				zap.Error(err),
			)
			return nil
		}

		return engine.GetAncestors(nodeID, requestID, containerID)

	case message.GetAncestorsFailed:
		requestIDIntf, err := msg.Get(message.RequestID)
<<<<<<< HEAD
		h.ctx.Log.AssertNoError(err)
=======
		if err != nil {
			return err
		}
>>>>>>> bca7e2e5
		requestID := requestIDIntf.(uint32)

		return engine.GetAncestorsFailed(nodeID, requestID)

	case message.Ancestors:
		requestIDIntf, err := msg.Get(message.RequestID)
<<<<<<< HEAD
		h.ctx.Log.AssertNoError(err)
=======
		if err != nil {
			return err
		}
>>>>>>> bca7e2e5
		requestID := requestIDIntf.(uint32)

		containersIntf, err := msg.Get(message.MultiContainerBytes)
		if err != nil {
			h.ctx.Log.Debug("message with invalid field",
				zap.Stringer("nodeID", nodeID),
				zap.Stringer("messageOp", op),
				zap.Uint32("requestID", requestID),
				zap.Stringer("field", message.MultiContainerBytes),
				zap.Error(err),
			)
			return engine.GetAncestorsFailed(nodeID, requestID)
		}
		containers := containersIntf.([][]byte)

		return engine.Ancestors(nodeID, requestID, containers)

	case message.Get:
		requestIDIntf, err := msg.Get(message.RequestID)
<<<<<<< HEAD
		h.ctx.Log.AssertNoError(err)
=======
		if err != nil {
			return err
		}
>>>>>>> bca7e2e5
		requestID := requestIDIntf.(uint32)

		containerIDIntf, err := msg.Get(message.ContainerID)
		if err != nil {
			h.ctx.Log.Debug("dropping message with invalid field",
				zap.Stringer("nodeID", nodeID),
				zap.Stringer("messageOp", op),
				zap.Uint32("requestID", requestID),
				zap.Stringer("field", message.ContainerID),
				zap.Error(err),
			)
			return nil
		}
		containerIDBytes := containerIDIntf.([]byte)
		containerID, err := ids.ToID(containerIDBytes)
		if err != nil {
			h.ctx.Log.Debug("dropping message with invalid field",
				zap.Stringer("nodeID", nodeID),
				zap.Stringer("messageOp", op),
				zap.Uint32("requestID", requestID),
				zap.Stringer("field", message.ContainerID),
				zap.Error(err),
			)
			return nil
		}

		return engine.Get(nodeID, requestID, containerID)

	case message.GetFailed:
		requestIDIntf, err := msg.Get(message.RequestID)
<<<<<<< HEAD
		h.ctx.Log.AssertNoError(err)
=======
		if err != nil {
			return err
		}
>>>>>>> bca7e2e5
		requestID := requestIDIntf.(uint32)

		return engine.GetFailed(nodeID, requestID)

	case message.Put:
		requestIDIntf, err := msg.Get(message.RequestID)
<<<<<<< HEAD
		h.ctx.Log.AssertNoError(err)
=======
		if err != nil {
			return err
		}
>>>>>>> bca7e2e5
		requestID := requestIDIntf.(uint32)

		containerIntf, err := msg.Get(message.ContainerBytes)
		if err != nil {
			// TODO: [requestID] can overflow, which means a timeout on the
			//       request before the overflow may not be handled properly.
			if requestID == constants.GossipMsgRequestID {
				h.ctx.Log.Debug("dropping message with invalid field",
					zap.Stringer("nodeID", nodeID),
					zap.Stringer("messageOp", op),
					zap.Uint32("requestID", requestID),
					zap.Stringer("field", message.ContainerBytes),
					zap.Error(err),
				)
				return nil
			}

			h.ctx.Log.Debug("message with invalid field",
				zap.Stringer("nodeID", nodeID),
				zap.Stringer("messageOp", op),
				zap.Uint32("requestID", requestID),
				zap.Stringer("field", message.ContainerBytes),
				zap.Error(err),
			)
			return engine.GetFailed(nodeID, requestID)
		}
		container := containerIntf.([]byte)

		return engine.Put(nodeID, requestID, container)

	case message.PushQuery:
		requestIDIntf, err := msg.Get(message.RequestID)
<<<<<<< HEAD
		h.ctx.Log.AssertNoError(err)
=======
		if err != nil {
			return err
		}
>>>>>>> bca7e2e5
		requestID := requestIDIntf.(uint32)

		containerIntf, err := msg.Get(message.ContainerBytes)
		if err != nil {
			h.ctx.Log.Debug("dropping message with invalid field",
				zap.Stringer("nodeID", nodeID),
				zap.Stringer("messageOp", op),
				zap.Uint32("requestID", requestID),
				zap.Stringer("field", message.ContainerBytes),
				zap.Error(err),
			)
			return nil
		}
		container := containerIntf.([]byte)

		return engine.PushQuery(nodeID, requestID, container)

	case message.PullQuery:
		requestIDIntf, err := msg.Get(message.RequestID)
<<<<<<< HEAD
		h.ctx.Log.AssertNoError(err)
		requestID := requestIDIntf.(uint32)

		containerIDIntf, err := msg.Get(message.ContainerID)
		if err != nil {
			h.ctx.Log.Debug("dropping message with invalid field",
				zap.Stringer("nodeID", nodeID),
				zap.Stringer("messageOp", op),
				zap.Uint32("requestID", requestID),
				zap.Stringer("field", message.ContainerID),
				zap.Error(err),
			)
			return nil
		}
		containerIDBytes := containerIDIntf.([]byte)
		containerID, err := ids.ToID(containerIDBytes)
		if err != nil {
			h.ctx.Log.Debug("dropping message with invalid field",
				zap.Stringer("nodeID", nodeID),
				zap.Stringer("messageOp", op),
				zap.Uint32("requestID", requestID),
				zap.Stringer("field", message.ContainerID),
				zap.Error(err),
			)
			return nil
		}

		return engine.PullQuery(nodeID, requestID, containerID)

	case message.Chits:
		requestIDIntf, err := msg.Get(message.RequestID)
		h.ctx.Log.AssertNoError(err)
		requestID := requestIDIntf.(uint32)

		votes, err := getIDs(message.ContainerIDs, msg)
		if err != nil {
			h.ctx.Log.Debug("message with invalid field",
				zap.Stringer("nodeID", nodeID),
				zap.Stringer("messageOp", op),
				zap.Uint32("requestID", requestID),
				zap.Stringer("field", message.ContainerIDs),
				zap.Error(err),
			)
			return engine.QueryFailed(nodeID, requestID)
		}

		return engine.Chits(nodeID, requestID, votes)

	case message.ChitsV2:
		requestIDIntf, err := msg.Get(message.RequestID)
		h.ctx.Log.AssertNoError(err)
		requestID := requestIDIntf.(uint32)

		votes, err := getIDs(message.ContainerIDs, msg)
		if err != nil {
			h.ctx.Log.Debug("message with invalid field",
				zap.Stringer("nodeID", nodeID),
				zap.Stringer("messageOp", op),
				zap.Uint32("requestID", requestID),
				zap.Stringer("field", message.ContainerIDs),
				zap.Error(err),
			)
			return engine.QueryFailed(nodeID, requestID)
		}

		containerIDIntf, err := msg.Get(message.ContainerID)
		if err != nil {
			h.ctx.Log.Debug("message with invalid field",
				zap.Stringer("nodeID", nodeID),
				zap.Stringer("messageOp", op),
				zap.Uint32("requestID", requestID),
				zap.Stringer("field", message.ContainerID),
				zap.Error(err),
			)
			return engine.QueryFailed(nodeID, requestID)
		}
		containerIDBytes := containerIDIntf.([]byte)
		vote, err := ids.ToID(containerIDBytes)
		if err != nil {
			h.ctx.Log.Debug("message with invalid field",
				zap.Stringer("nodeID", nodeID),
				zap.Stringer("messageOp", op),
				zap.Uint32("requestID", requestID),
				zap.Stringer("field", message.ContainerID),
				zap.Error(err),
			)
			return engine.QueryFailed(nodeID, requestID)
		}

		return engine.ChitsV2(nodeID, requestID, votes, vote)

	case message.QueryFailed:
		requestIDIntf, err := msg.Get(message.RequestID)
		h.ctx.Log.AssertNoError(err)
=======
		if err != nil {
			return err
		}
		requestID := requestIDIntf.(uint32)

		containerIDIntf, err := msg.Get(message.ContainerID)
		if err != nil {
			h.ctx.Log.Debug("dropping message with invalid field",
				zap.Stringer("nodeID", nodeID),
				zap.Stringer("messageOp", op),
				zap.Uint32("requestID", requestID),
				zap.Stringer("field", message.ContainerID),
				zap.Error(err),
			)
			return nil
		}
		containerIDBytes := containerIDIntf.([]byte)
		containerID, err := ids.ToID(containerIDBytes)
		if err != nil {
			h.ctx.Log.Debug("dropping message with invalid field",
				zap.Stringer("nodeID", nodeID),
				zap.Stringer("messageOp", op),
				zap.Uint32("requestID", requestID),
				zap.Stringer("field", message.ContainerID),
				zap.Error(err),
			)
			return nil
		}

		return engine.PullQuery(nodeID, requestID, containerID)

	case message.Chits:
		requestIDIntf, err := msg.Get(message.RequestID)
		if err != nil {
			return err
		}
		requestID := requestIDIntf.(uint32)

		votes, err := getIDs(message.ContainerIDs, msg)
		if err != nil {
			h.ctx.Log.Debug("message with invalid field",
				zap.Stringer("nodeID", nodeID),
				zap.Stringer("messageOp", op),
				zap.Uint32("requestID", requestID),
				zap.Stringer("field", message.ContainerIDs),
				zap.Error(err),
			)
			return engine.QueryFailed(nodeID, requestID)
		}

		return engine.Chits(nodeID, requestID, votes)

	case message.QueryFailed:
		requestIDIntf, err := msg.Get(message.RequestID)
		if err != nil {
			return err
		}
>>>>>>> bca7e2e5
		requestID := requestIDIntf.(uint32)

		return engine.QueryFailed(nodeID, requestID)

	case message.Connected:
		peerVersionIntf, err := msg.Get(message.VersionStruct)
<<<<<<< HEAD
		h.ctx.Log.AssertNoError(err)
=======
		if err != nil {
			return err
		}
>>>>>>> bca7e2e5
		peerVersion := peerVersionIntf.(*version.Application)

		return engine.Connected(nodeID, peerVersion)

	case message.Disconnected:
		return engine.Disconnected(nodeID)

	default:
		return fmt.Errorf(
			"attempt to submit unhandled sync msg %s from %s",
			op, nodeID,
		)
	}
}

func (h *handler) handleAsyncMsg(msg message.InboundMessage) {
	h.asyncMessagePool.Send(func() {
		if err := h.executeAsyncMsg(msg); err != nil {
			h.StopWithError(fmt.Errorf(
				"%w while processing async message: %s",
				err,
				msg,
			))
		}
	})
}

// Any returned error is treated as fatal
func (h *handler) executeAsyncMsg(msg message.InboundMessage) error {
	h.ctx.Log.Debug("forwarding async message to consensus",
		zap.Stringer("message", msg),
	)

	var (
		nodeID    = msg.NodeID()
		op        = msg.Op()
		startTime = h.clock.Time()
	)
	h.resourceTracker.StartProcessing(nodeID, startTime)
	defer func() {
		var (
			endTime   = h.clock.Time()
			histogram = h.metrics.messages[op]
		)
		h.resourceTracker.StopProcessing(nodeID, endTime)
		histogram.Observe(float64(endTime.Sub(startTime)))
		msg.OnFinishedHandling()
		h.ctx.Log.Debug("finished handling async message",
			zap.Stringer("messageOp", op),
		)
	}()

	engine, err := h.getEngine()
	if err != nil {
		return err
	}

	switch op {
	case message.AppRequest:
		requestIDIntf, err := msg.Get(message.RequestID)
<<<<<<< HEAD
		h.ctx.Log.AssertNoError(err)
=======
		if err != nil {
			return err
		}
>>>>>>> bca7e2e5
		requestID := requestIDIntf.(uint32)

		appBytesIntf, err := msg.Get(message.AppBytes)
		if err != nil {
			h.ctx.Log.Debug("dropping message with invalid field",
				zap.Stringer("nodeID", nodeID),
				zap.Stringer("messageOp", op),
				zap.Uint32("requestID", requestID),
				zap.Stringer("field", message.AppBytes),
				zap.Error(err),
			)
			return nil
		}
		appBytes := appBytesIntf.([]byte)

		return engine.AppRequest(nodeID, requestID, msg.ExpirationTime(), appBytes)

	case message.AppResponse:
		requestIDIntf, err := msg.Get(message.RequestID)
<<<<<<< HEAD
		h.ctx.Log.AssertNoError(err)
=======
		if err != nil {
			return err
		}
>>>>>>> bca7e2e5
		requestID := requestIDIntf.(uint32)

		appBytesIntf, err := msg.Get(message.AppBytes)
		if err != nil {
			h.ctx.Log.Debug("message with invalid field",
				zap.Stringer("nodeID", nodeID),
				zap.Stringer("messageOp", op),
				zap.Uint32("requestID", requestID),
				zap.Stringer("field", message.AppBytes),
				zap.Error(err),
			)
			return engine.AppRequestFailed(nodeID, requestID)
		}
		appBytes := appBytesIntf.([]byte)

		return engine.AppResponse(nodeID, requestID, appBytes)

	case message.AppRequestFailed:
		requestIDIntf, err := msg.Get(message.RequestID)
<<<<<<< HEAD
		h.ctx.Log.AssertNoError(err)
=======
		if err != nil {
			return err
		}
>>>>>>> bca7e2e5
		requestID := requestIDIntf.(uint32)

		return engine.AppRequestFailed(nodeID, requestID)

	case message.AppGossip:
		appBytesIntf, err := msg.Get(message.AppBytes)
		if err != nil {
			h.ctx.Log.Debug("dropping message with invalid field",
				zap.Stringer("nodeID", nodeID),
				zap.Stringer("messageOp", op),
				zap.Stringer("field", message.AppBytes),
				zap.Error(err),
			)
			return nil
		}
		appBytes := appBytesIntf.([]byte)

		return engine.AppGossip(nodeID, appBytes)

	default:
		return fmt.Errorf(
			"attempt to submit unhandled async msg %s from %s",
			op, nodeID,
		)
	}
}

// Any returned error is treated as fatal
func (h *handler) handleChanMsg(msg message.InboundMessage) error {
	h.ctx.Log.Debug("forwarding chan message to consensus",
		zap.Stringer("message", msg),
	)

	var (
		op        = msg.Op()
		startTime = h.clock.Time()
	)
	h.ctx.Lock.Lock()
	defer func() {
		h.ctx.Lock.Unlock()

		var (
			endTime   = h.clock.Time()
			histogram = h.metrics.messages[op]
		)
		histogram.Observe(float64(endTime.Sub(startTime)))
		msg.OnFinishedHandling()
		h.ctx.Log.Debug("finished handling chan message",
			zap.Stringer("messageOp", op),
		)
	}()

	engine, err := h.getEngine()
	if err != nil {
		return err
	}

	switch op := msg.Op(); op {
	case message.Notify:
		vmMsgIntf, err := msg.Get(message.VMMessage)
<<<<<<< HEAD
		h.ctx.Log.AssertNoError(err)
=======
		if err != nil {
			return err
		}
>>>>>>> bca7e2e5
		vmMsg := vmMsgIntf.(uint32)

		return engine.Notify(common.Message(vmMsg))

	case message.GossipRequest:
		return engine.Gossip()

	case message.Timeout:
		return engine.Timeout()

	default:
		return fmt.Errorf(
			"attempt to submit unhandled chan msg %s",
			op,
		)
	}
}

func (h *handler) getEngine() (common.Engine, error) {
	state := h.ctx.GetState()
	switch state {
	case snow.StateSyncing:
		return h.stateSyncer, nil
	case snow.Bootstrapping:
		return h.bootstrapper, nil
	case snow.NormalOp:
		return h.engine, nil
	default:
		return nil, fmt.Errorf("unknown handler for state %s", state)
	}
}

func (h *handler) popUnexpiredMsg(queue MessageQueue, expired prometheus.Counter) (message.InboundMessage, bool) {
	for {
		// Get the next message we should process. If the handler is shutting
		// down, we may fail to pop a message.
		msg, ok := queue.Pop()
		if !ok {
			return nil, false
		}

		// If this message's deadline has passed, don't process it.
		if expirationTime := msg.ExpirationTime(); !expirationTime.IsZero() && h.clock.Time().After(expirationTime) {
			h.ctx.Log.Verbo("dropping message",
				zap.String("reason", "timeout"),
				zap.Stringer("nodeID", msg.NodeID()),
				zap.Stringer("message", msg),
			)
			expired.Inc()
			msg.OnFinishedHandling()
			continue
		}

		return msg, true
	}
}

func (h *handler) closeDispatcher() {
	h.ctx.Lock.Lock()
	defer h.ctx.Lock.Unlock()

	h.numDispatchersClosed++
	if h.numDispatchersClosed < numDispatchersToClose {
		return
	}

	h.shutdown()
}

func (h *handler) shutdown() {
	defer func() {
		if h.onStopped != nil {
			go h.onStopped()
		}
		close(h.closed)
	}()

	currentEngine, err := h.getEngine()
	if err != nil {
		h.ctx.Log.Error("failed fetching current engine during shutdown",
			zap.Error(err),
		)
		return
	}

	if err := currentEngine.Shutdown(); err != nil {
		h.ctx.Log.Error("failed while shutting down the chain",
			zap.Error(err),
		)
	}
}<|MERGE_RESOLUTION|>--- conflicted
+++ resolved
@@ -400,15 +400,8 @@
 		return err
 	}
 
-<<<<<<< HEAD
-	// Invariant: Getting a [RequestID] must never error. If there is any
-	//            verification performed by the message, it is expected to have
-	//            already been performed when reading the [RequestID] in the
-	//            [ChainRouter].
-=======
 	// Invariant: msg.Get(message.RequestID) must never error. The [ChainRouter]
 	//            should have already successfully called this function.
->>>>>>> bca7e2e5
 	// Invariant: Response messages can never be dropped here. This is because
 	//            the timeout has already been cleared. This means the engine
 	//            should be invoked with a failure message if parsing of the
@@ -416,26 +409,18 @@
 	switch op {
 	case message.GetStateSummaryFrontier:
 		requestIDIntf, err := msg.Get(message.RequestID)
-<<<<<<< HEAD
-		h.ctx.Log.AssertNoError(err)
-=======
-		if err != nil {
-			return err
-		}
->>>>>>> bca7e2e5
+		if err != nil {
+			return err
+		}
 		requestID := requestIDIntf.(uint32)
 
 		return engine.GetStateSummaryFrontier(nodeID, requestID)
 
 	case message.StateSummaryFrontier:
 		requestIDIntf, err := msg.Get(message.RequestID)
-<<<<<<< HEAD
-		h.ctx.Log.AssertNoError(err)
-=======
-		if err != nil {
-			return err
-		}
->>>>>>> bca7e2e5
+		if err != nil {
+			return err
+		}
 		requestID := requestIDIntf.(uint32)
 
 		summaryIntf, err := msg.Get(message.SummaryBytes)
@@ -455,26 +440,18 @@
 
 	case message.GetStateSummaryFrontierFailed:
 		requestIDIntf, err := msg.Get(message.RequestID)
-<<<<<<< HEAD
-		h.ctx.Log.AssertNoError(err)
-=======
-		if err != nil {
-			return err
-		}
->>>>>>> bca7e2e5
+		if err != nil {
+			return err
+		}
 		requestID := requestIDIntf.(uint32)
 
 		return engine.GetStateSummaryFrontierFailed(nodeID, requestID)
 
 	case message.GetAcceptedStateSummary:
 		requestIDIntf, err := msg.Get(message.RequestID)
-<<<<<<< HEAD
-		h.ctx.Log.AssertNoError(err)
-=======
-		if err != nil {
-			return err
-		}
->>>>>>> bca7e2e5
+		if err != nil {
+			return err
+		}
 		requestID := requestIDIntf.(uint32)
 
 		summaryHeights, err := getSummaryHeights(msg)
@@ -493,13 +470,9 @@
 
 	case message.AcceptedStateSummary:
 		requestIDIntf, err := msg.Get(message.RequestID)
-<<<<<<< HEAD
-		h.ctx.Log.AssertNoError(err)
-=======
-		if err != nil {
-			return err
-		}
->>>>>>> bca7e2e5
+		if err != nil {
+			return err
+		}
 		requestID := requestIDIntf.(uint32)
 
 		summaryIDs, err := getIDs(message.SummaryIDs, msg)
@@ -518,39 +491,27 @@
 
 	case message.GetAcceptedStateSummaryFailed:
 		requestIDIntf, err := msg.Get(message.RequestID)
-<<<<<<< HEAD
-		h.ctx.Log.AssertNoError(err)
-=======
-		if err != nil {
-			return err
-		}
->>>>>>> bca7e2e5
+		if err != nil {
+			return err
+		}
 		requestID := requestIDIntf.(uint32)
 
 		return engine.GetAcceptedStateSummaryFailed(nodeID, requestID)
 
 	case message.GetAcceptedFrontier:
 		requestIDIntf, err := msg.Get(message.RequestID)
-<<<<<<< HEAD
-		h.ctx.Log.AssertNoError(err)
-=======
-		if err != nil {
-			return err
-		}
->>>>>>> bca7e2e5
+		if err != nil {
+			return err
+		}
 		requestID := requestIDIntf.(uint32)
 
 		return engine.GetAcceptedFrontier(nodeID, requestID)
 
 	case message.AcceptedFrontier:
 		requestIDIntf, err := msg.Get(message.RequestID)
-<<<<<<< HEAD
-		h.ctx.Log.AssertNoError(err)
-=======
-		if err != nil {
-			return err
-		}
->>>>>>> bca7e2e5
+		if err != nil {
+			return err
+		}
 		requestID := requestIDIntf.(uint32)
 
 		containerIDs, err := getIDs(message.ContainerIDs, msg)
@@ -569,26 +530,18 @@
 
 	case message.GetAcceptedFrontierFailed:
 		requestIDIntf, err := msg.Get(message.RequestID)
-<<<<<<< HEAD
-		h.ctx.Log.AssertNoError(err)
-=======
-		if err != nil {
-			return err
-		}
->>>>>>> bca7e2e5
+		if err != nil {
+			return err
+		}
 		requestID := requestIDIntf.(uint32)
 
 		return engine.GetAcceptedFrontierFailed(nodeID, requestID)
 
 	case message.GetAccepted:
 		requestIDIntf, err := msg.Get(message.RequestID)
-<<<<<<< HEAD
-		h.ctx.Log.AssertNoError(err)
-=======
-		if err != nil {
-			return err
-		}
->>>>>>> bca7e2e5
+		if err != nil {
+			return err
+		}
 		requestID := requestIDIntf.(uint32)
 
 		containerIDs, err := getIDs(message.ContainerIDs, msg)
@@ -607,13 +560,9 @@
 
 	case message.Accepted:
 		requestIDIntf, err := msg.Get(message.RequestID)
-<<<<<<< HEAD
-		h.ctx.Log.AssertNoError(err)
-=======
-		if err != nil {
-			return err
-		}
->>>>>>> bca7e2e5
+		if err != nil {
+			return err
+		}
 		requestID := requestIDIntf.(uint32)
 
 		containerIDs, err := getIDs(message.ContainerIDs, msg)
@@ -632,26 +581,18 @@
 
 	case message.GetAcceptedFailed:
 		requestIDIntf, err := msg.Get(message.RequestID)
-<<<<<<< HEAD
-		h.ctx.Log.AssertNoError(err)
-=======
-		if err != nil {
-			return err
-		}
->>>>>>> bca7e2e5
+		if err != nil {
+			return err
+		}
 		requestID := requestIDIntf.(uint32)
 
 		return engine.GetAcceptedFailed(nodeID, requestID)
 
 	case message.GetAncestors:
 		requestIDIntf, err := msg.Get(message.RequestID)
-<<<<<<< HEAD
-		h.ctx.Log.AssertNoError(err)
-=======
-		if err != nil {
-			return err
-		}
->>>>>>> bca7e2e5
+		if err != nil {
+			return err
+		}
 		requestID := requestIDIntf.(uint32)
 
 		containerIDIntf, err := msg.Get(message.ContainerID)
@@ -682,26 +623,18 @@
 
 	case message.GetAncestorsFailed:
 		requestIDIntf, err := msg.Get(message.RequestID)
-<<<<<<< HEAD
-		h.ctx.Log.AssertNoError(err)
-=======
-		if err != nil {
-			return err
-		}
->>>>>>> bca7e2e5
+		if err != nil {
+			return err
+		}
 		requestID := requestIDIntf.(uint32)
 
 		return engine.GetAncestorsFailed(nodeID, requestID)
 
 	case message.Ancestors:
 		requestIDIntf, err := msg.Get(message.RequestID)
-<<<<<<< HEAD
-		h.ctx.Log.AssertNoError(err)
-=======
-		if err != nil {
-			return err
-		}
->>>>>>> bca7e2e5
+		if err != nil {
+			return err
+		}
 		requestID := requestIDIntf.(uint32)
 
 		containersIntf, err := msg.Get(message.MultiContainerBytes)
@@ -721,13 +654,9 @@
 
 	case message.Get:
 		requestIDIntf, err := msg.Get(message.RequestID)
-<<<<<<< HEAD
-		h.ctx.Log.AssertNoError(err)
-=======
-		if err != nil {
-			return err
-		}
->>>>>>> bca7e2e5
+		if err != nil {
+			return err
+		}
 		requestID := requestIDIntf.(uint32)
 
 		containerIDIntf, err := msg.Get(message.ContainerID)
@@ -758,26 +687,18 @@
 
 	case message.GetFailed:
 		requestIDIntf, err := msg.Get(message.RequestID)
-<<<<<<< HEAD
-		h.ctx.Log.AssertNoError(err)
-=======
-		if err != nil {
-			return err
-		}
->>>>>>> bca7e2e5
+		if err != nil {
+			return err
+		}
 		requestID := requestIDIntf.(uint32)
 
 		return engine.GetFailed(nodeID, requestID)
 
 	case message.Put:
 		requestIDIntf, err := msg.Get(message.RequestID)
-<<<<<<< HEAD
-		h.ctx.Log.AssertNoError(err)
-=======
-		if err != nil {
-			return err
-		}
->>>>>>> bca7e2e5
+		if err != nil {
+			return err
+		}
 		requestID := requestIDIntf.(uint32)
 
 		containerIntf, err := msg.Get(message.ContainerBytes)
@@ -810,13 +731,9 @@
 
 	case message.PushQuery:
 		requestIDIntf, err := msg.Get(message.RequestID)
-<<<<<<< HEAD
-		h.ctx.Log.AssertNoError(err)
-=======
-		if err != nil {
-			return err
-		}
->>>>>>> bca7e2e5
+		if err != nil {
+			return err
+		}
 		requestID := requestIDIntf.(uint32)
 
 		containerIntf, err := msg.Get(message.ContainerBytes)
@@ -836,8 +753,9 @@
 
 	case message.PullQuery:
 		requestIDIntf, err := msg.Get(message.RequestID)
-<<<<<<< HEAD
-		h.ctx.Log.AssertNoError(err)
+		if err != nil {
+			return err
+		}
 		requestID := requestIDIntf.(uint32)
 
 		containerIDIntf, err := msg.Get(message.ContainerID)
@@ -868,7 +786,9 @@
 
 	case message.Chits:
 		requestIDIntf, err := msg.Get(message.RequestID)
-		h.ctx.Log.AssertNoError(err)
+		if err != nil {
+			return err
+		}
 		requestID := requestIDIntf.(uint32)
 
 		votes, err := getIDs(message.ContainerIDs, msg)
@@ -885,124 +805,20 @@
 
 		return engine.Chits(nodeID, requestID, votes)
 
-	case message.ChitsV2:
-		requestIDIntf, err := msg.Get(message.RequestID)
-		h.ctx.Log.AssertNoError(err)
-		requestID := requestIDIntf.(uint32)
-
-		votes, err := getIDs(message.ContainerIDs, msg)
-		if err != nil {
-			h.ctx.Log.Debug("message with invalid field",
-				zap.Stringer("nodeID", nodeID),
-				zap.Stringer("messageOp", op),
-				zap.Uint32("requestID", requestID),
-				zap.Stringer("field", message.ContainerIDs),
-				zap.Error(err),
-			)
-			return engine.QueryFailed(nodeID, requestID)
-		}
-
-		containerIDIntf, err := msg.Get(message.ContainerID)
-		if err != nil {
-			h.ctx.Log.Debug("message with invalid field",
-				zap.Stringer("nodeID", nodeID),
-				zap.Stringer("messageOp", op),
-				zap.Uint32("requestID", requestID),
-				zap.Stringer("field", message.ContainerID),
-				zap.Error(err),
-			)
-			return engine.QueryFailed(nodeID, requestID)
-		}
-		containerIDBytes := containerIDIntf.([]byte)
-		vote, err := ids.ToID(containerIDBytes)
-		if err != nil {
-			h.ctx.Log.Debug("message with invalid field",
-				zap.Stringer("nodeID", nodeID),
-				zap.Stringer("messageOp", op),
-				zap.Uint32("requestID", requestID),
-				zap.Stringer("field", message.ContainerID),
-				zap.Error(err),
-			)
-			return engine.QueryFailed(nodeID, requestID)
-		}
-
-		return engine.ChitsV2(nodeID, requestID, votes, vote)
-
 	case message.QueryFailed:
 		requestIDIntf, err := msg.Get(message.RequestID)
-		h.ctx.Log.AssertNoError(err)
-=======
-		if err != nil {
-			return err
-		}
-		requestID := requestIDIntf.(uint32)
-
-		containerIDIntf, err := msg.Get(message.ContainerID)
-		if err != nil {
-			h.ctx.Log.Debug("dropping message with invalid field",
-				zap.Stringer("nodeID", nodeID),
-				zap.Stringer("messageOp", op),
-				zap.Uint32("requestID", requestID),
-				zap.Stringer("field", message.ContainerID),
-				zap.Error(err),
-			)
-			return nil
-		}
-		containerIDBytes := containerIDIntf.([]byte)
-		containerID, err := ids.ToID(containerIDBytes)
-		if err != nil {
-			h.ctx.Log.Debug("dropping message with invalid field",
-				zap.Stringer("nodeID", nodeID),
-				zap.Stringer("messageOp", op),
-				zap.Uint32("requestID", requestID),
-				zap.Stringer("field", message.ContainerID),
-				zap.Error(err),
-			)
-			return nil
-		}
-
-		return engine.PullQuery(nodeID, requestID, containerID)
-
-	case message.Chits:
-		requestIDIntf, err := msg.Get(message.RequestID)
-		if err != nil {
-			return err
-		}
-		requestID := requestIDIntf.(uint32)
-
-		votes, err := getIDs(message.ContainerIDs, msg)
-		if err != nil {
-			h.ctx.Log.Debug("message with invalid field",
-				zap.Stringer("nodeID", nodeID),
-				zap.Stringer("messageOp", op),
-				zap.Uint32("requestID", requestID),
-				zap.Stringer("field", message.ContainerIDs),
-				zap.Error(err),
-			)
-			return engine.QueryFailed(nodeID, requestID)
-		}
-
-		return engine.Chits(nodeID, requestID, votes)
-
-	case message.QueryFailed:
-		requestIDIntf, err := msg.Get(message.RequestID)
-		if err != nil {
-			return err
-		}
->>>>>>> bca7e2e5
+		if err != nil {
+			return err
+		}
 		requestID := requestIDIntf.(uint32)
 
 		return engine.QueryFailed(nodeID, requestID)
 
 	case message.Connected:
 		peerVersionIntf, err := msg.Get(message.VersionStruct)
-<<<<<<< HEAD
-		h.ctx.Log.AssertNoError(err)
-=======
-		if err != nil {
-			return err
-		}
->>>>>>> bca7e2e5
+		if err != nil {
+			return err
+		}
 		peerVersion := peerVersionIntf.(*version.Application)
 
 		return engine.Connected(nodeID, peerVersion)
@@ -1063,13 +879,9 @@
 	switch op {
 	case message.AppRequest:
 		requestIDIntf, err := msg.Get(message.RequestID)
-<<<<<<< HEAD
-		h.ctx.Log.AssertNoError(err)
-=======
-		if err != nil {
-			return err
-		}
->>>>>>> bca7e2e5
+		if err != nil {
+			return err
+		}
 		requestID := requestIDIntf.(uint32)
 
 		appBytesIntf, err := msg.Get(message.AppBytes)
@@ -1089,13 +901,9 @@
 
 	case message.AppResponse:
 		requestIDIntf, err := msg.Get(message.RequestID)
-<<<<<<< HEAD
-		h.ctx.Log.AssertNoError(err)
-=======
-		if err != nil {
-			return err
-		}
->>>>>>> bca7e2e5
+		if err != nil {
+			return err
+		}
 		requestID := requestIDIntf.(uint32)
 
 		appBytesIntf, err := msg.Get(message.AppBytes)
@@ -1115,13 +923,9 @@
 
 	case message.AppRequestFailed:
 		requestIDIntf, err := msg.Get(message.RequestID)
-<<<<<<< HEAD
-		h.ctx.Log.AssertNoError(err)
-=======
-		if err != nil {
-			return err
-		}
->>>>>>> bca7e2e5
+		if err != nil {
+			return err
+		}
 		requestID := requestIDIntf.(uint32)
 
 		return engine.AppRequestFailed(nodeID, requestID)
@@ -1182,13 +986,9 @@
 	switch op := msg.Op(); op {
 	case message.Notify:
 		vmMsgIntf, err := msg.Get(message.VMMessage)
-<<<<<<< HEAD
-		h.ctx.Log.AssertNoError(err)
-=======
-		if err != nil {
-			return err
-		}
->>>>>>> bca7e2e5
+		if err != nil {
+			return err
+		}
 		vmMsg := vmMsgIntf.(uint32)
 
 		return engine.Notify(common.Message(vmMsg))
