<<<<<<< HEAD
// Copyright (C) 2019-2024, Lux Partners Limited. All rights reserved.
=======
// Copyright (C) 2019-2024, Ava Labs, Inc. All rights reserved.
>>>>>>> d3c09eb1
// See the file LICENSE for licensing terms.

package sender_test

import (
	"context"
	"math/rand"
	"sync"
	"testing"
	"time"

	"github.com/prometheus/client_golang/prometheus"
	"github.com/stretchr/testify/require"
	"go.uber.org/mock/gomock"
<<<<<<< HEAD

	"github.com/luxfi/node/ids"
	"github.com/luxfi/node/message"
	"github.com/luxfi/node/network/p2p"
	"github.com/luxfi/node/snow"
	"github.com/luxfi/node/snow/engine/common"
	"github.com/luxfi/node/snow/networking/benchlist"
	"github.com/luxfi/node/snow/networking/handler"
	"github.com/luxfi/node/snow/networking/router"
	"github.com/luxfi/node/snow/networking/timeout"
	"github.com/luxfi/node/snow/networking/tracker"
	"github.com/luxfi/node/snow/snowtest"
	"github.com/luxfi/node/snow/validators"
	"github.com/luxfi/node/subnets"
	"github.com/luxfi/node/utils/constants"
	"github.com/luxfi/node/utils/logging"
	"github.com/luxfi/node/utils/math/meter"
	"github.com/luxfi/node/utils/resource"
	"github.com/luxfi/node/utils/set"
	"github.com/luxfi/node/utils/timer"
	"github.com/luxfi/node/version"

	p2ppb "github.com/luxfi/node/proto/pb/p2p"
	commontracker "github.com/luxfi/node/snow/engine/common/tracker"
=======

	"github.com/ava-labs/avalanchego/ids"
	"github.com/ava-labs/avalanchego/message"
	"github.com/ava-labs/avalanchego/message/messagemock"
	"github.com/ava-labs/avalanchego/network/p2p"
	"github.com/ava-labs/avalanchego/snow"
	"github.com/ava-labs/avalanchego/snow/engine/common"
	"github.com/ava-labs/avalanchego/snow/engine/enginetest"
	"github.com/ava-labs/avalanchego/snow/networking/benchlist"
	"github.com/ava-labs/avalanchego/snow/networking/handler"
	"github.com/ava-labs/avalanchego/snow/networking/router"
	"github.com/ava-labs/avalanchego/snow/networking/router/routermock"
	"github.com/ava-labs/avalanchego/snow/networking/sender/sendermock"
	"github.com/ava-labs/avalanchego/snow/networking/sender/sendertest"
	"github.com/ava-labs/avalanchego/snow/networking/timeout"
	"github.com/ava-labs/avalanchego/snow/networking/timeout/timeoutmock"
	"github.com/ava-labs/avalanchego/snow/networking/tracker"
	"github.com/ava-labs/avalanchego/snow/snowtest"
	"github.com/ava-labs/avalanchego/snow/validators"
	"github.com/ava-labs/avalanchego/subnets"
	"github.com/ava-labs/avalanchego/utils/constants"
	"github.com/ava-labs/avalanchego/utils/logging"
	"github.com/ava-labs/avalanchego/utils/math/meter"
	"github.com/ava-labs/avalanchego/utils/resource"
	"github.com/ava-labs/avalanchego/utils/set"
	"github.com/ava-labs/avalanchego/utils/timer"
	"github.com/ava-labs/avalanchego/version"

	p2ppb "github.com/ava-labs/avalanchego/proto/pb/p2p"
	commontracker "github.com/ava-labs/avalanchego/snow/engine/common/tracker"

	. "github.com/ava-labs/avalanchego/snow/networking/sender"
>>>>>>> d3c09eb1
)

const testThreadPoolSize = 2

func TestTimeout(t *testing.T) {
	require := require.New(t)

	snowCtx := snowtest.Context(t, snowtest.CChainID)
	ctx := snowtest.ConsensusContext(snowCtx)
	vdrs := validators.NewManager()
	require.NoError(vdrs.AddStaker(ctx.SubnetID, ids.GenerateTestNodeID(), nil, ids.Empty, 1))
	benchlist := benchlist.NewNoBenchlist()
	tm, err := timeout.NewManager(
		&timer.AdaptiveTimeoutConfig{
			InitialTimeout:     time.Millisecond,
			MinimumTimeout:     time.Millisecond,
			MaximumTimeout:     10 * time.Second,
			TimeoutHalflife:    5 * time.Minute,
			TimeoutCoefficient: 1.25,
		},
		benchlist,
		prometheus.NewRegistry(),
		prometheus.NewRegistry(),
	)
	require.NoError(err)
	go tm.Dispatch()

	chainRouter := router.ChainRouter{}

	metrics := prometheus.NewRegistry()
	mc, err := message.NewCreator(
		logging.NoLog{},
		metrics,
		constants.DefaultNetworkCompressionType,
		10*time.Second,
	)
	require.NoError(err)

	require.NoError(chainRouter.Initialize(
		ids.EmptyNodeID,
		logging.NoLog{},
		tm,
		time.Second,
		set.Set[ids.ID]{},
		true,
		set.Set[ids.ID]{},
		nil,
		router.HealthConfig{},
		prometheus.NewRegistry(),
	))

<<<<<<< HEAD
	externalSender := &ExternalSenderTest{TB: t}
=======
	externalSender := &sendertest.External{TB: t}
>>>>>>> d3c09eb1
	externalSender.Default(false)

	sender, err := New(
		ctx,
		mc,
		externalSender,
		&chainRouter,
		tm,
		p2ppb.EngineType_ENGINE_TYPE_SNOWMAN,
		subnets.New(ctx.NodeID, subnets.Config{}),
		prometheus.NewRegistry(),
	)
	require.NoError(err)

	ctx2 := snowtest.ConsensusContext(snowCtx)
	resourceTracker, err := tracker.NewResourceTracker(
		prometheus.NewRegistry(),
		resource.NoUsage,
		meter.ContinuousFactory{},
		time.Second,
	)
	require.NoError(err)

	p2pTracker, err := p2p.NewPeerTracker(
		logging.NoLog{},
		"",
		prometheus.NewRegistry(),
		nil,
		version.CurrentApp,
	)
	require.NoError(err)

	h, err := handler.New(
		ctx2,
		vdrs,
		nil,
		time.Hour,
		testThreadPoolSize,
		resourceTracker,
		validators.UnhandledSubnetConnector,
		subnets.New(ctx.NodeID, subnets.Config{}),
		commontracker.NewPeers(),
		p2pTracker,
		prometheus.NewRegistry(),
	)
	require.NoError(err)

<<<<<<< HEAD
	bootstrapper := &common.BootstrapperTest{
		EngineTest: common.EngineTest{
=======
	bootstrapper := &enginetest.Bootstrapper{
		Engine: enginetest.Engine{
>>>>>>> d3c09eb1
			T: t,
		},
	}
	bootstrapper.Default(true)
	bootstrapper.CantGossip = false
	bootstrapper.ContextF = func() *snow.ConsensusContext {
		return ctx
	}
	bootstrapper.ConnectedF = func(context.Context, ids.NodeID, *version.Application) error {
		return nil
	}
	h.SetEngineManager(&handler.EngineManager{
<<<<<<< HEAD
		Lux: &handler.Engine{
=======
		Avalanche: &handler.Engine{
>>>>>>> d3c09eb1
			StateSyncer:  nil,
			Bootstrapper: bootstrapper,
			Consensus:    nil,
		},
		Snowman: &handler.Engine{
			StateSyncer:  nil,
			Bootstrapper: bootstrapper,
			Consensus:    nil,
		},
	})
	ctx2.State.Set(snow.EngineState{
		Type:  p2ppb.EngineType_ENGINE_TYPE_SNOWMAN,
		State: snow.Bootstrapping, // assumed bootstrap is ongoing
	})

	chainRouter.AddChain(context.Background(), h)

	bootstrapper.StartF = func(context.Context, uint32) error {
		return nil
	}
	h.Start(context.Background(), false)

	var (
		wg           = sync.WaitGroup{}
		vdrIDs       = set.Set[ids.NodeID]{}
		chains       = set.Set[ids.ID]{}
		requestID    uint32
		failedLock   sync.Mutex
		failedVDRs   = set.Set[ids.NodeID]{}
		failedChains = set.Set[ids.ID]{}
	)

	cancelledCtx, cancel := context.WithCancel(context.Background())
	cancel()

	failed := func(ctx context.Context, nodeID ids.NodeID, _ uint32) error {
		require.NoError(ctx.Err())

		failedLock.Lock()
		defer failedLock.Unlock()

		failedVDRs.Add(nodeID)
		wg.Done()
		return nil
	}

	bootstrapper.GetStateSummaryFrontierFailedF = failed
	bootstrapper.GetAcceptedStateSummaryFailedF = failed
	bootstrapper.GetAcceptedFrontierFailedF = failed
	bootstrapper.GetAcceptedFailedF = failed
	bootstrapper.GetAncestorsFailedF = failed
	bootstrapper.GetFailedF = failed
	bootstrapper.QueryFailedF = failed
	bootstrapper.AppRequestFailedF = func(ctx context.Context, nodeID ids.NodeID, _ uint32, _ *common.AppError) error {
		require.NoError(ctx.Err())
<<<<<<< HEAD

		failedLock.Lock()
		defer failedLock.Unlock()

		failedVDRs.Add(nodeID)
		wg.Done()
		return nil
	}

	bootstrapper.CrossChainAppRequestFailedF = func(ctx context.Context, chainID ids.ID, _ uint32, _ *common.AppError) error {
		require.NoError(ctx.Err())
=======

		failedLock.Lock()
		defer failedLock.Unlock()

		failedVDRs.Add(nodeID)
		wg.Done()
		return nil
	}

	sendAll := func() {
		{
			nodeIDs := set.Of(ids.GenerateTestNodeID())
			vdrIDs.Union(nodeIDs)
			wg.Add(1)
			requestID++
			sender.SendGetStateSummaryFrontier(cancelledCtx, nodeIDs, requestID)
		}
		{
			nodeIDs := set.Of(ids.GenerateTestNodeID())
			vdrIDs.Union(nodeIDs)
			wg.Add(1)
			requestID++
			sender.SendGetAcceptedStateSummary(cancelledCtx, nodeIDs, requestID, nil)
		}
		{
			nodeIDs := set.Of(ids.GenerateTestNodeID())
			vdrIDs.Union(nodeIDs)
			wg.Add(1)
			requestID++
			sender.SendGetAcceptedFrontier(cancelledCtx, nodeIDs, requestID)
		}
		{
			nodeIDs := set.Of(ids.GenerateTestNodeID())
			vdrIDs.Union(nodeIDs)
			wg.Add(1)
			requestID++
			sender.SendGetAccepted(cancelledCtx, nodeIDs, requestID, nil)
		}
		{
			nodeID := ids.GenerateTestNodeID()
			vdrIDs.Add(nodeID)
			wg.Add(1)
			requestID++
			sender.SendGetAncestors(cancelledCtx, nodeID, requestID, ids.Empty)
		}
		{
			nodeID := ids.GenerateTestNodeID()
			vdrIDs.Add(nodeID)
			wg.Add(1)
			requestID++
			sender.SendGet(cancelledCtx, nodeID, requestID, ids.Empty)
		}
		{
			nodeIDs := set.Of(ids.GenerateTestNodeID())
			vdrIDs.Union(nodeIDs)
			wg.Add(1)
			requestID++
			sender.SendPullQuery(cancelledCtx, nodeIDs, requestID, ids.Empty, 0)
		}
		{
			nodeIDs := set.Of(ids.GenerateTestNodeID())
			vdrIDs.Union(nodeIDs)
			wg.Add(1)
			requestID++
			sender.SendPushQuery(cancelledCtx, nodeIDs, requestID, nil, 0)
		}
		{
			nodeIDs := set.Of(ids.GenerateTestNodeID())
			vdrIDs.Union(nodeIDs)
			wg.Add(1)
			requestID++
			require.NoError(sender.SendAppRequest(cancelledCtx, nodeIDs, requestID, nil))
		}
	}

	// Send messages to disconnected peers
	externalSender.SendF = func(message.OutboundMessage, common.SendConfig, ids.ID, subnets.Allower) set.Set[ids.NodeID] {
		return nil
	}
	sendAll()

	// Send messages to connected peers
	externalSender.SendF = func(_ message.OutboundMessage, config common.SendConfig, _ ids.ID, _ subnets.Allower) set.Set[ids.NodeID] {
		return config.NodeIDs
	}
	sendAll()
>>>>>>> d3c09eb1

		failedLock.Lock()
		defer failedLock.Unlock()

<<<<<<< HEAD
		failedChains.Add(chainID)
		wg.Done()
		return nil
	}

	sendAll := func() {
		{
			nodeIDs := set.Of(ids.GenerateTestNodeID())
			vdrIDs.Union(nodeIDs)
			wg.Add(1)
			requestID++
			sender.SendGetStateSummaryFrontier(cancelledCtx, nodeIDs, requestID)
		}
		{
			nodeIDs := set.Of(ids.GenerateTestNodeID())
			vdrIDs.Union(nodeIDs)
			wg.Add(1)
			requestID++
			sender.SendGetAcceptedStateSummary(cancelledCtx, nodeIDs, requestID, nil)
		}
		{
			nodeIDs := set.Of(ids.GenerateTestNodeID())
			vdrIDs.Union(nodeIDs)
			wg.Add(1)
			requestID++
			sender.SendGetAcceptedFrontier(cancelledCtx, nodeIDs, requestID)
		}
		{
			nodeIDs := set.Of(ids.GenerateTestNodeID())
			vdrIDs.Union(nodeIDs)
			wg.Add(1)
			requestID++
			sender.SendGetAccepted(cancelledCtx, nodeIDs, requestID, nil)
		}
		{
			nodeID := ids.GenerateTestNodeID()
			vdrIDs.Add(nodeID)
			wg.Add(1)
			requestID++
			sender.SendGetAncestors(cancelledCtx, nodeID, requestID, ids.Empty)
		}
		{
			nodeID := ids.GenerateTestNodeID()
			vdrIDs.Add(nodeID)
			wg.Add(1)
			requestID++
			sender.SendGet(cancelledCtx, nodeID, requestID, ids.Empty)
		}
		{
			nodeIDs := set.Of(ids.GenerateTestNodeID())
			vdrIDs.Union(nodeIDs)
			wg.Add(1)
			requestID++
			sender.SendPullQuery(cancelledCtx, nodeIDs, requestID, ids.Empty, 0)
		}
		{
			nodeIDs := set.Of(ids.GenerateTestNodeID())
			vdrIDs.Union(nodeIDs)
			wg.Add(1)
			requestID++
			sender.SendPushQuery(cancelledCtx, nodeIDs, requestID, nil, 0)
		}
		{
			nodeIDs := set.Of(ids.GenerateTestNodeID())
			vdrIDs.Union(nodeIDs)
			wg.Add(1)
			requestID++
			require.NoError(sender.SendAppRequest(cancelledCtx, nodeIDs, requestID, nil))
		}
		{
			chainID := ids.GenerateTestID()
			chains.Add(chainID)
			wg.Add(1)
			requestID++
			require.NoError(sender.SendCrossChainAppRequest(cancelledCtx, chainID, requestID, nil))
		}
	}

	// Send messages to disconnected peers
	externalSender.SendF = func(message.OutboundMessage, common.SendConfig, ids.ID, subnets.Allower) set.Set[ids.NodeID] {
		return nil
	}
	sendAll()

	// Send messages to connected peers
	externalSender.SendF = func(_ message.OutboundMessage, config common.SendConfig, _ ids.ID, _ subnets.Allower) set.Set[ids.NodeID] {
		return config.NodeIDs
	}
	sendAll()

	wg.Wait()

=======
>>>>>>> d3c09eb1
	require.Equal(vdrIDs, failedVDRs)
	require.Equal(chains, failedChains)
}

func TestReliableMessages(t *testing.T) {
	require := require.New(t)

	snowCtx := snowtest.Context(t, snowtest.CChainID)
	ctx := snowtest.ConsensusContext(snowCtx)
	vdrs := validators.NewManager()
	require.NoError(vdrs.AddStaker(ctx.SubnetID, ids.BuildTestNodeID([]byte{1}), nil, ids.Empty, 1))
	benchlist := benchlist.NewNoBenchlist()
	tm, err := timeout.NewManager(
		&timer.AdaptiveTimeoutConfig{
			InitialTimeout:     time.Millisecond,
			MinimumTimeout:     time.Millisecond,
			MaximumTimeout:     time.Millisecond,
			TimeoutHalflife:    5 * time.Minute,
			TimeoutCoefficient: 1.25,
		},
		benchlist,
		prometheus.NewRegistry(),
		prometheus.NewRegistry(),
	)
	require.NoError(err)

	go tm.Dispatch()

	chainRouter := router.ChainRouter{}

	metrics := prometheus.NewRegistry()
	mc, err := message.NewCreator(
		logging.NoLog{},
		metrics,
		constants.DefaultNetworkCompressionType,
		10*time.Second,
	)
	require.NoError(err)

	require.NoError(chainRouter.Initialize(
		ids.EmptyNodeID,
		logging.NoLog{},
		tm,
		time.Second,
		set.Set[ids.ID]{},
		true,
		set.Set[ids.ID]{},
		nil,
		router.HealthConfig{},
		prometheus.NewRegistry(),
	))

	externalSender := &sendertest.External{TB: t}
	externalSender.Default(false)

	sender, err := New(
		ctx,
		mc,
		externalSender,
		&chainRouter,
		tm,
		p2ppb.EngineType_ENGINE_TYPE_SNOWMAN,
		subnets.New(ctx.NodeID, subnets.Config{}),
		prometheus.NewRegistry(),
	)
	require.NoError(err)

	ctx2 := snowtest.ConsensusContext(snowCtx)
	resourceTracker, err := tracker.NewResourceTracker(
		prometheus.NewRegistry(),
		resource.NoUsage,
		meter.ContinuousFactory{},
		time.Second,
	)
	require.NoError(err)

	p2pTracker, err := p2p.NewPeerTracker(
		logging.NoLog{},
		"",
		prometheus.NewRegistry(),
		nil,
		version.CurrentApp,
	)
	require.NoError(err)

	h, err := handler.New(
		ctx2,
		vdrs,
		nil,
		1,
		testThreadPoolSize,
		resourceTracker,
		validators.UnhandledSubnetConnector,
		subnets.New(ctx.NodeID, subnets.Config{}),
		commontracker.NewPeers(),
		p2pTracker,
		prometheus.NewRegistry(),
	)
	require.NoError(err)

<<<<<<< HEAD
	bootstrapper := &common.BootstrapperTest{
		EngineTest: common.EngineTest{
=======
	bootstrapper := &enginetest.Bootstrapper{
		Engine: enginetest.Engine{
>>>>>>> d3c09eb1
			T: t,
		},
	}
	bootstrapper.Default(true)
	bootstrapper.CantGossip = false
	bootstrapper.ContextF = func() *snow.ConsensusContext {
		return ctx2
	}
	bootstrapper.ConnectedF = func(context.Context, ids.NodeID, *version.Application) error {
		return nil
	}
	queriesToSend := 1000
	awaiting := make([]chan struct{}, queriesToSend)
	for i := 0; i < queriesToSend; i++ {
		awaiting[i] = make(chan struct{}, 1)
	}
	bootstrapper.QueryFailedF = func(_ context.Context, _ ids.NodeID, reqID uint32) error {
		close(awaiting[int(reqID)])
		return nil
	}
	bootstrapper.CantGossip = false
	h.SetEngineManager(&handler.EngineManager{
<<<<<<< HEAD
		Lux: &handler.Engine{
=======
		Avalanche: &handler.Engine{
>>>>>>> d3c09eb1
			StateSyncer:  nil,
			Bootstrapper: bootstrapper,
			Consensus:    nil,
		},
		Snowman: &handler.Engine{
			StateSyncer:  nil,
			Bootstrapper: bootstrapper,
			Consensus:    nil,
		},
	})
	ctx2.State.Set(snow.EngineState{
		Type:  p2ppb.EngineType_ENGINE_TYPE_SNOWMAN,
		State: snow.Bootstrapping, // assumed bootstrap is ongoing
	})

	chainRouter.AddChain(context.Background(), h)

	bootstrapper.StartF = func(context.Context, uint32) error {
		return nil
	}
	h.Start(context.Background(), false)

	go func() {
		for i := 0; i < queriesToSend; i++ {
			vdrIDs := set.Of(ids.BuildTestNodeID([]byte{1}))

			sender.SendPullQuery(context.Background(), vdrIDs, uint32(i), ids.Empty, 0)
			time.Sleep(time.Duration(rand.Float64() * float64(time.Microsecond))) // #nosec G404
		}
	}()

	for _, await := range awaiting {
		<-await
	}
}

func TestReliableMessagesToMyself(t *testing.T) {
	require := require.New(t)

	benchlist := benchlist.NewNoBenchlist()
	snowCtx := snowtest.Context(t, snowtest.CChainID)
	ctx := snowtest.ConsensusContext(snowCtx)
	vdrs := validators.NewManager()
	require.NoError(vdrs.AddStaker(ctx.SubnetID, ids.GenerateTestNodeID(), nil, ids.Empty, 1))
	tm, err := timeout.NewManager(
		&timer.AdaptiveTimeoutConfig{
			InitialTimeout:     10 * time.Millisecond,
			MinimumTimeout:     10 * time.Millisecond,
			MaximumTimeout:     10 * time.Millisecond, // Timeout fires immediately
			TimeoutHalflife:    5 * time.Minute,
			TimeoutCoefficient: 1.25,
		},
		benchlist,
		prometheus.NewRegistry(),
		prometheus.NewRegistry(),
	)
	require.NoError(err)

	go tm.Dispatch()

	chainRouter := router.ChainRouter{}

	metrics := prometheus.NewRegistry()
	mc, err := message.NewCreator(
		logging.NoLog{},
		metrics,
		constants.DefaultNetworkCompressionType,
		10*time.Second,
	)
	require.NoError(err)

	require.NoError(chainRouter.Initialize(
		ids.EmptyNodeID,
		logging.NoLog{},
		tm,
		time.Second,
		set.Set[ids.ID]{},
		true,
		set.Set[ids.ID]{},
		nil,
		router.HealthConfig{},
		prometheus.NewRegistry(),
	))

	externalSender := &sendertest.External{TB: t}
	externalSender.Default(false)

	sender, err := New(
		ctx,
		mc,
		externalSender,
		&chainRouter,
		tm,
		p2ppb.EngineType_ENGINE_TYPE_SNOWMAN,
		subnets.New(ctx.NodeID, subnets.Config{}),
		prometheus.NewRegistry(),
	)
	require.NoError(err)

	ctx2 := snowtest.ConsensusContext(snowCtx)
	resourceTracker, err := tracker.NewResourceTracker(
		prometheus.NewRegistry(),
		resource.NoUsage,
		meter.ContinuousFactory{},
		time.Second,
	)
	require.NoError(err)

	p2pTracker, err := p2p.NewPeerTracker(
		logging.NoLog{},
		"",
		prometheus.NewRegistry(),
		nil,
		version.CurrentApp,
	)
	require.NoError(err)

	h, err := handler.New(
		ctx2,
		vdrs,
		nil,
		time.Second,
		testThreadPoolSize,
		resourceTracker,
		validators.UnhandledSubnetConnector,
		subnets.New(ctx.NodeID, subnets.Config{}),
		commontracker.NewPeers(),
		p2pTracker,
		prometheus.NewRegistry(),
	)
	require.NoError(err)

<<<<<<< HEAD
	bootstrapper := &common.BootstrapperTest{
		EngineTest: common.EngineTest{
=======
	bootstrapper := &enginetest.Bootstrapper{
		Engine: enginetest.Engine{
>>>>>>> d3c09eb1
			T: t,
		},
	}
	bootstrapper.Default(true)
	bootstrapper.CantGossip = false
	bootstrapper.ContextF = func() *snow.ConsensusContext {
		return ctx2
	}
	bootstrapper.ConnectedF = func(context.Context, ids.NodeID, *version.Application) error {
		return nil
	}
	queriesToSend := 2
	awaiting := make([]chan struct{}, queriesToSend)
	for i := 0; i < queriesToSend; i++ {
		awaiting[i] = make(chan struct{}, 1)
	}
	bootstrapper.QueryFailedF = func(_ context.Context, _ ids.NodeID, reqID uint32) error {
		close(awaiting[int(reqID)])
		return nil
	}
	h.SetEngineManager(&handler.EngineManager{
<<<<<<< HEAD
		Lux: &handler.Engine{
=======
		Avalanche: &handler.Engine{
>>>>>>> d3c09eb1
			StateSyncer:  nil,
			Bootstrapper: bootstrapper,
			Consensus:    nil,
		},
		Snowman: &handler.Engine{
			StateSyncer:  nil,
			Bootstrapper: bootstrapper,
			Consensus:    nil,
		},
	})
	ctx2.State.Set(snow.EngineState{
		Type:  p2ppb.EngineType_ENGINE_TYPE_SNOWMAN,
		State: snow.Bootstrapping, // assumed bootstrap is ongoing
	})

	chainRouter.AddChain(context.Background(), h)

	bootstrapper.StartF = func(context.Context, uint32) error {
		return nil
	}
	h.Start(context.Background(), false)

	go func() {
		for i := 0; i < queriesToSend; i++ {
			// Send a pull query to some random peer that won't respond
			// because they don't exist. This will almost immediately trigger
			// a query failed message
			vdrIDs := set.Of(ids.GenerateTestNodeID())
			sender.SendPullQuery(context.Background(), vdrIDs, uint32(i), ids.Empty, 0)
		}
	}()

	for _, await := range awaiting {
		<-await
	}
}

func TestSender_Bootstrap_Requests(t *testing.T) {
	var (
		successNodeID = ids.GenerateTestNodeID()
		failedNodeID  = ids.GenerateTestNodeID()
		deadline      = time.Second
		requestID     = uint32(1337)
		heights       = []uint64{1, 2, 3}
		containerIDs  = []ids.ID{ids.GenerateTestID(), ids.GenerateTestID()}
	)
	snowCtx := snowtest.Context(t, snowtest.PChainID)
	ctx := snowtest.ConsensusContext(snowCtx)

	type test struct {
		name                    string
		failedMsgF              func(nodeID ids.NodeID) message.InboundMessage
		assertMsgToMyself       func(require *require.Assertions, msg message.InboundMessage)
		expectedResponseOp      message.Op
<<<<<<< HEAD
		setMsgCreatorExpect     func(msgCreator *message.MockOutboundMsgBuilder)
		setExternalSenderExpect func(externalSender *MockExternalSender)
=======
		setMsgCreatorExpect     func(msgCreator *messagemock.OutboundMsgBuilder)
		setExternalSenderExpect func(externalSender *sendermock.ExternalSender)
>>>>>>> d3c09eb1
		sendF                   func(require *require.Assertions, sender common.Sender, nodeIDs set.Set[ids.NodeID])
	}

	tests := []test{
		{
			name: "GetStateSummaryFrontier",
			failedMsgF: func(nodeID ids.NodeID) message.InboundMessage {
				return message.InternalGetStateSummaryFrontierFailed(
					nodeID,
					ctx.ChainID,
					requestID,
				)
			},
			assertMsgToMyself: func(require *require.Assertions, msg message.InboundMessage) {
				require.IsType(&p2ppb.GetStateSummaryFrontier{}, msg.Message())
				innerMsg := msg.Message().(*p2ppb.GetStateSummaryFrontier)
				require.Equal(ctx.ChainID[:], innerMsg.ChainId)
				require.Equal(requestID, innerMsg.RequestId)
				require.Equal(uint64(deadline), innerMsg.Deadline)
			},
			expectedResponseOp: message.StateSummaryFrontierOp,
<<<<<<< HEAD
			setMsgCreatorExpect: func(msgCreator *message.MockOutboundMsgBuilder) {
=======
			setMsgCreatorExpect: func(msgCreator *messagemock.OutboundMsgBuilder) {
>>>>>>> d3c09eb1
				msgCreator.EXPECT().GetStateSummaryFrontier(
					ctx.ChainID,
					requestID,
					deadline,
				).Return(nil, nil)
			},
<<<<<<< HEAD
			setExternalSenderExpect: func(externalSender *MockExternalSender) {
=======
			setExternalSenderExpect: func(externalSender *sendermock.ExternalSender) {
>>>>>>> d3c09eb1
				externalSender.EXPECT().Send(
					gomock.Any(), // Outbound message
					common.SendConfig{
						// Note [myNodeID] is not in this set
						NodeIDs: set.Of(successNodeID, failedNodeID),
					},
					ctx.SubnetID, // Subnet ID
					gomock.Any(),
				).Return(set.Of(successNodeID))
			},
			sendF: func(_ *require.Assertions, sender common.Sender, nodeIDs set.Set[ids.NodeID]) {
				sender.SendGetStateSummaryFrontier(
					context.Background(),
					nodeIDs,
					requestID,
				)
			},
		},
		{
			name: "GetAcceptedStateSummary",
			failedMsgF: func(nodeID ids.NodeID) message.InboundMessage {
				return message.InternalGetAcceptedStateSummaryFailed(
					nodeID,
					ctx.ChainID,
					requestID,
				)
			},
			assertMsgToMyself: func(require *require.Assertions, msg message.InboundMessage) {
				require.IsType(&p2ppb.GetAcceptedStateSummary{}, msg.Message())
				innerMsg := msg.Message().(*p2ppb.GetAcceptedStateSummary)
				require.Equal(ctx.ChainID[:], innerMsg.ChainId)
				require.Equal(requestID, innerMsg.RequestId)
				require.Equal(uint64(deadline), innerMsg.Deadline)
				require.Equal(heights, innerMsg.Heights)
			},
			expectedResponseOp: message.AcceptedStateSummaryOp,
<<<<<<< HEAD
			setMsgCreatorExpect: func(msgCreator *message.MockOutboundMsgBuilder) {
=======
			setMsgCreatorExpect: func(msgCreator *messagemock.OutboundMsgBuilder) {
>>>>>>> d3c09eb1
				msgCreator.EXPECT().GetAcceptedStateSummary(
					ctx.ChainID,
					requestID,
					deadline,
					heights,
				).Return(nil, nil)
			},
<<<<<<< HEAD
			setExternalSenderExpect: func(externalSender *MockExternalSender) {
=======
			setExternalSenderExpect: func(externalSender *sendermock.ExternalSender) {
>>>>>>> d3c09eb1
				externalSender.EXPECT().Send(
					gomock.Any(), // Outbound message
					common.SendConfig{
						// Note [myNodeID] is not in this set
						NodeIDs: set.Of(successNodeID, failedNodeID),
					},
					ctx.SubnetID, // Subnet ID
					gomock.Any(),
				).Return(set.Of(successNodeID))
			},
			sendF: func(_ *require.Assertions, sender common.Sender, nodeIDs set.Set[ids.NodeID]) {
				sender.SendGetAcceptedStateSummary(context.Background(), nodeIDs, requestID, heights)
			},
		},
		{
			name: "GetAcceptedFrontier",
			failedMsgF: func(nodeID ids.NodeID) message.InboundMessage {
				return message.InternalGetAcceptedFrontierFailed(
					nodeID,
					ctx.ChainID,
					requestID,
				)
			},
			assertMsgToMyself: func(require *require.Assertions, msg message.InboundMessage) {
				require.IsType(&p2ppb.GetAcceptedFrontier{}, msg.Message())
				innerMsg := msg.Message().(*p2ppb.GetAcceptedFrontier)
				require.Equal(ctx.ChainID[:], innerMsg.ChainId)
				require.Equal(requestID, innerMsg.RequestId)
				require.Equal(uint64(deadline), innerMsg.Deadline)
			},
			expectedResponseOp: message.AcceptedFrontierOp,
<<<<<<< HEAD
			setMsgCreatorExpect: func(msgCreator *message.MockOutboundMsgBuilder) {
=======
			setMsgCreatorExpect: func(msgCreator *messagemock.OutboundMsgBuilder) {
>>>>>>> d3c09eb1
				msgCreator.EXPECT().GetAcceptedFrontier(
					ctx.ChainID,
					requestID,
					deadline,
				).Return(nil, nil)
			},
<<<<<<< HEAD
			setExternalSenderExpect: func(externalSender *MockExternalSender) {
=======
			setExternalSenderExpect: func(externalSender *sendermock.ExternalSender) {
>>>>>>> d3c09eb1
				externalSender.EXPECT().Send(
					gomock.Any(), // Outbound message
					common.SendConfig{
						// Note [myNodeID] is not in this set
						NodeIDs: set.Of(successNodeID, failedNodeID),
					},
					ctx.SubnetID, // Subnet ID
					gomock.Any(),
				).Return(set.Of(successNodeID))
			},
			sendF: func(_ *require.Assertions, sender common.Sender, nodeIDs set.Set[ids.NodeID]) {
				sender.SendGetAcceptedFrontier(context.Background(), nodeIDs, requestID)
			},
		},
		{
			name: "GetAccepted",
			failedMsgF: func(nodeID ids.NodeID) message.InboundMessage {
				return message.InternalGetAcceptedFailed(
					nodeID,
					ctx.ChainID,
					requestID,
				)
			},
			assertMsgToMyself: func(require *require.Assertions, msg message.InboundMessage) {
				require.IsType(&p2ppb.GetAccepted{}, msg.Message())
				innerMsg := msg.Message().(*p2ppb.GetAccepted)
				require.Equal(ctx.ChainID[:], innerMsg.ChainId)
				require.Equal(requestID, innerMsg.RequestId)
				require.Equal(uint64(deadline), innerMsg.Deadline)
			},
			expectedResponseOp: message.AcceptedOp,
<<<<<<< HEAD
			setMsgCreatorExpect: func(msgCreator *message.MockOutboundMsgBuilder) {
=======
			setMsgCreatorExpect: func(msgCreator *messagemock.OutboundMsgBuilder) {
>>>>>>> d3c09eb1
				msgCreator.EXPECT().GetAccepted(
					ctx.ChainID,
					requestID,
					deadline,
					containerIDs,
				).Return(nil, nil)
			},
<<<<<<< HEAD
			setExternalSenderExpect: func(externalSender *MockExternalSender) {
=======
			setExternalSenderExpect: func(externalSender *sendermock.ExternalSender) {
>>>>>>> d3c09eb1
				externalSender.EXPECT().Send(
					gomock.Any(), // Outbound message
					common.SendConfig{
						// Note [myNodeID] is not in this set
						NodeIDs: set.Of(successNodeID, failedNodeID),
					},
					ctx.SubnetID, // Subnet ID
					gomock.Any(),
				).Return(set.Of(successNodeID))
			},
			sendF: func(_ *require.Assertions, sender common.Sender, nodeIDs set.Set[ids.NodeID]) {
				sender.SendGetAccepted(context.Background(), nodeIDs, requestID, containerIDs)
			},
		},
	}

	for _, tt := range tests {
		t.Run(tt.name, func(t *testing.T) {
			require := require.New(t)
			ctrl := gomock.NewController(t)

			var (
<<<<<<< HEAD
				msgCreator     = message.NewMockOutboundMsgBuilder(ctrl)
				externalSender = NewMockExternalSender(ctrl)
				timeoutManager = timeout.NewMockManager(ctrl)
				router         = router.NewMockRouter(ctrl)
=======
				msgCreator     = messagemock.NewOutboundMsgBuilder(ctrl)
				externalSender = sendermock.NewExternalSender(ctrl)
				timeoutManager = timeoutmock.NewManager(ctrl)
				router         = routermock.NewRouter(ctrl)
>>>>>>> d3c09eb1
				nodeIDs        = set.Of(successNodeID, failedNodeID, ctx.NodeID)
				nodeIDsCopy    set.Set[ids.NodeID]
			)
			nodeIDsCopy.Union(nodeIDs)

			// Instantiate new registerers to avoid duplicate metrics
			// registration
			ctx.Registerer = prometheus.NewRegistry()

			sender, err := New(
				ctx,
				msgCreator,
				externalSender,
				router,
				timeoutManager,
				p2ppb.EngineType_ENGINE_TYPE_SNOWMAN,
				subnets.New(ctx.NodeID, subnets.Config{}),
				prometheus.NewRegistry(),
			)
			require.NoError(err)

			// Set the timeout (deadline)
			timeoutManager.EXPECT().TimeoutDuration().Return(deadline).AnyTimes()

			// Make sure we register requests with the router
			for nodeID := range nodeIDs {
				expectedFailedMsg := tt.failedMsgF(nodeID)
				router.EXPECT().RegisterRequest(
					gomock.Any(),          // Context
					nodeID,                // Node ID
<<<<<<< HEAD
					ctx.ChainID,           // Source Chain
=======
>>>>>>> d3c09eb1
					ctx.ChainID,           // Destination Chain
					requestID,             // Request ID
					tt.expectedResponseOp, // Operation
					expectedFailedMsg,     // Failure Message
					p2ppb.EngineType_ENGINE_TYPE_UNSPECIFIED,
				)
			}

			// Make sure we send a message to ourselves since [myNodeID]
			// is in [nodeIDs].
			// Note that HandleInbound is called in a separate goroutine
			// so we need to use a channel to synchronize the test.
			calledHandleInbound := make(chan struct{})
			router.EXPECT().HandleInbound(gomock.Any(), gomock.Any()).Do(
				func(_ context.Context, msg message.InboundMessage) {
					// Make sure we're sending ourselves
					// the expected message.
					tt.assertMsgToMyself(require, msg)
					close(calledHandleInbound)
				},
			)

			// Make sure we're making the correct outbound message.
			tt.setMsgCreatorExpect(msgCreator)

			// Make sure we're sending the message
			tt.setExternalSenderExpect(externalSender)

			tt.sendF(require, sender, nodeIDsCopy)

			<-calledHandleInbound
		})
	}
}

func TestSender_Bootstrap_Responses(t *testing.T) {
	var (
		destinationNodeID = ids.GenerateTestNodeID()
		deadline          = time.Second
		requestID         = uint32(1337)
		summaryIDs        = []ids.ID{ids.GenerateTestID(), ids.GenerateTestID()}
		summary           = []byte{1, 2, 3}
	)
	snowCtx := snowtest.Context(t, snowtest.PChainID)
	ctx := snowtest.ConsensusContext(snowCtx)

	type test struct {
		name                    string
		assertMsgToMyself       func(require *require.Assertions, msg message.InboundMessage)
<<<<<<< HEAD
		setMsgCreatorExpect     func(msgCreator *message.MockOutboundMsgBuilder)
		setExternalSenderExpect func(externalSender *MockExternalSender)
=======
		setMsgCreatorExpect     func(msgCreator *messagemock.OutboundMsgBuilder)
		setExternalSenderExpect func(externalSender *sendermock.ExternalSender)
>>>>>>> d3c09eb1
		sendF                   func(require *require.Assertions, sender common.Sender, nodeID ids.NodeID)
	}

	tests := []test{
		{
			name: "StateSummaryFrontier",
<<<<<<< HEAD
			setMsgCreatorExpect: func(msgCreator *message.MockOutboundMsgBuilder) {
=======
			setMsgCreatorExpect: func(msgCreator *messagemock.OutboundMsgBuilder) {
>>>>>>> d3c09eb1
				msgCreator.EXPECT().StateSummaryFrontier(
					ctx.ChainID,
					requestID,
					summary,
				).Return(nil, nil) // Don't care about the message
			},
			assertMsgToMyself: func(require *require.Assertions, msg message.InboundMessage) {
				require.IsType(&p2ppb.StateSummaryFrontier{}, msg.Message())
				innerMsg := msg.Message().(*p2ppb.StateSummaryFrontier)
				require.Equal(ctx.ChainID[:], innerMsg.ChainId)
				require.Equal(requestID, innerMsg.RequestId)
				require.Equal(summary, innerMsg.Summary)
			},
<<<<<<< HEAD
			setExternalSenderExpect: func(externalSender *MockExternalSender) {
=======
			setExternalSenderExpect: func(externalSender *sendermock.ExternalSender) {
>>>>>>> d3c09eb1
				externalSender.EXPECT().Send(
					gomock.Any(), // Outbound message
					common.SendConfig{
						NodeIDs: set.Of(destinationNodeID),
					},
					ctx.SubnetID, // Subnet ID
					gomock.Any(),
				).Return(nil)
			},
			sendF: func(_ *require.Assertions, sender common.Sender, nodeID ids.NodeID) {
				sender.SendStateSummaryFrontier(context.Background(), nodeID, requestID, summary)
			},
		},
		{
			name: "AcceptedStateSummary",
<<<<<<< HEAD
			setMsgCreatorExpect: func(msgCreator *message.MockOutboundMsgBuilder) {
=======
			setMsgCreatorExpect: func(msgCreator *messagemock.OutboundMsgBuilder) {
>>>>>>> d3c09eb1
				msgCreator.EXPECT().AcceptedStateSummary(
					ctx.ChainID,
					requestID,
					summaryIDs,
				).Return(nil, nil) // Don't care about the message
			},
			assertMsgToMyself: func(require *require.Assertions, msg message.InboundMessage) {
				require.IsType(&p2ppb.AcceptedStateSummary{}, msg.Message())
				innerMsg := msg.Message().(*p2ppb.AcceptedStateSummary)
				require.Equal(ctx.ChainID[:], innerMsg.ChainId)
				require.Equal(requestID, innerMsg.RequestId)
				for i, summaryID := range summaryIDs {
					require.Equal(summaryID[:], innerMsg.SummaryIds[i])
				}
			},
<<<<<<< HEAD
			setExternalSenderExpect: func(externalSender *MockExternalSender) {
=======
			setExternalSenderExpect: func(externalSender *sendermock.ExternalSender) {
>>>>>>> d3c09eb1
				externalSender.EXPECT().Send(
					gomock.Any(), // Outbound message
					common.SendConfig{
						NodeIDs: set.Of(destinationNodeID),
					},
					ctx.SubnetID, // Subnet ID
					gomock.Any(),
				).Return(nil)
			},
			sendF: func(_ *require.Assertions, sender common.Sender, nodeID ids.NodeID) {
				sender.SendAcceptedStateSummary(context.Background(), nodeID, requestID, summaryIDs)
			},
		},
		{
			name: "AcceptedFrontier",
<<<<<<< HEAD
			setMsgCreatorExpect: func(msgCreator *message.MockOutboundMsgBuilder) {
=======
			setMsgCreatorExpect: func(msgCreator *messagemock.OutboundMsgBuilder) {
>>>>>>> d3c09eb1
				msgCreator.EXPECT().AcceptedFrontier(
					ctx.ChainID,
					requestID,
					summaryIDs[0],
				).Return(nil, nil) // Don't care about the message
			},
			assertMsgToMyself: func(require *require.Assertions, msg message.InboundMessage) {
				require.IsType(&p2ppb.AcceptedFrontier{}, msg.Message())
				innerMsg := msg.Message().(*p2ppb.AcceptedFrontier)
				require.Equal(ctx.ChainID[:], innerMsg.ChainId)
				require.Equal(requestID, innerMsg.RequestId)
				require.Equal(summaryIDs[0][:], innerMsg.ContainerId)
			},
<<<<<<< HEAD
			setExternalSenderExpect: func(externalSender *MockExternalSender) {
=======
			setExternalSenderExpect: func(externalSender *sendermock.ExternalSender) {
>>>>>>> d3c09eb1
				externalSender.EXPECT().Send(
					gomock.Any(), // Outbound message
					common.SendConfig{
						NodeIDs: set.Of(destinationNodeID),
					},
					ctx.SubnetID, // Subnet ID
					gomock.Any(),
				).Return(nil)
			},
			sendF: func(_ *require.Assertions, sender common.Sender, nodeID ids.NodeID) {
				sender.SendAcceptedFrontier(context.Background(), nodeID, requestID, summaryIDs[0])
			},
		},
		{
			name: "Accepted",
<<<<<<< HEAD
			setMsgCreatorExpect: func(msgCreator *message.MockOutboundMsgBuilder) {
=======
			setMsgCreatorExpect: func(msgCreator *messagemock.OutboundMsgBuilder) {
>>>>>>> d3c09eb1
				msgCreator.EXPECT().Accepted(
					ctx.ChainID,
					requestID,
					summaryIDs,
				).Return(nil, nil) // Don't care about the message
			},
			assertMsgToMyself: func(require *require.Assertions, msg message.InboundMessage) {
				require.IsType(&p2ppb.Accepted{}, msg.Message())
				innerMsg := msg.Message().(*p2ppb.Accepted)
				require.Equal(ctx.ChainID[:], innerMsg.ChainId)
				require.Equal(requestID, innerMsg.RequestId)
				for i, summaryID := range summaryIDs {
					require.Equal(summaryID[:], innerMsg.ContainerIds[i])
				}
			},
<<<<<<< HEAD
			setExternalSenderExpect: func(externalSender *MockExternalSender) {
=======
			setExternalSenderExpect: func(externalSender *sendermock.ExternalSender) {
>>>>>>> d3c09eb1
				externalSender.EXPECT().Send(
					gomock.Any(), // Outbound message
					common.SendConfig{
						NodeIDs: set.Of(destinationNodeID),
					},
					ctx.SubnetID, // Subnet ID
					gomock.Any(),
				).Return(nil)
			},
			sendF: func(_ *require.Assertions, sender common.Sender, nodeID ids.NodeID) {
				sender.SendAccepted(context.Background(), nodeID, requestID, summaryIDs)
			},
		},
	}

	for _, tt := range tests {
		t.Run(tt.name, func(t *testing.T) {
			require := require.New(t)
			ctrl := gomock.NewController(t)

			var (
<<<<<<< HEAD
				msgCreator     = message.NewMockOutboundMsgBuilder(ctrl)
				externalSender = NewMockExternalSender(ctrl)
				timeoutManager = timeout.NewMockManager(ctrl)
				router         = router.NewMockRouter(ctrl)
=======
				msgCreator     = messagemock.NewOutboundMsgBuilder(ctrl)
				externalSender = sendermock.NewExternalSender(ctrl)
				timeoutManager = timeoutmock.NewManager(ctrl)
				router         = routermock.NewRouter(ctrl)
>>>>>>> d3c09eb1
			)

			sender, err := New(
				ctx,
				msgCreator,
				externalSender,
				router,
				timeoutManager,
				p2ppb.EngineType_ENGINE_TYPE_SNOWMAN,
				subnets.New(ctx.NodeID, subnets.Config{}),
				prometheus.NewRegistry(),
			)
			require.NoError(err)

			// Set the timeout (deadline)
			timeoutManager.EXPECT().TimeoutDuration().Return(deadline).AnyTimes()

			// Case: sending to ourselves
			{
				calledHandleInbound := make(chan struct{})
				router.EXPECT().HandleInbound(gomock.Any(), gomock.Any()).Do(
					func(_ context.Context, msg message.InboundMessage) {
						// Make sure we're sending ourselves
						// the expected message.
						tt.assertMsgToMyself(require, msg)
						close(calledHandleInbound)
					},
				)
				tt.sendF(require, sender, ctx.NodeID)
				<-calledHandleInbound
			}

			// Case: not sending to ourselves

			// Make sure we're making the correct outbound message.
			tt.setMsgCreatorExpect(msgCreator)

			// Make sure we're sending the message
			tt.setExternalSenderExpect(externalSender)

			tt.sendF(require, sender, destinationNodeID)
		})
	}
}

func TestSender_Single_Request(t *testing.T) {
	var (
		destinationNodeID = ids.GenerateTestNodeID()
		deadline          = time.Second
		requestID         = uint32(1337)
		containerID       = ids.GenerateTestID()
		engineType        = p2ppb.EngineType_ENGINE_TYPE_SNOWMAN
	)
	snowCtx := snowtest.Context(t, snowtest.PChainID)
	ctx := snowtest.ConsensusContext(snowCtx)

	type test struct {
		name                    string
		failedMsgF              func(nodeID ids.NodeID) message.InboundMessage
		shouldFailMessageToSelf bool
		assertMsg               func(require *require.Assertions, msg message.InboundMessage)
		expectedResponseOp      message.Op
<<<<<<< HEAD
		setMsgCreatorExpect     func(msgCreator *message.MockOutboundMsgBuilder)
		setExternalSenderExpect func(externalSender *MockExternalSender, sentTo set.Set[ids.NodeID])
=======
		setMsgCreatorExpect     func(msgCreator *messagemock.OutboundMsgBuilder)
		setExternalSenderExpect func(externalSender *sendermock.ExternalSender, sentTo set.Set[ids.NodeID])
>>>>>>> d3c09eb1
		sendF                   func(require *require.Assertions, sender common.Sender, nodeID ids.NodeID)
		expectedEngineType      p2ppb.EngineType
	}

	tests := []test{
		{
			name: "GetAncestors",
			failedMsgF: func(nodeID ids.NodeID) message.InboundMessage {
				return message.InternalGetAncestorsFailed(
					nodeID,
					ctx.ChainID,
					requestID,
					engineType,
				)
			},
			shouldFailMessageToSelf: false,
			assertMsg: func(require *require.Assertions, msg message.InboundMessage) {
				require.IsType(&message.GetAncestorsFailed{}, msg.Message())
				innerMsg := msg.Message().(*message.GetAncestorsFailed)
				require.Equal(ctx.ChainID, innerMsg.ChainID)
				require.Equal(requestID, innerMsg.RequestID)
				require.Equal(engineType, innerMsg.EngineType)
			},
			expectedResponseOp: message.AncestorsOp,
<<<<<<< HEAD
			setMsgCreatorExpect: func(msgCreator *message.MockOutboundMsgBuilder) {
=======
			setMsgCreatorExpect: func(msgCreator *messagemock.OutboundMsgBuilder) {
>>>>>>> d3c09eb1
				msgCreator.EXPECT().GetAncestors(
					ctx.ChainID,
					requestID,
					deadline,
					containerID,
					engineType,
				).Return(nil, nil)
			},
<<<<<<< HEAD
			setExternalSenderExpect: func(externalSender *MockExternalSender, sentTo set.Set[ids.NodeID]) {
=======
			setExternalSenderExpect: func(externalSender *sendermock.ExternalSender, sentTo set.Set[ids.NodeID]) {
>>>>>>> d3c09eb1
				externalSender.EXPECT().Send(
					gomock.Any(), // Outbound message
					common.SendConfig{
						NodeIDs: set.Of(destinationNodeID),
					},
					ctx.SubnetID,
					gomock.Any(),
				).Return(sentTo)
			},
			sendF: func(_ *require.Assertions, sender common.Sender, nodeID ids.NodeID) {
				sender.SendGetAncestors(context.Background(), nodeID, requestID, containerID)
			},
			expectedEngineType: engineType,
		},
		{
			name: "Get",
			failedMsgF: func(nodeID ids.NodeID) message.InboundMessage {
				return message.InternalGetFailed(
					nodeID,
					ctx.ChainID,
					requestID,
				)
			},
			shouldFailMessageToSelf: true,
			assertMsg: func(require *require.Assertions, msg message.InboundMessage) {
				require.IsType(&message.GetFailed{}, msg.Message())
				innerMsg := msg.Message().(*message.GetFailed)
				require.Equal(ctx.ChainID, innerMsg.ChainID)
				require.Equal(requestID, innerMsg.RequestID)
			},
			expectedResponseOp: message.PutOp,
<<<<<<< HEAD
			setMsgCreatorExpect: func(msgCreator *message.MockOutboundMsgBuilder) {
=======
			setMsgCreatorExpect: func(msgCreator *messagemock.OutboundMsgBuilder) {
>>>>>>> d3c09eb1
				msgCreator.EXPECT().Get(
					ctx.ChainID,
					requestID,
					deadline,
					containerID,
				).Return(nil, nil)
			},
<<<<<<< HEAD
			setExternalSenderExpect: func(externalSender *MockExternalSender, sentTo set.Set[ids.NodeID]) {
=======
			setExternalSenderExpect: func(externalSender *sendermock.ExternalSender, sentTo set.Set[ids.NodeID]) {
>>>>>>> d3c09eb1
				externalSender.EXPECT().Send(
					gomock.Any(), // Outbound message
					common.SendConfig{
						NodeIDs: set.Of(destinationNodeID),
					},
					ctx.SubnetID,
					gomock.Any(),
				).Return(sentTo)
			},
			sendF: func(_ *require.Assertions, sender common.Sender, nodeID ids.NodeID) {
				sender.SendGet(context.Background(), nodeID, requestID, containerID)
			},
		},
	}

	for _, tt := range tests {
		t.Run(tt.name, func(t *testing.T) {
			require := require.New(t)
			ctrl := gomock.NewController(t)

			var (
<<<<<<< HEAD
				msgCreator     = message.NewMockOutboundMsgBuilder(ctrl)
				externalSender = NewMockExternalSender(ctrl)
				timeoutManager = timeout.NewMockManager(ctrl)
				router         = router.NewMockRouter(ctrl)
=======
				msgCreator     = messagemock.NewOutboundMsgBuilder(ctrl)
				externalSender = sendermock.NewExternalSender(ctrl)
				timeoutManager = timeoutmock.NewManager(ctrl)
				router         = routermock.NewRouter(ctrl)
>>>>>>> d3c09eb1
			)

			// Instantiate new registerers to avoid duplicate metrics
			// registration
			ctx.Registerer = prometheus.NewRegistry()

			sender, err := New(
				ctx,
				msgCreator,
				externalSender,
				router,
				timeoutManager,
				engineType,
				subnets.New(ctx.NodeID, subnets.Config{}),
				prometheus.NewRegistry(),
			)
			require.NoError(err)

			// Set the timeout (deadline)
			timeoutManager.EXPECT().TimeoutDuration().Return(deadline).AnyTimes()

			// Case: sending to myself
			{
				// Make sure we register requests with the router
				expectedFailedMsg := tt.failedMsgF(ctx.NodeID)
				router.EXPECT().RegisterRequest(
					gomock.Any(),          // Context
					ctx.NodeID,            // Node ID
<<<<<<< HEAD
					ctx.ChainID,           // Source Chain
=======
>>>>>>> d3c09eb1
					ctx.ChainID,           // Destination Chain
					requestID,             // Request ID
					tt.expectedResponseOp, // Operation
					expectedFailedMsg,     // Failure Message
					tt.expectedEngineType, // Engine Type
				)

				// Note that HandleInbound is called in a separate goroutine
				// so we need to use a channel to synchronize the test.
				calledHandleInbound := make(chan struct{})
				if tt.shouldFailMessageToSelf {
					router.EXPECT().HandleInbound(gomock.Any(), gomock.Any()).Do(
						func(_ context.Context, msg message.InboundMessage) {
							// Make sure we're sending ourselves
							// the expected message.
							tt.assertMsg(require, msg)
							close(calledHandleInbound)
						},
					)
				} else {
					close(calledHandleInbound)
				}

				tt.sendF(require, sender, ctx.NodeID)

				<-calledHandleInbound
			}

			// Case: Node is benched
			{
				timeoutManager.EXPECT().IsBenched(destinationNodeID, ctx.ChainID).Return(true)

				timeoutManager.EXPECT().RegisterRequestToUnreachableValidator()

				// Make sure we register requests with the router
				expectedFailedMsg := tt.failedMsgF(destinationNodeID)
				router.EXPECT().RegisterRequest(
					gomock.Any(),          // Context
					destinationNodeID,     // Node ID
<<<<<<< HEAD
					ctx.ChainID,           // Source Chain
=======
>>>>>>> d3c09eb1
					ctx.ChainID,           // Destination Chain
					requestID,             // Request ID
					tt.expectedResponseOp, // Operation
					expectedFailedMsg,     // Failure Message
					tt.expectedEngineType, // Engine Type
				)

				// Note that HandleInbound is called in a separate goroutine
				// so we need to use a channel to synchronize the test.
				calledHandleInbound := make(chan struct{})
				router.EXPECT().HandleInbound(gomock.Any(), gomock.Any()).Do(
					func(_ context.Context, msg message.InboundMessage) {
						// Make sure we're sending ourselves
						// the expected message.
						tt.assertMsg(require, msg)
						close(calledHandleInbound)
					},
				)

				tt.sendF(require, sender, destinationNodeID)

				<-calledHandleInbound
			}

			// Case: Node is not myself, not benched and send fails
			{
				timeoutManager.EXPECT().IsBenched(destinationNodeID, ctx.ChainID).Return(false)

				timeoutManager.EXPECT().RegisterRequestToUnreachableValidator()

				// Make sure we register requests with the router
				expectedFailedMsg := tt.failedMsgF(destinationNodeID)
				router.EXPECT().RegisterRequest(
					gomock.Any(),          // Context
					destinationNodeID,     // Node ID
<<<<<<< HEAD
					ctx.ChainID,           // Source Chain
=======
>>>>>>> d3c09eb1
					ctx.ChainID,           // Destination Chain
					requestID,             // Request ID
					tt.expectedResponseOp, // Operation
					expectedFailedMsg,     // Failure Message
					tt.expectedEngineType, // Engine Type
				)

				// Note that HandleInbound is called in a separate goroutine
				// so we need to use a channel to synchronize the test.
				calledHandleInbound := make(chan struct{})
				router.EXPECT().HandleInbound(gomock.Any(), gomock.Any()).Do(
					func(_ context.Context, msg message.InboundMessage) {
						// Make sure we're sending ourselves
						// the expected message.
						tt.assertMsg(require, msg)
						close(calledHandleInbound)
					},
				)

				// Make sure we're making the correct outbound message.
				tt.setMsgCreatorExpect(msgCreator)

				// Make sure we're sending the message
				tt.setExternalSenderExpect(externalSender, set.Set[ids.NodeID]{})

				tt.sendF(require, sender, destinationNodeID)

				<-calledHandleInbound
			}
		})
	}
}<|MERGE_RESOLUTION|>--- conflicted
+++ resolved
@@ -1,8 +1,4 @@
-<<<<<<< HEAD
 // Copyright (C) 2019-2024, Lux Partners Limited. All rights reserved.
-=======
-// Copyright (C) 2019-2024, Ava Labs, Inc. All rights reserved.
->>>>>>> d3c09eb1
 // See the file LICENSE for licensing terms.
 
 package sender_test
@@ -17,7 +13,6 @@
 	"github.com/prometheus/client_golang/prometheus"
 	"github.com/stretchr/testify/require"
 	"go.uber.org/mock/gomock"
-<<<<<<< HEAD
 
 	"github.com/luxfi/node/ids"
 	"github.com/luxfi/node/message"
@@ -42,40 +37,6 @@
 
 	p2ppb "github.com/luxfi/node/proto/pb/p2p"
 	commontracker "github.com/luxfi/node/snow/engine/common/tracker"
-=======
-
-	"github.com/ava-labs/avalanchego/ids"
-	"github.com/ava-labs/avalanchego/message"
-	"github.com/ava-labs/avalanchego/message/messagemock"
-	"github.com/ava-labs/avalanchego/network/p2p"
-	"github.com/ava-labs/avalanchego/snow"
-	"github.com/ava-labs/avalanchego/snow/engine/common"
-	"github.com/ava-labs/avalanchego/snow/engine/enginetest"
-	"github.com/ava-labs/avalanchego/snow/networking/benchlist"
-	"github.com/ava-labs/avalanchego/snow/networking/handler"
-	"github.com/ava-labs/avalanchego/snow/networking/router"
-	"github.com/ava-labs/avalanchego/snow/networking/router/routermock"
-	"github.com/ava-labs/avalanchego/snow/networking/sender/sendermock"
-	"github.com/ava-labs/avalanchego/snow/networking/sender/sendertest"
-	"github.com/ava-labs/avalanchego/snow/networking/timeout"
-	"github.com/ava-labs/avalanchego/snow/networking/timeout/timeoutmock"
-	"github.com/ava-labs/avalanchego/snow/networking/tracker"
-	"github.com/ava-labs/avalanchego/snow/snowtest"
-	"github.com/ava-labs/avalanchego/snow/validators"
-	"github.com/ava-labs/avalanchego/subnets"
-	"github.com/ava-labs/avalanchego/utils/constants"
-	"github.com/ava-labs/avalanchego/utils/logging"
-	"github.com/ava-labs/avalanchego/utils/math/meter"
-	"github.com/ava-labs/avalanchego/utils/resource"
-	"github.com/ava-labs/avalanchego/utils/set"
-	"github.com/ava-labs/avalanchego/utils/timer"
-	"github.com/ava-labs/avalanchego/version"
-
-	p2ppb "github.com/ava-labs/avalanchego/proto/pb/p2p"
-	commontracker "github.com/ava-labs/avalanchego/snow/engine/common/tracker"
-
-	. "github.com/ava-labs/avalanchego/snow/networking/sender"
->>>>>>> d3c09eb1
 )
 
 const testThreadPoolSize = 2
@@ -127,11 +88,7 @@
 		prometheus.NewRegistry(),
 	))
 
-<<<<<<< HEAD
 	externalSender := &ExternalSenderTest{TB: t}
-=======
-	externalSender := &sendertest.External{TB: t}
->>>>>>> d3c09eb1
 	externalSender.Default(false)
 
 	sender, err := New(
@@ -179,13 +136,8 @@
 	)
 	require.NoError(err)
 
-<<<<<<< HEAD
 	bootstrapper := &common.BootstrapperTest{
 		EngineTest: common.EngineTest{
-=======
-	bootstrapper := &enginetest.Bootstrapper{
-		Engine: enginetest.Engine{
->>>>>>> d3c09eb1
 			T: t,
 		},
 	}
@@ -198,11 +150,7 @@
 		return nil
 	}
 	h.SetEngineManager(&handler.EngineManager{
-<<<<<<< HEAD
 		Lux: &handler.Engine{
-=======
-		Avalanche: &handler.Engine{
->>>>>>> d3c09eb1
 			StateSyncer:  nil,
 			Bootstrapper: bootstrapper,
 			Consensus:    nil,
@@ -258,7 +206,6 @@
 	bootstrapper.QueryFailedF = failed
 	bootstrapper.AppRequestFailedF = func(ctx context.Context, nodeID ids.NodeID, _ uint32, _ *common.AppError) error {
 		require.NoError(ctx.Err())
-<<<<<<< HEAD
 
 		failedLock.Lock()
 		defer failedLock.Unlock()
@@ -270,12 +217,11 @@
 
 	bootstrapper.CrossChainAppRequestFailedF = func(ctx context.Context, chainID ids.ID, _ uint32, _ *common.AppError) error {
 		require.NoError(ctx.Err())
-=======
 
 		failedLock.Lock()
 		defer failedLock.Unlock()
 
-		failedVDRs.Add(nodeID)
+		failedChains.Add(chainID)
 		wg.Done()
 		return nil
 	}
@@ -344,94 +290,6 @@
 			requestID++
 			require.NoError(sender.SendAppRequest(cancelledCtx, nodeIDs, requestID, nil))
 		}
-	}
-
-	// Send messages to disconnected peers
-	externalSender.SendF = func(message.OutboundMessage, common.SendConfig, ids.ID, subnets.Allower) set.Set[ids.NodeID] {
-		return nil
-	}
-	sendAll()
-
-	// Send messages to connected peers
-	externalSender.SendF = func(_ message.OutboundMessage, config common.SendConfig, _ ids.ID, _ subnets.Allower) set.Set[ids.NodeID] {
-		return config.NodeIDs
-	}
-	sendAll()
->>>>>>> d3c09eb1
-
-		failedLock.Lock()
-		defer failedLock.Unlock()
-
-<<<<<<< HEAD
-		failedChains.Add(chainID)
-		wg.Done()
-		return nil
-	}
-
-	sendAll := func() {
-		{
-			nodeIDs := set.Of(ids.GenerateTestNodeID())
-			vdrIDs.Union(nodeIDs)
-			wg.Add(1)
-			requestID++
-			sender.SendGetStateSummaryFrontier(cancelledCtx, nodeIDs, requestID)
-		}
-		{
-			nodeIDs := set.Of(ids.GenerateTestNodeID())
-			vdrIDs.Union(nodeIDs)
-			wg.Add(1)
-			requestID++
-			sender.SendGetAcceptedStateSummary(cancelledCtx, nodeIDs, requestID, nil)
-		}
-		{
-			nodeIDs := set.Of(ids.GenerateTestNodeID())
-			vdrIDs.Union(nodeIDs)
-			wg.Add(1)
-			requestID++
-			sender.SendGetAcceptedFrontier(cancelledCtx, nodeIDs, requestID)
-		}
-		{
-			nodeIDs := set.Of(ids.GenerateTestNodeID())
-			vdrIDs.Union(nodeIDs)
-			wg.Add(1)
-			requestID++
-			sender.SendGetAccepted(cancelledCtx, nodeIDs, requestID, nil)
-		}
-		{
-			nodeID := ids.GenerateTestNodeID()
-			vdrIDs.Add(nodeID)
-			wg.Add(1)
-			requestID++
-			sender.SendGetAncestors(cancelledCtx, nodeID, requestID, ids.Empty)
-		}
-		{
-			nodeID := ids.GenerateTestNodeID()
-			vdrIDs.Add(nodeID)
-			wg.Add(1)
-			requestID++
-			sender.SendGet(cancelledCtx, nodeID, requestID, ids.Empty)
-		}
-		{
-			nodeIDs := set.Of(ids.GenerateTestNodeID())
-			vdrIDs.Union(nodeIDs)
-			wg.Add(1)
-			requestID++
-			sender.SendPullQuery(cancelledCtx, nodeIDs, requestID, ids.Empty, 0)
-		}
-		{
-			nodeIDs := set.Of(ids.GenerateTestNodeID())
-			vdrIDs.Union(nodeIDs)
-			wg.Add(1)
-			requestID++
-			sender.SendPushQuery(cancelledCtx, nodeIDs, requestID, nil, 0)
-		}
-		{
-			nodeIDs := set.Of(ids.GenerateTestNodeID())
-			vdrIDs.Union(nodeIDs)
-			wg.Add(1)
-			requestID++
-			require.NoError(sender.SendAppRequest(cancelledCtx, nodeIDs, requestID, nil))
-		}
 		{
 			chainID := ids.GenerateTestID()
 			chains.Add(chainID)
@@ -455,8 +313,6 @@
 
 	wg.Wait()
 
-=======
->>>>>>> d3c09eb1
 	require.Equal(vdrIDs, failedVDRs)
 	require.Equal(chains, failedChains)
 }
@@ -509,7 +365,7 @@
 		prometheus.NewRegistry(),
 	))
 
-	externalSender := &sendertest.External{TB: t}
+	externalSender := &ExternalSenderTest{TB: t}
 	externalSender.Default(false)
 
 	sender, err := New(
@@ -557,13 +413,8 @@
 	)
 	require.NoError(err)
 
-<<<<<<< HEAD
 	bootstrapper := &common.BootstrapperTest{
 		EngineTest: common.EngineTest{
-=======
-	bootstrapper := &enginetest.Bootstrapper{
-		Engine: enginetest.Engine{
->>>>>>> d3c09eb1
 			T: t,
 		},
 	}
@@ -586,11 +437,7 @@
 	}
 	bootstrapper.CantGossip = false
 	h.SetEngineManager(&handler.EngineManager{
-<<<<<<< HEAD
 		Lux: &handler.Engine{
-=======
-		Avalanche: &handler.Engine{
->>>>>>> d3c09eb1
 			StateSyncer:  nil,
 			Bootstrapper: bootstrapper,
 			Consensus:    nil,
@@ -675,7 +522,7 @@
 		prometheus.NewRegistry(),
 	))
 
-	externalSender := &sendertest.External{TB: t}
+	externalSender := &ExternalSenderTest{TB: t}
 	externalSender.Default(false)
 
 	sender, err := New(
@@ -723,13 +570,8 @@
 	)
 	require.NoError(err)
 
-<<<<<<< HEAD
 	bootstrapper := &common.BootstrapperTest{
 		EngineTest: common.EngineTest{
-=======
-	bootstrapper := &enginetest.Bootstrapper{
-		Engine: enginetest.Engine{
->>>>>>> d3c09eb1
 			T: t,
 		},
 	}
@@ -751,11 +593,7 @@
 		return nil
 	}
 	h.SetEngineManager(&handler.EngineManager{
-<<<<<<< HEAD
 		Lux: &handler.Engine{
-=======
-		Avalanche: &handler.Engine{
->>>>>>> d3c09eb1
 			StateSyncer:  nil,
 			Bootstrapper: bootstrapper,
 			Consensus:    nil,
@@ -810,13 +648,8 @@
 		failedMsgF              func(nodeID ids.NodeID) message.InboundMessage
 		assertMsgToMyself       func(require *require.Assertions, msg message.InboundMessage)
 		expectedResponseOp      message.Op
-<<<<<<< HEAD
 		setMsgCreatorExpect     func(msgCreator *message.MockOutboundMsgBuilder)
 		setExternalSenderExpect func(externalSender *MockExternalSender)
-=======
-		setMsgCreatorExpect     func(msgCreator *messagemock.OutboundMsgBuilder)
-		setExternalSenderExpect func(externalSender *sendermock.ExternalSender)
->>>>>>> d3c09eb1
 		sendF                   func(require *require.Assertions, sender common.Sender, nodeIDs set.Set[ids.NodeID])
 	}
 
@@ -838,22 +671,14 @@
 				require.Equal(uint64(deadline), innerMsg.Deadline)
 			},
 			expectedResponseOp: message.StateSummaryFrontierOp,
-<<<<<<< HEAD
 			setMsgCreatorExpect: func(msgCreator *message.MockOutboundMsgBuilder) {
-=======
-			setMsgCreatorExpect: func(msgCreator *messagemock.OutboundMsgBuilder) {
->>>>>>> d3c09eb1
 				msgCreator.EXPECT().GetStateSummaryFrontier(
 					ctx.ChainID,
 					requestID,
 					deadline,
 				).Return(nil, nil)
 			},
-<<<<<<< HEAD
 			setExternalSenderExpect: func(externalSender *MockExternalSender) {
-=======
-			setExternalSenderExpect: func(externalSender *sendermock.ExternalSender) {
->>>>>>> d3c09eb1
 				externalSender.EXPECT().Send(
 					gomock.Any(), // Outbound message
 					common.SendConfig{
@@ -890,11 +715,7 @@
 				require.Equal(heights, innerMsg.Heights)
 			},
 			expectedResponseOp: message.AcceptedStateSummaryOp,
-<<<<<<< HEAD
 			setMsgCreatorExpect: func(msgCreator *message.MockOutboundMsgBuilder) {
-=======
-			setMsgCreatorExpect: func(msgCreator *messagemock.OutboundMsgBuilder) {
->>>>>>> d3c09eb1
 				msgCreator.EXPECT().GetAcceptedStateSummary(
 					ctx.ChainID,
 					requestID,
@@ -902,11 +723,7 @@
 					heights,
 				).Return(nil, nil)
 			},
-<<<<<<< HEAD
 			setExternalSenderExpect: func(externalSender *MockExternalSender) {
-=======
-			setExternalSenderExpect: func(externalSender *sendermock.ExternalSender) {
->>>>>>> d3c09eb1
 				externalSender.EXPECT().Send(
 					gomock.Any(), // Outbound message
 					common.SendConfig{
@@ -938,22 +755,14 @@
 				require.Equal(uint64(deadline), innerMsg.Deadline)
 			},
 			expectedResponseOp: message.AcceptedFrontierOp,
-<<<<<<< HEAD
 			setMsgCreatorExpect: func(msgCreator *message.MockOutboundMsgBuilder) {
-=======
-			setMsgCreatorExpect: func(msgCreator *messagemock.OutboundMsgBuilder) {
->>>>>>> d3c09eb1
 				msgCreator.EXPECT().GetAcceptedFrontier(
 					ctx.ChainID,
 					requestID,
 					deadline,
 				).Return(nil, nil)
 			},
-<<<<<<< HEAD
 			setExternalSenderExpect: func(externalSender *MockExternalSender) {
-=======
-			setExternalSenderExpect: func(externalSender *sendermock.ExternalSender) {
->>>>>>> d3c09eb1
 				externalSender.EXPECT().Send(
 					gomock.Any(), // Outbound message
 					common.SendConfig{
@@ -985,11 +794,7 @@
 				require.Equal(uint64(deadline), innerMsg.Deadline)
 			},
 			expectedResponseOp: message.AcceptedOp,
-<<<<<<< HEAD
 			setMsgCreatorExpect: func(msgCreator *message.MockOutboundMsgBuilder) {
-=======
-			setMsgCreatorExpect: func(msgCreator *messagemock.OutboundMsgBuilder) {
->>>>>>> d3c09eb1
 				msgCreator.EXPECT().GetAccepted(
 					ctx.ChainID,
 					requestID,
@@ -997,11 +802,7 @@
 					containerIDs,
 				).Return(nil, nil)
 			},
-<<<<<<< HEAD
 			setExternalSenderExpect: func(externalSender *MockExternalSender) {
-=======
-			setExternalSenderExpect: func(externalSender *sendermock.ExternalSender) {
->>>>>>> d3c09eb1
 				externalSender.EXPECT().Send(
 					gomock.Any(), // Outbound message
 					common.SendConfig{
@@ -1024,17 +825,10 @@
 			ctrl := gomock.NewController(t)
 
 			var (
-<<<<<<< HEAD
 				msgCreator     = message.NewMockOutboundMsgBuilder(ctrl)
 				externalSender = NewMockExternalSender(ctrl)
 				timeoutManager = timeout.NewMockManager(ctrl)
 				router         = router.NewMockRouter(ctrl)
-=======
-				msgCreator     = messagemock.NewOutboundMsgBuilder(ctrl)
-				externalSender = sendermock.NewExternalSender(ctrl)
-				timeoutManager = timeoutmock.NewManager(ctrl)
-				router         = routermock.NewRouter(ctrl)
->>>>>>> d3c09eb1
 				nodeIDs        = set.Of(successNodeID, failedNodeID, ctx.NodeID)
 				nodeIDsCopy    set.Set[ids.NodeID]
 			)
@@ -1065,10 +859,7 @@
 				router.EXPECT().RegisterRequest(
 					gomock.Any(),          // Context
 					nodeID,                // Node ID
-<<<<<<< HEAD
 					ctx.ChainID,           // Source Chain
-=======
->>>>>>> d3c09eb1
 					ctx.ChainID,           // Destination Chain
 					requestID,             // Request ID
 					tt.expectedResponseOp, // Operation
@@ -1118,24 +909,15 @@
 	type test struct {
 		name                    string
 		assertMsgToMyself       func(require *require.Assertions, msg message.InboundMessage)
-<<<<<<< HEAD
 		setMsgCreatorExpect     func(msgCreator *message.MockOutboundMsgBuilder)
 		setExternalSenderExpect func(externalSender *MockExternalSender)
-=======
-		setMsgCreatorExpect     func(msgCreator *messagemock.OutboundMsgBuilder)
-		setExternalSenderExpect func(externalSender *sendermock.ExternalSender)
->>>>>>> d3c09eb1
 		sendF                   func(require *require.Assertions, sender common.Sender, nodeID ids.NodeID)
 	}
 
 	tests := []test{
 		{
 			name: "StateSummaryFrontier",
-<<<<<<< HEAD
 			setMsgCreatorExpect: func(msgCreator *message.MockOutboundMsgBuilder) {
-=======
-			setMsgCreatorExpect: func(msgCreator *messagemock.OutboundMsgBuilder) {
->>>>>>> d3c09eb1
 				msgCreator.EXPECT().StateSummaryFrontier(
 					ctx.ChainID,
 					requestID,
@@ -1149,11 +931,7 @@
 				require.Equal(requestID, innerMsg.RequestId)
 				require.Equal(summary, innerMsg.Summary)
 			},
-<<<<<<< HEAD
 			setExternalSenderExpect: func(externalSender *MockExternalSender) {
-=======
-			setExternalSenderExpect: func(externalSender *sendermock.ExternalSender) {
->>>>>>> d3c09eb1
 				externalSender.EXPECT().Send(
 					gomock.Any(), // Outbound message
 					common.SendConfig{
@@ -1169,11 +947,7 @@
 		},
 		{
 			name: "AcceptedStateSummary",
-<<<<<<< HEAD
 			setMsgCreatorExpect: func(msgCreator *message.MockOutboundMsgBuilder) {
-=======
-			setMsgCreatorExpect: func(msgCreator *messagemock.OutboundMsgBuilder) {
->>>>>>> d3c09eb1
 				msgCreator.EXPECT().AcceptedStateSummary(
 					ctx.ChainID,
 					requestID,
@@ -1189,11 +963,7 @@
 					require.Equal(summaryID[:], innerMsg.SummaryIds[i])
 				}
 			},
-<<<<<<< HEAD
 			setExternalSenderExpect: func(externalSender *MockExternalSender) {
-=======
-			setExternalSenderExpect: func(externalSender *sendermock.ExternalSender) {
->>>>>>> d3c09eb1
 				externalSender.EXPECT().Send(
 					gomock.Any(), // Outbound message
 					common.SendConfig{
@@ -1209,11 +979,7 @@
 		},
 		{
 			name: "AcceptedFrontier",
-<<<<<<< HEAD
 			setMsgCreatorExpect: func(msgCreator *message.MockOutboundMsgBuilder) {
-=======
-			setMsgCreatorExpect: func(msgCreator *messagemock.OutboundMsgBuilder) {
->>>>>>> d3c09eb1
 				msgCreator.EXPECT().AcceptedFrontier(
 					ctx.ChainID,
 					requestID,
@@ -1227,11 +993,7 @@
 				require.Equal(requestID, innerMsg.RequestId)
 				require.Equal(summaryIDs[0][:], innerMsg.ContainerId)
 			},
-<<<<<<< HEAD
 			setExternalSenderExpect: func(externalSender *MockExternalSender) {
-=======
-			setExternalSenderExpect: func(externalSender *sendermock.ExternalSender) {
->>>>>>> d3c09eb1
 				externalSender.EXPECT().Send(
 					gomock.Any(), // Outbound message
 					common.SendConfig{
@@ -1247,11 +1009,7 @@
 		},
 		{
 			name: "Accepted",
-<<<<<<< HEAD
 			setMsgCreatorExpect: func(msgCreator *message.MockOutboundMsgBuilder) {
-=======
-			setMsgCreatorExpect: func(msgCreator *messagemock.OutboundMsgBuilder) {
->>>>>>> d3c09eb1
 				msgCreator.EXPECT().Accepted(
 					ctx.ChainID,
 					requestID,
@@ -1267,11 +1025,7 @@
 					require.Equal(summaryID[:], innerMsg.ContainerIds[i])
 				}
 			},
-<<<<<<< HEAD
 			setExternalSenderExpect: func(externalSender *MockExternalSender) {
-=======
-			setExternalSenderExpect: func(externalSender *sendermock.ExternalSender) {
->>>>>>> d3c09eb1
 				externalSender.EXPECT().Send(
 					gomock.Any(), // Outbound message
 					common.SendConfig{
@@ -1293,17 +1047,10 @@
 			ctrl := gomock.NewController(t)
 
 			var (
-<<<<<<< HEAD
 				msgCreator     = message.NewMockOutboundMsgBuilder(ctrl)
 				externalSender = NewMockExternalSender(ctrl)
 				timeoutManager = timeout.NewMockManager(ctrl)
 				router         = router.NewMockRouter(ctrl)
-=======
-				msgCreator     = messagemock.NewOutboundMsgBuilder(ctrl)
-				externalSender = sendermock.NewExternalSender(ctrl)
-				timeoutManager = timeoutmock.NewManager(ctrl)
-				router         = routermock.NewRouter(ctrl)
->>>>>>> d3c09eb1
 			)
 
 			sender, err := New(
@@ -1366,13 +1113,8 @@
 		shouldFailMessageToSelf bool
 		assertMsg               func(require *require.Assertions, msg message.InboundMessage)
 		expectedResponseOp      message.Op
-<<<<<<< HEAD
 		setMsgCreatorExpect     func(msgCreator *message.MockOutboundMsgBuilder)
 		setExternalSenderExpect func(externalSender *MockExternalSender, sentTo set.Set[ids.NodeID])
-=======
-		setMsgCreatorExpect     func(msgCreator *messagemock.OutboundMsgBuilder)
-		setExternalSenderExpect func(externalSender *sendermock.ExternalSender, sentTo set.Set[ids.NodeID])
->>>>>>> d3c09eb1
 		sendF                   func(require *require.Assertions, sender common.Sender, nodeID ids.NodeID)
 		expectedEngineType      p2ppb.EngineType
 	}
@@ -1397,11 +1139,7 @@
 				require.Equal(engineType, innerMsg.EngineType)
 			},
 			expectedResponseOp: message.AncestorsOp,
-<<<<<<< HEAD
 			setMsgCreatorExpect: func(msgCreator *message.MockOutboundMsgBuilder) {
-=======
-			setMsgCreatorExpect: func(msgCreator *messagemock.OutboundMsgBuilder) {
->>>>>>> d3c09eb1
 				msgCreator.EXPECT().GetAncestors(
 					ctx.ChainID,
 					requestID,
@@ -1410,11 +1148,7 @@
 					engineType,
 				).Return(nil, nil)
 			},
-<<<<<<< HEAD
 			setExternalSenderExpect: func(externalSender *MockExternalSender, sentTo set.Set[ids.NodeID]) {
-=======
-			setExternalSenderExpect: func(externalSender *sendermock.ExternalSender, sentTo set.Set[ids.NodeID]) {
->>>>>>> d3c09eb1
 				externalSender.EXPECT().Send(
 					gomock.Any(), // Outbound message
 					common.SendConfig{
@@ -1446,11 +1180,7 @@
 				require.Equal(requestID, innerMsg.RequestID)
 			},
 			expectedResponseOp: message.PutOp,
-<<<<<<< HEAD
 			setMsgCreatorExpect: func(msgCreator *message.MockOutboundMsgBuilder) {
-=======
-			setMsgCreatorExpect: func(msgCreator *messagemock.OutboundMsgBuilder) {
->>>>>>> d3c09eb1
 				msgCreator.EXPECT().Get(
 					ctx.ChainID,
 					requestID,
@@ -1458,11 +1188,7 @@
 					containerID,
 				).Return(nil, nil)
 			},
-<<<<<<< HEAD
 			setExternalSenderExpect: func(externalSender *MockExternalSender, sentTo set.Set[ids.NodeID]) {
-=======
-			setExternalSenderExpect: func(externalSender *sendermock.ExternalSender, sentTo set.Set[ids.NodeID]) {
->>>>>>> d3c09eb1
 				externalSender.EXPECT().Send(
 					gomock.Any(), // Outbound message
 					common.SendConfig{
@@ -1484,17 +1210,10 @@
 			ctrl := gomock.NewController(t)
 
 			var (
-<<<<<<< HEAD
 				msgCreator     = message.NewMockOutboundMsgBuilder(ctrl)
 				externalSender = NewMockExternalSender(ctrl)
 				timeoutManager = timeout.NewMockManager(ctrl)
 				router         = router.NewMockRouter(ctrl)
-=======
-				msgCreator     = messagemock.NewOutboundMsgBuilder(ctrl)
-				externalSender = sendermock.NewExternalSender(ctrl)
-				timeoutManager = timeoutmock.NewManager(ctrl)
-				router         = routermock.NewRouter(ctrl)
->>>>>>> d3c09eb1
 			)
 
 			// Instantiate new registerers to avoid duplicate metrics
@@ -1523,10 +1242,7 @@
 				router.EXPECT().RegisterRequest(
 					gomock.Any(),          // Context
 					ctx.NodeID,            // Node ID
-<<<<<<< HEAD
 					ctx.ChainID,           // Source Chain
-=======
->>>>>>> d3c09eb1
 					ctx.ChainID,           // Destination Chain
 					requestID,             // Request ID
 					tt.expectedResponseOp, // Operation
@@ -1566,10 +1282,7 @@
 				router.EXPECT().RegisterRequest(
 					gomock.Any(),          // Context
 					destinationNodeID,     // Node ID
-<<<<<<< HEAD
 					ctx.ChainID,           // Source Chain
-=======
->>>>>>> d3c09eb1
 					ctx.ChainID,           // Destination Chain
 					requestID,             // Request ID
 					tt.expectedResponseOp, // Operation
@@ -1605,10 +1318,7 @@
 				router.EXPECT().RegisterRequest(
 					gomock.Any(),          // Context
 					destinationNodeID,     // Node ID
-<<<<<<< HEAD
 					ctx.ChainID,           // Source Chain
-=======
->>>>>>> d3c09eb1
 					ctx.ChainID,           // Destination Chain
 					requestID,             // Request ID
 					tt.expectedResponseOp, // Operation
