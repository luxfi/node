--- conflicted
+++ resolved
@@ -106,7 +106,7 @@
 	deadline := uint64(s.timeouts.TimeoutDuration())
 	msg, err := s.msgCreator.GetAcceptedFrontier(s.ctx.ChainID, requestID, deadline)
 	s.ctx.Log.AssertNoError(err)
-	sentTo := s.sender.Send(constants.GetAcceptedFrontierMsg, msg, nodeIDs)
+	sentTo := s.sender.Send(msg, nodeIDs)
 
 	// Tell the router to expect a reply message from these validators.
 	// We register timeouts for all validators, regardless of if the message
@@ -142,7 +142,7 @@
 
 	nodeIDs := ids.NewShortSet(1)
 	nodeIDs.Add(nodeID)
-	if sentTo := s.sender.Send(constants.AcceptedFrontierMsg, outMsg, nodeIDs); sentTo.Len() == 0 {
+	if sentTo := s.sender.Send(outMsg, nodeIDs); sentTo.Len() == 0 {
 		s.ctx.Log.Debug("failed to send AcceptedFrontier(%s, %s, %d, %s)",
 			nodeID,
 			s.ctx.ChainID,
@@ -182,7 +182,7 @@
 		return
 	}
 
-	sentTo := s.sender.Send(constants.GetAcceptedMsg, msg, nodeIDs)
+	sentTo := s.sender.Send(msg, nodeIDs)
 
 	// Tell the router to expect a reply message from these validators
 	// We register timeouts for all validators, regardless of if the message
@@ -220,7 +220,7 @@
 
 	nodeIDs := ids.NewShortSet(1)
 	nodeIDs.Add(nodeID)
-	if sentTo := s.sender.Send(constants.AcceptedMsg, outMsg, nodeIDs); sentTo.Len() == 0 {
+	if sentTo := s.sender.Send(outMsg, nodeIDs); sentTo.Len() == 0 {
 		s.ctx.Log.Debug("failed to send Accepted(%s, %s, %d, %s)",
 			nodeID,
 			s.ctx.ChainID,
@@ -256,7 +256,7 @@
 
 	nodeIDs := ids.NewShortSet(1)
 	nodeIDs.Add(nodeID)
-	if sentTo := s.sender.Send(constants.GetAncestorsMsg, msg, nodeIDs); sentTo.Len() == 0 {
+	if sentTo := s.sender.Send(msg, nodeIDs); sentTo.Len() == 0 {
 		s.ctx.Log.Debug("failed to send GetAncestors(%s, %s, %d, %s)",
 			nodeID,
 			s.ctx.ChainID,
@@ -286,7 +286,7 @@
 
 	nodeIDs := ids.NewShortSet(1)
 	nodeIDs.Add(nodeID)
-	if sentTo := s.sender.Send(constants.MultiPutMsg, msg, nodeIDs); sentTo.Len() == 0 {
+	if sentTo := s.sender.Send(msg, nodeIDs); sentTo.Len() == 0 {
 		s.ctx.Log.Debug("failed to send MultiPut(%s, %s, %d, %d)",
 			nodeID,
 			s.ctx.ChainID,
@@ -324,7 +324,7 @@
 
 	nodeIDs := ids.NewShortSet(1)
 	nodeIDs.Add(nodeID)
-	if sentTo := s.sender.Send(constants.GetMsg, msg, nodeIDs); sentTo.Len() == 0 {
+	if sentTo := s.sender.Send(msg, nodeIDs); sentTo.Len() == 0 {
 		s.ctx.Log.Debug("failed to send Get(%s, %s, %d, %s)",
 			nodeID,
 			s.ctx.ChainID,
@@ -360,7 +360,7 @@
 
 	nodeIDs := ids.NewShortSet(1)
 	nodeIDs.Add(nodeID)
-	if sentTo := s.sender.Send(constants.PutMsg, msg, nodeIDs); sentTo.Len() == 0 {
+	if sentTo := s.sender.Send(msg, nodeIDs); sentTo.Len() == 0 {
 		s.ctx.Log.Debug("failed to send Put(%s, %s, %d, %s)",
 			nodeID,
 			s.ctx.ChainID,
@@ -423,7 +423,7 @@
 		return // Packing message failed
 	}
 
-	sentTo := s.sender.Send(constants.PushQueryMsg, msg, nodeIDs)
+	sentTo := s.sender.Send(msg, nodeIDs)
 	for nodeID := range nodeIDs {
 		if sentTo.Contains(nodeID) {
 			// Tell the router to expect a reply message from this validator
@@ -486,7 +486,7 @@
 	deadline := uint64(timeoutDuration)
 	msg, err := s.msgCreator.PullQuery(s.ctx.ChainID, requestID, deadline, containerID)
 	s.ctx.Log.AssertNoError(err)
-	sentTo := s.sender.Send(constants.PullQueryMsg, msg, nodeIDs)
+	sentTo := s.sender.Send(msg, nodeIDs)
 
 	for nodeID := range nodeIDs {
 		if sentTo.Contains(nodeID) {
@@ -533,7 +533,7 @@
 
 	nodeIDs := ids.NewShortSet(1)
 	nodeIDs.Add(nodeID)
-	if sentTo := s.sender.Send(constants.ChitsMsg, outMsg, nodeIDs); sentTo.Len() == 0 {
+	if sentTo := s.sender.Send(outMsg, nodeIDs); sentTo.Len() == 0 {
 		s.ctx.Log.Debug("failed to send Chits(%s, %s, %d, %s)",
 			nodeID,
 			s.ctx.ChainID,
@@ -586,7 +586,7 @@
 		return nil
 	}
 
-	sentTo := s.sender.Send(constants.AppRequestMsg, msg, nodeIDs)
+	sentTo := s.sender.Send(msg, nodeIDs)
 	for nodeID := range nodeIDs {
 		if sentTo.Contains(nodeID) {
 			// Tell the router to expect a reply message from this validator
@@ -625,7 +625,7 @@
 
 	nodeIDs := ids.NewShortSet(1)
 	nodeIDs.Add(nodeID)
-	if sentTo := s.sender.Send(constants.AppResponseMsg, outMsg, nodeIDs); sentTo.Len() == 0 {
+	if sentTo := s.sender.Send(outMsg, nodeIDs); sentTo.Len() == 0 {
 		s.ctx.Log.Debug("failed to send AppResponse(%s, %s, %d)", nodeID, s.ctx.ChainID, requestID)
 		s.ctx.Log.Verbo("container: %s", formatting.DumpBytes{Bytes: appResponseBytes})
 	}
@@ -633,7 +633,20 @@
 	return nil
 }
 
-<<<<<<< HEAD
+func (s *Sender) SendAppGossipSpecific(nodeIDs ids.ShortSet, appGossipBytes []byte) error {
+	msg, err := s.msgCreator.AppGossip(s.ctx.ChainID, appGossipBytes)
+	if err != nil {
+		s.ctx.Log.Error("failed to build AppGossip(%s) for SpecificGossip: %s", s.ctx.ChainID, err)
+		s.ctx.Log.Verbo("message: %s", formatting.DumpBytes{Bytes: appGossipBytes})
+	}
+
+	if !s.sender.SpecificGossip(msg, nodeIDs, s.ctx.SubnetID, s.ctx.IsValidatorOnly()) {
+		s.ctx.Log.Debug("failed to gossip SpecificGossip(%s)", s.ctx.ChainID)
+		s.ctx.Log.Verbo("failed message: %s", formatting.DumpBytes{Bytes: appGossipBytes})
+	}
+	return nil
+}
+
 // SendAppGossip sends an application-level gossip message.
 func (s *Sender) SendAppGossip(appGossipBytes []byte) error {
 	msg, err := s.msgCreator.AppGossip(s.ctx.ChainID, appGossipBytes)
@@ -641,21 +654,8 @@
 		s.ctx.Log.Error("failed to build AppGossip(%s): %s", s.ctx.ChainID, err)
 		s.ctx.Log.Verbo("message: %s", formatting.DumpBytes{Bytes: appGossipBytes})
 	}
-=======
-// SendAppGossip sends an application-level gossip message to peers.
-func (s *Sender) SendAppGossip(appResponseBytes []byte) error {
-	s.sender.SendAppGossip(s.ctx.SubnetID, s.ctx.ChainID, appResponseBytes, s.ctx.IsValidatorOnly())
-	return nil
-}
-
-// SendAppGossip sends an application-level gossip message to specified peers.
-func (s *Sender) SendAppGossipSpecific(nodeIDs ids.ShortSet, appResponseBytes []byte) error {
-	s.sender.SendAppGossipSpecific(nodeIDs, s.ctx.SubnetID, s.ctx.ChainID, appResponseBytes, s.ctx.IsValidatorOnly())
-	return nil
-}
->>>>>>> 1bb9edf9
-
-	if !s.sender.Gossip(constants.AppGossipMsg, msg, s.ctx.SubnetID) {
+
+	if !s.sender.Gossip(msg, s.ctx.SubnetID, s.ctx.IsValidatorOnly()) {
 		s.ctx.Log.Debug("failed to gossip AppGossip(%s)", s.ctx.ChainID)
 		s.ctx.Log.Verbo("failed message: %s", formatting.DumpBytes{Bytes: appGossipBytes})
 	}
@@ -665,7 +665,6 @@
 // SendGossip gossips the provided container
 func (s *Sender) SendGossip(containerID ids.ID, container []byte) {
 	s.ctx.Log.Verbo("Gossiping %s", containerID)
-<<<<<<< HEAD
 	msg, err := s.msgCreator.Put(s.ctx.ChainID, constants.GossipMsgRequestID, containerID, container)
 	if err != nil {
 		s.ctx.Log.Error("failed to build Put message for gossip.\nContainer length %d, err :  %s",
@@ -674,10 +673,7 @@
 		return
 	}
 
-	if !s.sender.Gossip(constants.GossipMsg, msg, s.ctx.SubnetID) {
+	if !s.sender.Gossip(msg, s.ctx.SubnetID, s.ctx.IsValidatorOnly()) {
 		s.ctx.Log.Debug("failed to gossip GossipMsg(%s)", s.ctx.ChainID)
 	}
-=======
-	s.sender.SendGossip(s.ctx.SubnetID, s.ctx.ChainID, containerID, container, s.ctx.IsValidatorOnly())
->>>>>>> 1bb9edf9
 }