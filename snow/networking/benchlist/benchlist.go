<<<<<<< HEAD
// Copyright (C) 2019-2024, Lux Partners Limited. All rights reserved.
=======
// Copyright (C) 2019-2024, Ava Labs, Inc. All rights reserved.
>>>>>>> d3c09eb1
// See the file LICENSE for licensing terms.

package benchlist

import (
	"errors"
	"fmt"
	"math/rand"
	"sync"
	"time"

	"github.com/prometheus/client_golang/prometheus"
	"go.uber.org/zap"

<<<<<<< HEAD
	"github.com/luxfi/node/ids"
	"github.com/luxfi/node/snow"
	"github.com/luxfi/node/snow/validators"
	"github.com/luxfi/node/utils/heap"
	"github.com/luxfi/node/utils/set"
	"github.com/luxfi/node/utils/timer/mockable"
=======
	"github.com/ava-labs/avalanchego/ids"
	"github.com/ava-labs/avalanchego/snow"
	"github.com/ava-labs/avalanchego/snow/validators"
	"github.com/ava-labs/avalanchego/utils/heap"
	"github.com/ava-labs/avalanchego/utils/set"
	"github.com/ava-labs/avalanchego/utils/timer/mockable"
>>>>>>> d3c09eb1

	safemath "github.com/luxfi/node/utils/math"
)

// If a peer consistently does not respond to queries, it will
// increase latencies on the network whenever that peer is polled.
// If we cannot terminate the poll early, then the poll will wait
// the full timeout before finalizing the poll and making progress.
// This can increase network latencies to an undesirable level.

// Therefore, nodes that consistently fail are "benched" such that
// queries to that node fail immediately to avoid waiting up to
// the full network timeout for a response.
type Benchlist interface {
	// RegisterResponse registers the response to a query message
	RegisterResponse(nodeID ids.NodeID)
	// RegisterFailure registers that we didn't receive a response within the timeout
	RegisterFailure(nodeID ids.NodeID)
	// IsBenched returns true if messages to [validatorID]
	// should not be sent over the network and should immediately fail.
	IsBenched(nodeID ids.NodeID) bool
}

type failureStreak struct {
	// Time of first consecutive timeout
	firstFailure time.Time
	// Number of consecutive message timeouts
	consecutive int
}

type benchlist struct {
	lock sync.RWMutex
	// Context of the chain this is the benchlist for
	ctx *snow.ConsensusContext

	numBenched, weightBenched prometheus.Gauge

	// Used to notify the timer that it should recalculate when it should fire
	resetTimer chan struct{}

	// Tells the time. Can be faked for testing.
	clock mockable.Clock

	// notified when a node is benched or unbenched
	benchable Benchable

	// Validator set of the network
	vdrs validators.Manager

	// Validator ID --> Consecutive failure information
	// [streaklock] must be held when touching [failureStreaks]
	streaklock     sync.Mutex
	failureStreaks map[ids.NodeID]failureStreak

	// IDs of validators that are currently benched
	benchlistSet set.Set[ids.NodeID]

	// Min heap of benched validators ordered by when they can be unbenched
	benchedHeap heap.Map[ids.NodeID, time.Time]

	// A validator will be benched if [threshold] messages in a row
	// to them time out and the first of those messages was more than
	// [minimumFailingDuration] ago
	threshold              int
	minimumFailingDuration time.Duration

	// A benched validator will be benched for between [duration/2] and [duration]
	duration time.Duration

	// The maximum percentage of total network stake that may be benched
	// Must be in [0,1)
	maxPortion float64
}

// NewBenchlist returns a new Benchlist
func NewBenchlist(
	ctx *snow.ConsensusContext,
	benchable Benchable,
	validators validators.Manager,
	threshold int,
	minimumFailingDuration,
	duration time.Duration,
	maxPortion float64,
	reg prometheus.Registerer,
) (Benchlist, error) {
	if maxPortion < 0 || maxPortion >= 1 {
		return nil, fmt.Errorf("max portion of benched stake must be in [0,1) but got %f", maxPortion)
	}

	benchlist := &benchlist{
		ctx: ctx,
		numBenched: prometheus.NewGauge(prometheus.GaugeOpts{
			Name: "benched_num",
			Help: "Number of currently benched validators",
		}),
		weightBenched: prometheus.NewGauge(prometheus.GaugeOpts{
			Name: "benched_weight",
			Help: "Weight of currently benched validators",
		}),
		resetTimer:             make(chan struct{}, 1),
		failureStreaks:         make(map[ids.NodeID]failureStreak),
		benchlistSet:           set.Set[ids.NodeID]{},
		benchable:              benchable,
		benchedHeap:            heap.NewMap[ids.NodeID, time.Time](time.Time.Before),
		vdrs:                   validators,
		threshold:              threshold,
		minimumFailingDuration: minimumFailingDuration,
		duration:               duration,
		maxPortion:             maxPortion,
	}

	err := errors.Join(
		reg.Register(benchlist.numBenched),
		reg.Register(benchlist.weightBenched),
	)
	if err != nil {
		return nil, err
	}

	go benchlist.run()
	return benchlist, nil
<<<<<<< HEAD
}

// TODO: Close this goroutine during node shutdown
func (b *benchlist) run() {
	timer := time.NewTimer(0)
	defer timer.Stop()

	for {
		// Invariant: The [timer] is not stopped.
		select {
		case <-timer.C:
		case <-b.resetTimer:
			if !timer.Stop() {
				<-timer.C
			}
		}

		b.waitForBenchedNodes()

		b.removedExpiredNodes()

		// Note: If there are no nodes to remove, [duration] will be 0 and we
		// will immediately wait until there are benched nodes.
		duration := b.durationToSleep()
		timer.Reset(duration)
	}
}

=======
}

// TODO: Close this goroutine during node shutdown
func (b *benchlist) run() {
	timer := time.NewTimer(0)
	defer timer.Stop()

	for {
		// Invariant: The [timer] is not stopped.
		select {
		case <-timer.C:
		case <-b.resetTimer:
			if !timer.Stop() {
				<-timer.C
			}
		}

		b.waitForBenchedNodes()

		b.removedExpiredNodes()

		// Note: If there are no nodes to remove, [duration] will be 0 and we
		// will immediately wait until there are benched nodes.
		duration := b.durationToSleep()
		timer.Reset(duration)
	}
}

>>>>>>> d3c09eb1
func (b *benchlist) waitForBenchedNodes() {
	for {
		b.lock.RLock()
		_, _, ok := b.benchedHeap.Peek()
		b.lock.RUnlock()
		if ok {
			return
		}

		// Invariant: Whenever a new node is benched we ensure that resetTimer
		// has a pending message while the write lock is held.
		<-b.resetTimer
	}
}

func (b *benchlist) removedExpiredNodes() {
	b.lock.Lock()
	defer b.lock.Unlock()

	now := b.clock.Time()
	for {
		_, next, ok := b.benchedHeap.Peek()
		if !ok {
			break
		}
		if now.Before(next) {
			break
		}

		nodeID, _, _ := b.benchedHeap.Pop()
		b.ctx.Log.Debug("removing node from benchlist",
			zap.Stringer("nodeID", nodeID),
		)
		b.benchlistSet.Remove(nodeID)
		b.benchable.Unbenched(b.ctx.ChainID, nodeID)
	}

	b.numBenched.Set(float64(b.benchedHeap.Len()))
	benchedStake, err := b.vdrs.SubsetWeight(b.ctx.SubnetID, b.benchlistSet)
	if err != nil {
		b.ctx.Log.Error("error calculating benched stake",
			zap.Stringer("subnetID", b.ctx.SubnetID),
			zap.Error(err),
		)
		return
	}
	b.weightBenched.Set(float64(benchedStake))
}

func (b *benchlist) durationToSleep() time.Duration {
	b.lock.RLock()
	defer b.lock.RUnlock()

	_, next, ok := b.benchedHeap.Peek()
	if !ok {
		return 0
	}

	now := b.clock.Time()
	return next.Sub(now)
}

// IsBenched returns true if messages to [nodeID] should not be sent over the
// network and should immediately fail.
func (b *benchlist) IsBenched(nodeID ids.NodeID) bool {
	b.lock.RLock()
	defer b.lock.RUnlock()

	return b.benchlistSet.Contains(nodeID)
}

// RegisterResponse notes that we received a response from [nodeID]
func (b *benchlist) RegisterResponse(nodeID ids.NodeID) {
	b.streaklock.Lock()
	defer b.streaklock.Unlock()

	delete(b.failureStreaks, nodeID)
}

// RegisterFailure notes that a request to [nodeID] timed out
func (b *benchlist) RegisterFailure(nodeID ids.NodeID) {
	b.lock.Lock()
	defer b.lock.Unlock()

	if b.benchlistSet.Contains(nodeID) {
		// This validator is benched. Ignore failures until they're not.
		return
	}

	b.streaklock.Lock()
	failureStreak := b.failureStreaks[nodeID]
	// Increment consecutive failures
	failureStreak.consecutive++
	now := b.clock.Time()
	// Update first failure time
	if failureStreak.firstFailure.IsZero() {
		// This is the first consecutive failure
		failureStreak.firstFailure = now
	}
	b.failureStreaks[nodeID] = failureStreak
	b.streaklock.Unlock()

	if failureStreak.consecutive >= b.threshold && now.After(failureStreak.firstFailure.Add(b.minimumFailingDuration)) {
		b.bench(nodeID)
	}
}

// Assumes [b.lock] is held
// Assumes [nodeID] is not already benched
func (b *benchlist) bench(nodeID ids.NodeID) {
	validatorStake := b.vdrs.GetWeight(b.ctx.SubnetID, nodeID)
	if validatorStake == 0 {
		// We might want to bench a non-validator because they don't respond to
		// my Get requests, but we choose to only bench validators.
<<<<<<< HEAD
		return
	}

	benchedStake, err := b.vdrs.SubsetWeight(b.ctx.SubnetID, b.benchlistSet)
	if err != nil {
		b.ctx.Log.Error("error calculating benched stake",
			zap.Stringer("subnetID", b.ctx.SubnetID),
			zap.Error(err),
=======
		return
	}

	benchedStake, err := b.vdrs.SubsetWeight(b.ctx.SubnetID, b.benchlistSet)
	if err != nil {
		b.ctx.Log.Error("error calculating benched stake",
			zap.Stringer("subnetID", b.ctx.SubnetID),
			zap.Error(err),
		)
		return
	}

	newBenchedStake, err := safemath.Add(benchedStake, validatorStake)
	if err != nil {
		// This should never happen
		b.ctx.Log.Error("overflow calculating new benched stake",
			zap.Stringer("nodeID", nodeID),
>>>>>>> d3c09eb1
		)
		return
	}

	totalStake, err := b.vdrs.TotalWeight(b.ctx.SubnetID)
	if err != nil {
<<<<<<< HEAD
		// This should never happen
		b.ctx.Log.Error("overflow calculating new benched stake",
			zap.Stringer("nodeID", nodeID),
=======
		b.ctx.Log.Error("error calculating total stake",
			zap.Stringer("subnetID", b.ctx.SubnetID),
			zap.Error(err),
>>>>>>> d3c09eb1
		)
		return
	}

<<<<<<< HEAD
	totalStake, err := b.vdrs.TotalWeight(b.ctx.SubnetID)
	if err != nil {
		b.ctx.Log.Error("error calculating total stake",
			zap.Stringer("subnetID", b.ctx.SubnetID),
			zap.Error(err),
		)
		return
	}

=======
>>>>>>> d3c09eb1
	maxBenchedStake := float64(totalStake) * b.maxPortion

	if float64(newBenchedStake) > maxBenchedStake {
		b.ctx.Log.Debug("not benching node",
			zap.String("reason", "benched stake would exceed max"),
			zap.Stringer("nodeID", nodeID),
			zap.Float64("benchedStake", float64(newBenchedStake)),
			zap.Float64("maxBenchedStake", maxBenchedStake),
		)
		return
	}

	// Validator is benched for between [b.duration]/2 and [b.duration]
	now := b.clock.Time()
	minBenchDuration := b.duration / 2
	minBenchedUntil := now.Add(minBenchDuration)
	maxBenchedUntil := now.Add(b.duration)
	diff := maxBenchedUntil.Sub(minBenchedUntil)
	benchedUntil := minBenchedUntil.Add(time.Duration(rand.Float64() * float64(diff))) // #nosec G404

	b.ctx.Log.Debug("benching validator after consecutive failed queries",
		zap.Stringer("nodeID", nodeID),
		zap.Duration("benchDuration", benchedUntil.Sub(now)),
		zap.Int("numFailedQueries", b.threshold),
	)

	// Add to benchlist times with randomized delay
	b.benchlistSet.Add(nodeID)
	b.benchable.Benched(b.ctx.ChainID, nodeID)

	b.streaklock.Lock()
	delete(b.failureStreaks, nodeID)
	b.streaklock.Unlock()

	b.benchedHeap.Push(nodeID, benchedUntil)

	// Update the timer to account for the newly benched node.
	select {
	case b.resetTimer <- struct{}{}:
	default:
	}

	// Update metrics
	b.numBenched.Set(float64(b.benchedHeap.Len()))
	b.weightBenched.Set(float64(newBenchedStake))
}<|MERGE_RESOLUTION|>--- conflicted
+++ resolved
@@ -1,8 +1,4 @@
-<<<<<<< HEAD
 // Copyright (C) 2019-2024, Lux Partners Limited. All rights reserved.
-=======
-// Copyright (C) 2019-2024, Ava Labs, Inc. All rights reserved.
->>>>>>> d3c09eb1
 // See the file LICENSE for licensing terms.
 
 package benchlist
@@ -17,21 +13,12 @@
 	"github.com/prometheus/client_golang/prometheus"
 	"go.uber.org/zap"
 
-<<<<<<< HEAD
 	"github.com/luxfi/node/ids"
 	"github.com/luxfi/node/snow"
 	"github.com/luxfi/node/snow/validators"
 	"github.com/luxfi/node/utils/heap"
 	"github.com/luxfi/node/utils/set"
 	"github.com/luxfi/node/utils/timer/mockable"
-=======
-	"github.com/ava-labs/avalanchego/ids"
-	"github.com/ava-labs/avalanchego/snow"
-	"github.com/ava-labs/avalanchego/snow/validators"
-	"github.com/ava-labs/avalanchego/utils/heap"
-	"github.com/ava-labs/avalanchego/utils/set"
-	"github.com/ava-labs/avalanchego/utils/timer/mockable"
->>>>>>> d3c09eb1
 
 	safemath "github.com/luxfi/node/utils/math"
 )
@@ -153,7 +140,6 @@
 
 	go benchlist.run()
 	return benchlist, nil
-<<<<<<< HEAD
 }
 
 // TODO: Close this goroutine during node shutdown
@@ -182,36 +168,6 @@
 	}
 }
 
-=======
-}
-
-// TODO: Close this goroutine during node shutdown
-func (b *benchlist) run() {
-	timer := time.NewTimer(0)
-	defer timer.Stop()
-
-	for {
-		// Invariant: The [timer] is not stopped.
-		select {
-		case <-timer.C:
-		case <-b.resetTimer:
-			if !timer.Stop() {
-				<-timer.C
-			}
-		}
-
-		b.waitForBenchedNodes()
-
-		b.removedExpiredNodes()
-
-		// Note: If there are no nodes to remove, [duration] will be 0 and we
-		// will immediately wait until there are benched nodes.
-		duration := b.durationToSleep()
-		timer.Reset(duration)
-	}
-}
-
->>>>>>> d3c09eb1
 func (b *benchlist) waitForBenchedNodes() {
 	for {
 		b.lock.RLock()
@@ -326,7 +282,6 @@
 	if validatorStake == 0 {
 		// We might want to bench a non-validator because they don't respond to
 		// my Get requests, but we choose to only bench validators.
-<<<<<<< HEAD
 		return
 	}
 
@@ -335,7 +290,7 @@
 		b.ctx.Log.Error("error calculating benched stake",
 			zap.Stringer("subnetID", b.ctx.SubnetID),
 			zap.Error(err),
-=======
+		)
 		return
 	}
 
@@ -353,38 +308,19 @@
 		// This should never happen
 		b.ctx.Log.Error("overflow calculating new benched stake",
 			zap.Stringer("nodeID", nodeID),
->>>>>>> d3c09eb1
 		)
 		return
 	}
 
 	totalStake, err := b.vdrs.TotalWeight(b.ctx.SubnetID)
 	if err != nil {
-<<<<<<< HEAD
-		// This should never happen
-		b.ctx.Log.Error("overflow calculating new benched stake",
-			zap.Stringer("nodeID", nodeID),
-=======
 		b.ctx.Log.Error("error calculating total stake",
 			zap.Stringer("subnetID", b.ctx.SubnetID),
 			zap.Error(err),
->>>>>>> d3c09eb1
-		)
-		return
-	}
-
-<<<<<<< HEAD
-	totalStake, err := b.vdrs.TotalWeight(b.ctx.SubnetID)
-	if err != nil {
-		b.ctx.Log.Error("error calculating total stake",
-			zap.Stringer("subnetID", b.ctx.SubnetID),
-			zap.Error(err),
-		)
-		return
-	}
-
-=======
->>>>>>> d3c09eb1
+		)
+		return
+	}
+
 	maxBenchedStake := float64(totalStake) * b.maxPortion
 
 	if float64(newBenchedStake) > maxBenchedStake {
