<<<<<<< HEAD
// Copyright (C) 2019-2024, Lux Partners Limited. All rights reserved.
=======
// Copyright (C) 2019-2024, Ava Labs, Inc. All rights reserved.
>>>>>>> d3c09eb1
// See the file LICENSE for licensing terms.

package router

import (
	"context"
	"errors"
	"fmt"
	"strings"
	"sync"
	"time"

	"github.com/prometheus/client_golang/prometheus"
	"go.uber.org/zap"

<<<<<<< HEAD
	"github.com/luxfi/node/ids"
	"github.com/luxfi/node/message"
	"github.com/luxfi/node/proto/pb/p2p"
	"github.com/luxfi/node/snow/networking/benchlist"
	"github.com/luxfi/node/snow/networking/handler"
	"github.com/luxfi/node/snow/networking/timeout"
	"github.com/luxfi/node/utils/constants"
	"github.com/luxfi/node/utils/linked"
	"github.com/luxfi/node/utils/logging"
	"github.com/luxfi/node/utils/set"
	"github.com/luxfi/node/utils/timer/mockable"
	"github.com/luxfi/node/version"
=======
	"github.com/ava-labs/avalanchego/ids"
	"github.com/ava-labs/avalanchego/message"
	"github.com/ava-labs/avalanchego/proto/pb/p2p"
	"github.com/ava-labs/avalanchego/snow/networking/benchlist"
	"github.com/ava-labs/avalanchego/snow/networking/handler"
	"github.com/ava-labs/avalanchego/snow/networking/timeout"
	"github.com/ava-labs/avalanchego/utils/constants"
	"github.com/ava-labs/avalanchego/utils/linked"
	"github.com/ava-labs/avalanchego/utils/logging"
	"github.com/ava-labs/avalanchego/utils/set"
	"github.com/ava-labs/avalanchego/utils/timer/mockable"
	"github.com/ava-labs/avalanchego/version"
>>>>>>> d3c09eb1
)

var (
	errUnknownChain  = errors.New("received message for unknown chain")
	errUnallowedNode = errors.New("received message from non-allowed node")
	errClosing       = errors.New("router is closing")

	_ Router              = (*ChainRouter)(nil)
	_ benchlist.Benchable = (*ChainRouter)(nil)
)

type requestEntry struct {
	// When this request was registered
	time time.Time
	// The type of request that was made
	op message.Op
	// The engine type of the request that was made
	engineType p2p.EngineType
}

type peer struct {
	version *version.Application
	// The subnets that this peer is currently tracking
	trackedSubnets set.Set[ids.ID]
	// The subnets that this peer actually has a connection to.
	// This is a subset of trackedSubnets.
	connectedSubnets set.Set[ids.ID]
}

// ChainRouter routes incoming messages from the validator network
// to the consensus engines that the messages are intended for.
// Note that consensus engines are uniquely identified by the ID of the chain
// that they are working on.
// Invariant: P-chain must be registered before processing any messages
type ChainRouter struct {
	clock         mockable.Clock
	log           logging.Logger
	lock          sync.Mutex
	closing       bool
	chainHandlers map[ids.ID]handler.Handler

	// It is only safe to call [RegisterResponse] with the router lock held. Any
	// other calls to the timeout manager with the router lock held could cause
	// a deadlock because the timeout manager will call Benched and Unbenched.
	timeoutManager timeout.Manager

	closeTimeout time.Duration
	myNodeID     ids.NodeID
	peers        map[ids.NodeID]*peer
	// node ID --> chains that node is benched on
	// invariant: if a node is benched on any chain, it is treated as disconnected on all chains
	benched                map[ids.NodeID]set.Set[ids.ID]
	criticalChains         set.Set[ids.ID]
	sybilProtectionEnabled bool
	onFatal                func(exitCode int)
	metrics                *routerMetrics
	// Parameters for doing health checks
	healthConfig HealthConfig
	// aggregator of requests based on their time
	timedRequests *linked.Hashmap[ids.RequestID, requestEntry]
}

// Initialize the router.
//
// When this router receives an incoming message, it cancels the timeout in
// [timeouts] associated with the request that caused the incoming message, if
// applicable.
func (cr *ChainRouter) Initialize(
	nodeID ids.NodeID,
	log logging.Logger,
	timeoutManager timeout.Manager,
	closeTimeout time.Duration,
	criticalChains set.Set[ids.ID],
	sybilProtectionEnabled bool,
	trackedSubnets set.Set[ids.ID],
	onFatal func(exitCode int),
	healthConfig HealthConfig,
	reg prometheus.Registerer,
) error {
	cr.log = log
	cr.chainHandlers = make(map[ids.ID]handler.Handler)
	cr.timeoutManager = timeoutManager
	cr.closeTimeout = closeTimeout
	cr.benched = make(map[ids.NodeID]set.Set[ids.ID])
	cr.criticalChains = criticalChains
	cr.sybilProtectionEnabled = sybilProtectionEnabled
	cr.onFatal = onFatal
	cr.timedRequests = linked.NewHashmap[ids.RequestID, requestEntry]()
	cr.peers = make(map[ids.NodeID]*peer)
	cr.healthConfig = healthConfig

	// Mark myself as connected
	cr.myNodeID = nodeID
	myself := &peer{
		version: version.CurrentApp,
	}
	myself.trackedSubnets.Union(trackedSubnets)
	myself.trackedSubnets.Add(constants.PrimaryNetworkID)
	cr.peers[nodeID] = myself

	// Register metrics
	rMetrics, err := newRouterMetrics(reg)
	if err != nil {
		return err
	}
	cr.metrics = rMetrics
	return nil
}

// RegisterRequest marks that we should expect to receive a reply for a request
<<<<<<< HEAD
// issued by [requestingChainID] from the given node's [respondingChainID] and
=======
// from the given node's [chainID] and
>>>>>>> d3c09eb1
// the reply should have the given requestID.
//
// The type of message we expect is [op].
//
// Every registered request must be cleared either by receiving a valid reply
// and passing it to the appropriate chain or by a timeout.
// This method registers a timeout that calls such methods if we don't get a
// reply in time.
func (cr *ChainRouter) RegisterRequest(
	ctx context.Context,
	nodeID ids.NodeID,
	chainID ids.ID,
	requestID uint32,
	op message.Op,
	timeoutMsg message.InboundMessage,
	engineType p2p.EngineType,
) {
	cr.lock.Lock()
	if cr.closing {
		cr.log.Debug("dropping request",
			zap.Stringer("nodeID", nodeID),
<<<<<<< HEAD
			zap.Stringer("requestingChainID", requestingChainID),
			zap.Stringer("respondingChainID", respondingChainID),
=======
			zap.Stringer("chainID", chainID),
>>>>>>> d3c09eb1
			zap.Uint32("requestID", requestID),
			zap.Stringer("messageOp", op),
			zap.Error(errClosing),
		)
		cr.lock.Unlock()
		return
	}
	// When we receive a response message type (Chits, Put, Accepted, etc.)
	// we validate that we actually sent the corresponding request.
	// Give this request a unique ID so we can do that validation.
	uniqueRequestID := ids.RequestID{
		NodeID:    nodeID,
		ChainID:   chainID,
		RequestID: requestID,
		Op:        byte(op),
	}
	// Add to the set of unfulfilled requests
	cr.timedRequests.Put(uniqueRequestID, requestEntry{
		time:       cr.clock.Time(),
		op:         op,
		engineType: engineType,
	})
	cr.metrics.outstandingRequests.Set(float64(cr.timedRequests.Len()))
	cr.lock.Unlock()

	// Determine whether we should include the latency of this request in our
	// measurements.
	// - Don't measure messages from ourself since these don't go over the
	//   network.
	// - Don't measure Puts because an adversary can cause us to issue a Get
	//   request to them and not respond, causing a timeout, skewing latency
	//   measurements.
	shouldMeasureLatency := nodeID != cr.myNodeID && op != message.PutOp

	// Register a timeout to fire if we don't get a reply in time.
	cr.timeoutManager.RegisterRequest(
		nodeID,
<<<<<<< HEAD
		respondingChainID,
=======
		chainID,
>>>>>>> d3c09eb1
		shouldMeasureLatency,
		uniqueRequestID,
		func() {
			cr.HandleInbound(ctx, timeoutMsg)
		},
	)
}

func (cr *ChainRouter) HandleInbound(ctx context.Context, msg message.InboundMessage) {
	nodeID := msg.NodeID()
	op := msg.Op()

	m := msg.Message()
<<<<<<< HEAD
	destinationChainID, err := message.GetChainID(m)
=======
	chainID, err := message.GetChainID(m)
>>>>>>> d3c09eb1
	if err != nil {
		cr.log.Debug("dropping message with invalid field",
			zap.Stringer("nodeID", nodeID),
			zap.Stringer("messageOp", op),
			zap.String("field", "ChainID"),
			zap.Error(err),
		)

		msg.OnFinishedHandling()
		return
	}

<<<<<<< HEAD
	sourceChainID, err := message.GetSourceChainID(m)
	if err != nil {
		cr.log.Debug("dropping message with invalid field",
			zap.Stringer("nodeID", nodeID),
			zap.Stringer("messageOp", op),
			zap.String("field", "SourceChainID"),
			zap.Error(err),
=======
	requestID, ok := message.GetRequestID(m)
	if !ok {
		cr.log.Debug("dropping message with invalid field",
			zap.Stringer("nodeID", nodeID),
			zap.Stringer("messageOp", op),
			zap.String("field", "RequestID"),
>>>>>>> d3c09eb1
		)

		msg.OnFinishedHandling()
		return
	}

<<<<<<< HEAD
	requestID, ok := message.GetRequestID(m)
	if !ok {
		cr.log.Debug("dropping message with invalid field",
			zap.Stringer("nodeID", nodeID),
			zap.Stringer("messageOp", op),
			zap.String("field", "RequestID"),
		)

		msg.OnFinishedHandling()
		return
	}

=======
>>>>>>> d3c09eb1
	cr.lock.Lock()
	defer cr.lock.Unlock()

	if cr.closing {
		cr.log.Debug("dropping message",
			zap.Stringer("messageOp", op),
			zap.Stringer("nodeID", nodeID),
<<<<<<< HEAD
			zap.Stringer("chainID", destinationChainID),
=======
			zap.Stringer("chainID", chainID),
>>>>>>> d3c09eb1
			zap.Error(errClosing),
		)
		msg.OnFinishedHandling()
		return
	}

	// Get the chain, if it exists
<<<<<<< HEAD
	chain, exists := cr.chainHandlers[destinationChainID]
=======
	chain, exists := cr.chainHandlers[chainID]
>>>>>>> d3c09eb1
	if !exists {
		cr.log.Debug("dropping message",
			zap.Stringer("messageOp", op),
			zap.Stringer("nodeID", nodeID),
			zap.Stringer("chainID", chainID),
			zap.Error(errUnknownChain),
		)
		msg.OnFinishedHandling()
		return
	}

	if !chain.ShouldHandle(nodeID) {
		cr.log.Debug("dropping message",
			zap.Stringer("messageOp", op),
			zap.Stringer("nodeID", nodeID),
<<<<<<< HEAD
			zap.Stringer("chainID", destinationChainID),
=======
			zap.Stringer("chainID", chainID),
>>>>>>> d3c09eb1
			zap.Error(errUnallowedNode),
		)
		msg.OnFinishedHandling()
		return
	}

	chainCtx := chain.Context()
	if message.UnrequestedOps.Contains(op) {
		if chainCtx.Executing.Get() {
			cr.log.Debug("dropping message and skipping queue",
				zap.String("reason", "the chain is currently executing"),
				zap.Stringer("messageOp", op),
			)
			cr.metrics.droppedRequests.Inc()
			msg.OnFinishedHandling()
			return
		}

		// Note: engineType is not guaranteed to be one of the explicitly named
		// enum values. If it was not specified it defaults to UNSPECIFIED.
		engineType, _ := message.GetEngineType(m)
		chain.Push(
			ctx,
			handler.Message{
				InboundMessage: msg,
				EngineType:     engineType,
			},
		)
		return
	}

	if expectedResponse, isFailed := message.FailedToResponseOps[op]; isFailed {
		// Create the request ID of the request we sent that this message is in
		// response to.
		uniqueRequestID, req := cr.clearRequest(expectedResponse, nodeID, chainID, requestID)
		if req == nil {
			// This was a duplicated response.
			msg.OnFinishedHandling()
			return
		}

		// Tell the timeout manager we are no longer expecting a response
		cr.timeoutManager.RemoveRequest(uniqueRequestID)

		// Pass the failure to the chain
		chain.Push(
			ctx,
			handler.Message{
				InboundMessage: msg,
				EngineType:     req.engineType,
			},
		)
		return
	}

	if chainCtx.Executing.Get() {
		cr.log.Debug("dropping message and skipping queue",
			zap.String("reason", "the chain is currently executing"),
			zap.Stringer("messageOp", op),
		)
		cr.metrics.droppedRequests.Inc()
		msg.OnFinishedHandling()
		return
	}

	uniqueRequestID, req := cr.clearRequest(op, nodeID, chainID, requestID)
	if req == nil {
		// We didn't request this message.
		msg.OnFinishedHandling()
		return
	}

	// Calculate how long it took [nodeID] to reply
	latency := cr.clock.Time().Sub(req.time)

	// Tell the timeout manager we got a response
	cr.timeoutManager.RegisterResponse(nodeID, chainID, uniqueRequestID, req.op, latency)

	// Pass the response to the chain
	chain.Push(
		ctx,
		handler.Message{
			InboundMessage: msg,
			EngineType:     req.engineType,
		},
	)
}

// Shutdown shuts down this router
func (cr *ChainRouter) Shutdown(ctx context.Context) {
	cr.log.Info("shutting down chain router")
	cr.lock.Lock()
	prevChains := cr.chainHandlers
	cr.chainHandlers = map[ids.ID]handler.Handler{}
	cr.closing = true
	cr.lock.Unlock()

	for _, chain := range prevChains {
		chain.Stop(ctx)
	}

	ctx, cancel := context.WithTimeout(ctx, cr.closeTimeout)
	defer cancel()

	for _, chain := range prevChains {
		shutdownDuration, err := chain.AwaitStopped(ctx)

		chainLog := chain.Context().Log
		if err != nil {
			chainLog.Warn("timed out while shutting down",
				zap.Error(err),
			)
		} else {
			chainLog.Info("chain shutdown",
				zap.Duration("shutdownDuration", shutdownDuration),
			)
		}
	}
}

// AddChain registers the specified chain so that incoming
// messages can be routed to it
func (cr *ChainRouter) AddChain(ctx context.Context, chain handler.Handler) {
	cr.lock.Lock()
	defer cr.lock.Unlock()

	chainID := chain.Context().ChainID
	if cr.closing {
		cr.log.Debug("dropping add chain request",
			zap.Stringer("chainID", chainID),
			zap.Error(errClosing),
		)
		return
	}
	cr.log.Debug("registering chain with chain router",
		zap.Stringer("chainID", chainID),
	)
	chain.SetOnStopped(func() {
		cr.removeChain(ctx, chainID)
	})
	cr.chainHandlers[chainID] = chain

	// Notify connected validators
	subnetID := chain.Context().SubnetID
	for validatorID, peer := range cr.peers {
		// If this validator is benched on any chain, treat them as disconnected
		// on all chains
		_, benched := cr.benched[validatorID]
		if benched {
			continue
		}

		// If this peer isn't running this chain, then we shouldn't mark them as
		// connected
		if !peer.trackedSubnets.Contains(subnetID) && cr.sybilProtectionEnabled {
			continue
		}

		msg := message.InternalConnected(validatorID, peer.version)
		chain.Push(ctx,
			handler.Message{
				InboundMessage: msg,
				EngineType:     p2p.EngineType_ENGINE_TYPE_UNSPECIFIED,
			},
		)
	}

	// When we register the P-chain, we mark ourselves as connected on all of
	// the subnets that we have tracked.
	if chainID != constants.PlatformChainID {
		return
	}

	// If we have currently benched ourselves, we will mark ourselves as
	// connected when we unbench. So skip connecting now.
	// This is not "theoretically" possible, but keeping this here prevents us
	// from keeping an invariant that we never bench ourselves.
	if _, benched := cr.benched[cr.myNodeID]; benched {
		return
	}

	myself := cr.peers[cr.myNodeID]
	for subnetID := range myself.trackedSubnets {
		cr.connectedSubnet(myself, cr.myNodeID, subnetID)
	}
}

// Connected routes an incoming notification that a validator was just connected
func (cr *ChainRouter) Connected(nodeID ids.NodeID, nodeVersion *version.Application, subnetID ids.ID) {
	cr.lock.Lock()
	defer cr.lock.Unlock()

	if cr.closing {
		cr.log.Debug("dropping connected message",
			zap.Stringer("nodeID", nodeID),
			zap.Error(errClosing),
		)
		return
	}

	connectedPeer, exists := cr.peers[nodeID]
	if !exists {
		connectedPeer = &peer{
			version: nodeVersion,
		}
		cr.peers[nodeID] = connectedPeer
	}
	connectedPeer.trackedSubnets.Add(subnetID)

	// If this validator is benched on any chain, treat them as disconnected on all chains
	if _, benched := cr.benched[nodeID]; benched {
		return
	}

	msg := message.InternalConnected(nodeID, nodeVersion)

	// TODO: fire up an event when validator state changes i.e when they leave
	// set, disconnect. we cannot put a subnet-only validator check here since
	// Disconnected would not be handled properly.
	//
	// When sybil protection is disabled, we only want this clause to happen
	// once. Therefore, we only update the chains during the connection of the
	// primary network, which is guaranteed to happen for every peer.
	if cr.sybilProtectionEnabled || subnetID == constants.PrimaryNetworkID {
		for _, chain := range cr.chainHandlers {
			// If sybil protection is disabled, send a Connected message to
			// every chain when connecting to the primary network.
			if subnetID == chain.Context().SubnetID || !cr.sybilProtectionEnabled {
				chain.Push(
					context.TODO(),
					handler.Message{
						InboundMessage: msg,
						EngineType:     p2p.EngineType_ENGINE_TYPE_UNSPECIFIED,
					},
				)
			}
		}
	}

	cr.connectedSubnet(connectedPeer, nodeID, subnetID)
}

// Disconnected routes an incoming notification that a validator was connected
func (cr *ChainRouter) Disconnected(nodeID ids.NodeID) {
	cr.lock.Lock()
	defer cr.lock.Unlock()

	if cr.closing {
		cr.log.Debug("dropping disconnected message",
			zap.Stringer("nodeID", nodeID),
			zap.Error(errClosing),
		)
		return
	}

	peer := cr.peers[nodeID]
	delete(cr.peers, nodeID)
	if _, benched := cr.benched[nodeID]; benched {
		return
	}

	msg := message.InternalDisconnected(nodeID)

	// TODO: fire up an event when validator state changes i.e when they leave
	// set, disconnect. we cannot put a subnet-only validator check here since
	// if a validator connects then it leaves validator-set, it would not be
	// disconnected properly.
	for _, chain := range cr.chainHandlers {
		if peer.trackedSubnets.Contains(chain.Context().SubnetID) || !cr.sybilProtectionEnabled {
			chain.Push(
				context.TODO(),
				handler.Message{
					InboundMessage: msg,
					EngineType:     p2p.EngineType_ENGINE_TYPE_UNSPECIFIED,
				})
		}
	}
}

// Benched routes an incoming notification that a validator was benched
func (cr *ChainRouter) Benched(chainID ids.ID, nodeID ids.NodeID) {
	cr.lock.Lock()
	defer cr.lock.Unlock()

	if cr.closing {
		cr.log.Debug("dropping benched message",
			zap.Stringer("nodeID", nodeID),
			zap.Stringer("chainID", chainID),
			zap.Error(errClosing),
		)
		return
	}

	benchedChains, exists := cr.benched[nodeID]
	benchedChains.Add(chainID)
	cr.benched[nodeID] = benchedChains
	peer, hasPeer := cr.peers[nodeID]
	if exists || !hasPeer {
		// If the set already existed, then the node was previously benched.
		return
	}

	// This will disconnect the node from all subnets when issued to P-chain.
	// Even if there is no chain in the subnet.
	msg := message.InternalDisconnected(nodeID)

	for _, chain := range cr.chainHandlers {
		if peer.trackedSubnets.Contains(chain.Context().SubnetID) || !cr.sybilProtectionEnabled {
			chain.Push(
				context.TODO(),
				handler.Message{
					InboundMessage: msg,
					EngineType:     p2p.EngineType_ENGINE_TYPE_UNSPECIFIED,
				})
		}
	}

	peer.connectedSubnets.Clear()
}

// Unbenched routes an incoming notification that a validator was just unbenched
func (cr *ChainRouter) Unbenched(chainID ids.ID, nodeID ids.NodeID) {
	cr.lock.Lock()
	defer cr.lock.Unlock()

	if cr.closing {
		cr.log.Debug("dropping unbenched message",
			zap.Stringer("nodeID", nodeID),
			zap.Stringer("chainID", chainID),
			zap.Error(errClosing),
		)
		return
	}

	benchedChains := cr.benched[nodeID]
	benchedChains.Remove(chainID)
	if benchedChains.Len() != 0 {
		cr.benched[nodeID] = benchedChains
		return // This node is still benched
	}

	delete(cr.benched, nodeID)

	peer, found := cr.peers[nodeID]
	if !found {
		return
	}

	msg := message.InternalConnected(nodeID, peer.version)

	for _, chain := range cr.chainHandlers {
		if peer.trackedSubnets.Contains(chain.Context().SubnetID) || !cr.sybilProtectionEnabled {
			chain.Push(
				context.TODO(),
				handler.Message{
					InboundMessage: msg,
					EngineType:     p2p.EngineType_ENGINE_TYPE_UNSPECIFIED,
				})
		}
	}

	// This will unbench the node from all its subnets.
	// We handle this case separately because the node may have been benched on
	// a subnet that has no chains.
	for subnetID := range peer.trackedSubnets {
		cr.connectedSubnet(peer, nodeID, subnetID)
	}
}

// HealthCheck returns results of router health checks. Returns:
// 1) Information about health check results
// 2) An error if the health check reports unhealthy
func (cr *ChainRouter) HealthCheck(context.Context) (interface{}, error) {
	cr.lock.Lock()
	defer cr.lock.Unlock()

	numOutstandingReqs := cr.timedRequests.Len()
	isOutstandingReqs := numOutstandingReqs <= cr.healthConfig.MaxOutstandingRequests
	healthy := isOutstandingReqs
	details := map[string]interface{}{
		"outstandingRequests": numOutstandingReqs,
	}

	// check for long running requests
	now := cr.clock.Time()
	processingRequest := now
	if _, longestRunning, exists := cr.timedRequests.Oldest(); exists {
		processingRequest = longestRunning.time
	}
	timeReqRunning := now.Sub(processingRequest)
	isOutstanding := timeReqRunning <= cr.healthConfig.MaxOutstandingDuration
	healthy = healthy && isOutstanding
	details["longestRunningRequest"] = timeReqRunning.String()
	cr.metrics.longestRunningRequest.Set(float64(timeReqRunning))

	if !healthy {
		var errorReasons []string
		if !isOutstandingReqs {
			errorReasons = append(errorReasons, fmt.Sprintf("number of outstanding requests %d > %d", numOutstandingReqs, cr.healthConfig.MaxOutstandingRequests))
		}
		if !isOutstanding {
			errorReasons = append(errorReasons, fmt.Sprintf("time for outstanding requests %s > %s", timeReqRunning, cr.healthConfig.MaxOutstandingDuration))
		}
		// The router is not healthy
		return details, fmt.Errorf("the router is not healthy reason: %s", strings.Join(errorReasons, ", "))
	}
	return details, nil
}

// RemoveChain removes the specified chain so that incoming
// messages can't be routed to it
func (cr *ChainRouter) removeChain(ctx context.Context, chainID ids.ID) {
	cr.lock.Lock()
	chain, exists := cr.chainHandlers[chainID]
	if !exists {
		cr.log.Debug("can't remove unknown chain",
			zap.Stringer("chainID", chainID),
		)
		cr.lock.Unlock()
		return
	}
	delete(cr.chainHandlers, chainID)
	cr.lock.Unlock()

	chain.Stop(ctx)

	ctx, cancel := context.WithTimeout(ctx, cr.closeTimeout)
	shutdownDuration, err := chain.AwaitStopped(ctx)
	cancel()

	chainLog := chain.Context().Log
	if err != nil {
		chainLog.Warn("timed out while shutting down",
			zap.Error(err),
		)
	} else {
		chainLog.Info("chain shutdown",
			zap.Duration("shutdownDuration", shutdownDuration),
		)
	}

	if cr.onFatal != nil && cr.criticalChains.Contains(chainID) {
		go cr.onFatal(1)
	}
}

func (cr *ChainRouter) clearRequest(
	op message.Op,
	nodeID ids.NodeID,
	chainID ids.ID,
	requestID uint32,
) (ids.RequestID, *requestEntry) {
	// Create the request ID of the request we sent that this message is (allegedly) in response to.
	uniqueRequestID := ids.RequestID{
		NodeID:    nodeID,
		ChainID:   chainID,
		RequestID: requestID,
		Op:        byte(op),
	}
	// Mark that an outstanding request has been fulfilled
	request, exists := cr.timedRequests.Get(uniqueRequestID)
	if !exists {
		return uniqueRequestID, nil
	}

	cr.timedRequests.Delete(uniqueRequestID)
	cr.metrics.outstandingRequests.Set(float64(cr.timedRequests.Len()))
	return uniqueRequestID, &request
}

// connectedSubnet pushes an InternalSubnetConnected message with [nodeID] and
// [subnetID] to the P-chain. This should be called when a node is either first
// connecting to [subnetID] or when a node that was already connected is
// unbenched on [subnetID]. This is a noop if [subnetID] is the Primary Network
// or if the peer is already marked as connected to the subnet.
// Invariant: should be called after *message.Connected is pushed to the P-chain
// Invariant: should be called after the P-chain was provided in [AddChain]
func (cr *ChainRouter) connectedSubnet(peer *peer, nodeID ids.NodeID, subnetID ids.ID) {
	// if connected to primary network, we can skip this
	// because Connected has its own internal message
	if subnetID == constants.PrimaryNetworkID {
		return
	}

	// peer already connected to this subnet
	if peer.connectedSubnets.Contains(subnetID) {
		return
	}

	msg := message.InternalConnectedSubnet(nodeID, subnetID)
	// We only push this message to the P-chain because it is the only chain
	// that cares about the connectivity of all subnets. Others chains learn
	// about the connectivity of their own subnet when they receive a
	// *message.Connected.
	platformChain, ok := cr.chainHandlers[constants.PlatformChainID]
	if !ok {
		cr.log.Error("trying to issue InternalConnectedSubnet message, but platform chain is not registered",
			zap.Stringer("nodeID", nodeID),
			zap.Stringer("subnetID", subnetID),
		)
		return
	}
	platformChain.Push(
		context.TODO(),
		handler.Message{
			InboundMessage: msg,
			EngineType:     p2p.EngineType_ENGINE_TYPE_UNSPECIFIED,
		},
	)

	peer.connectedSubnets.Add(subnetID)
}<|MERGE_RESOLUTION|>--- conflicted
+++ resolved
@@ -1,8 +1,4 @@
-<<<<<<< HEAD
 // Copyright (C) 2019-2024, Lux Partners Limited. All rights reserved.
-=======
-// Copyright (C) 2019-2024, Ava Labs, Inc. All rights reserved.
->>>>>>> d3c09eb1
 // See the file LICENSE for licensing terms.
 
 package router
@@ -18,7 +14,6 @@
 	"github.com/prometheus/client_golang/prometheus"
 	"go.uber.org/zap"
 
-<<<<<<< HEAD
 	"github.com/luxfi/node/ids"
 	"github.com/luxfi/node/message"
 	"github.com/luxfi/node/proto/pb/p2p"
@@ -31,20 +26,6 @@
 	"github.com/luxfi/node/utils/set"
 	"github.com/luxfi/node/utils/timer/mockable"
 	"github.com/luxfi/node/version"
-=======
-	"github.com/ava-labs/avalanchego/ids"
-	"github.com/ava-labs/avalanchego/message"
-	"github.com/ava-labs/avalanchego/proto/pb/p2p"
-	"github.com/ava-labs/avalanchego/snow/networking/benchlist"
-	"github.com/ava-labs/avalanchego/snow/networking/handler"
-	"github.com/ava-labs/avalanchego/snow/networking/timeout"
-	"github.com/ava-labs/avalanchego/utils/constants"
-	"github.com/ava-labs/avalanchego/utils/linked"
-	"github.com/ava-labs/avalanchego/utils/logging"
-	"github.com/ava-labs/avalanchego/utils/set"
-	"github.com/ava-labs/avalanchego/utils/timer/mockable"
-	"github.com/ava-labs/avalanchego/version"
->>>>>>> d3c09eb1
 )
 
 var (
@@ -155,11 +136,7 @@
 }
 
 // RegisterRequest marks that we should expect to receive a reply for a request
-<<<<<<< HEAD
 // issued by [requestingChainID] from the given node's [respondingChainID] and
-=======
-// from the given node's [chainID] and
->>>>>>> d3c09eb1
 // the reply should have the given requestID.
 //
 // The type of message we expect is [op].
@@ -181,12 +158,8 @@
 	if cr.closing {
 		cr.log.Debug("dropping request",
 			zap.Stringer("nodeID", nodeID),
-<<<<<<< HEAD
 			zap.Stringer("requestingChainID", requestingChainID),
 			zap.Stringer("respondingChainID", respondingChainID),
-=======
-			zap.Stringer("chainID", chainID),
->>>>>>> d3c09eb1
 			zap.Uint32("requestID", requestID),
 			zap.Stringer("messageOp", op),
 			zap.Error(errClosing),
@@ -224,11 +197,7 @@
 	// Register a timeout to fire if we don't get a reply in time.
 	cr.timeoutManager.RegisterRequest(
 		nodeID,
-<<<<<<< HEAD
 		respondingChainID,
-=======
-		chainID,
->>>>>>> d3c09eb1
 		shouldMeasureLatency,
 		uniqueRequestID,
 		func() {
@@ -242,11 +211,7 @@
 	op := msg.Op()
 
 	m := msg.Message()
-<<<<<<< HEAD
 	destinationChainID, err := message.GetChainID(m)
-=======
-	chainID, err := message.GetChainID(m)
->>>>>>> d3c09eb1
 	if err != nil {
 		cr.log.Debug("dropping message with invalid field",
 			zap.Stringer("nodeID", nodeID),
@@ -259,7 +224,6 @@
 		return
 	}
 
-<<<<<<< HEAD
 	sourceChainID, err := message.GetSourceChainID(m)
 	if err != nil {
 		cr.log.Debug("dropping message with invalid field",
@@ -267,35 +231,24 @@
 			zap.Stringer("messageOp", op),
 			zap.String("field", "SourceChainID"),
 			zap.Error(err),
-=======
+		)
+
+		msg.OnFinishedHandling()
+		return
+	}
+
 	requestID, ok := message.GetRequestID(m)
 	if !ok {
 		cr.log.Debug("dropping message with invalid field",
 			zap.Stringer("nodeID", nodeID),
 			zap.Stringer("messageOp", op),
 			zap.String("field", "RequestID"),
->>>>>>> d3c09eb1
 		)
 
 		msg.OnFinishedHandling()
 		return
 	}
 
-<<<<<<< HEAD
-	requestID, ok := message.GetRequestID(m)
-	if !ok {
-		cr.log.Debug("dropping message with invalid field",
-			zap.Stringer("nodeID", nodeID),
-			zap.Stringer("messageOp", op),
-			zap.String("field", "RequestID"),
-		)
-
-		msg.OnFinishedHandling()
-		return
-	}
-
-=======
->>>>>>> d3c09eb1
 	cr.lock.Lock()
 	defer cr.lock.Unlock()
 
@@ -303,11 +256,7 @@
 		cr.log.Debug("dropping message",
 			zap.Stringer("messageOp", op),
 			zap.Stringer("nodeID", nodeID),
-<<<<<<< HEAD
 			zap.Stringer("chainID", destinationChainID),
-=======
-			zap.Stringer("chainID", chainID),
->>>>>>> d3c09eb1
 			zap.Error(errClosing),
 		)
 		msg.OnFinishedHandling()
@@ -315,16 +264,25 @@
 	}
 
 	// Get the chain, if it exists
-<<<<<<< HEAD
 	chain, exists := cr.chainHandlers[destinationChainID]
-=======
-	chain, exists := cr.chainHandlers[chainID]
->>>>>>> d3c09eb1
 	if !exists {
 		cr.log.Debug("dropping message",
 			zap.Stringer("messageOp", op),
 			zap.Stringer("nodeID", nodeID),
 			zap.Stringer("chainID", chainID),
+			zap.Error(errClosing),
+		)
+		msg.OnFinishedHandling()
+		return
+	}
+
+	// Get the chain, if it exists
+	chain, exists := cr.chainHandlers[chainID]
+	if !exists {
+		cr.log.Debug("dropping message",
+			zap.Stringer("messageOp", op),
+			zap.Stringer("nodeID", nodeID),
+			zap.Stringer("chainID", chainID),
 			zap.Error(errUnknownChain),
 		)
 		msg.OnFinishedHandling()
@@ -335,11 +293,7 @@
 		cr.log.Debug("dropping message",
 			zap.Stringer("messageOp", op),
 			zap.Stringer("nodeID", nodeID),
-<<<<<<< HEAD
 			zap.Stringer("chainID", destinationChainID),
-=======
-			zap.Stringer("chainID", chainID),
->>>>>>> d3c09eb1
 			zap.Error(errUnallowedNode),
 		)
 		msg.OnFinishedHandling()
