--- conflicted
+++ resolved
@@ -1155,124 +1155,6 @@
 	require.True(calledF) // should be called since this is a validator request
 }
 
-<<<<<<< HEAD
-=======
-func TestConnectedSubnet(t *testing.T) {
-	require := require.New(t)
-	ctrl := gomock.NewController(t)
-
-	tm, err := timeout.NewManager(
-		&timer.AdaptiveTimeoutConfig{
-			InitialTimeout:     3 * time.Second,
-			MinimumTimeout:     3 * time.Second,
-			MaximumTimeout:     5 * time.Minute,
-			TimeoutCoefficient: 1,
-			TimeoutHalflife:    5 * time.Minute,
-		},
-		benchlist.NewNoBenchlist(),
-		prometheus.NewRegistry(),
-		prometheus.NewRegistry(),
-	)
-	require.NoError(err)
-
-	go tm.Dispatch()
-	defer tm.Stop()
-
-	// Create chain router
-	myNodeID := ids.GenerateTestNodeID()
-	peerNodeID := ids.GenerateTestNodeID()
-	subnetID0 := ids.GenerateTestID()
-	subnetID1 := ids.GenerateTestID()
-	trackedSubnets := set.Of(subnetID0, subnetID1)
-	chainRouter := ChainRouter{}
-	require.NoError(chainRouter.Initialize(
-		myNodeID,
-		logging.NoLog{},
-		tm,
-		time.Millisecond,
-		set.Set[ids.ID]{},
-		true,
-		trackedSubnets,
-		nil,
-		HealthConfig{},
-		prometheus.NewRegistry(),
-	))
-
-	// Create bootstrapper, engine and handler
-	snowCtx := snowtest.Context(t, snowtest.PChainID)
-	ctx := snowtest.ConsensusContext(snowCtx)
-	ctx.Executing.Set(false)
-	ctx.State.Set(snow.EngineState{
-		Type:  engineType,
-		State: snow.NormalOp,
-	})
-
-	myConnectedMsg := handler.Message{
-		InboundMessage: message.InternalConnected(myNodeID, version.CurrentApp),
-		EngineType:     p2ppb.EngineType_ENGINE_TYPE_UNSPECIFIED,
-	}
-	mySubnetConnectedMsg0 := handler.Message{
-		InboundMessage: message.InternalConnectedSubnet(myNodeID, subnetID0),
-		EngineType:     p2ppb.EngineType_ENGINE_TYPE_UNSPECIFIED,
-	}
-	mySubnetConnectedMsg1 := handler.Message{
-		InboundMessage: message.InternalConnectedSubnet(myNodeID, subnetID1),
-		EngineType:     p2ppb.EngineType_ENGINE_TYPE_UNSPECIFIED,
-	}
-
-	platformHandler := handlermock.NewHandler(ctrl)
-	platformHandler.EXPECT().Context().Return(ctx).AnyTimes()
-	platformHandler.EXPECT().SetOnStopped(gomock.Any()).AnyTimes()
-	platformHandler.EXPECT().Push(gomock.Any(), myConnectedMsg).Times(1)
-	platformHandler.EXPECT().Push(gomock.Any(), mySubnetConnectedMsg0).Times(1)
-	platformHandler.EXPECT().Push(gomock.Any(), mySubnetConnectedMsg1).Times(1)
-
-	chainRouter.AddChain(context.Background(), platformHandler)
-
-	peerConnectedMsg := handler.Message{
-		InboundMessage: message.InternalConnected(peerNodeID, version.CurrentApp),
-		EngineType:     p2ppb.EngineType_ENGINE_TYPE_UNSPECIFIED,
-	}
-	platformHandler.EXPECT().Push(gomock.Any(), peerConnectedMsg).Times(1)
-	chainRouter.Connected(peerNodeID, version.CurrentApp, constants.PrimaryNetworkID)
-
-	peerSubnetConnectedMsg0 := handler.Message{
-		InboundMessage: message.InternalConnectedSubnet(peerNodeID, subnetID0),
-		EngineType:     p2ppb.EngineType_ENGINE_TYPE_UNSPECIFIED,
-	}
-	platformHandler.EXPECT().Push(gomock.Any(), peerSubnetConnectedMsg0).Times(1)
-	chainRouter.Connected(peerNodeID, version.CurrentApp, subnetID0)
-
-	myDisconnectedMsg := handler.Message{
-		InboundMessage: message.InternalDisconnected(myNodeID),
-		EngineType:     p2ppb.EngineType_ENGINE_TYPE_UNSPECIFIED,
-	}
-	platformHandler.EXPECT().Push(gomock.Any(), myDisconnectedMsg).Times(1)
-	chainRouter.Benched(constants.PlatformChainID, myNodeID)
-
-	peerDisconnectedMsg := handler.Message{
-		InboundMessage: message.InternalDisconnected(peerNodeID),
-		EngineType:     p2ppb.EngineType_ENGINE_TYPE_UNSPECIFIED,
-	}
-	platformHandler.EXPECT().Push(gomock.Any(), peerDisconnectedMsg).Times(1)
-	chainRouter.Benched(constants.PlatformChainID, peerNodeID)
-
-	platformHandler.EXPECT().Push(gomock.Any(), myConnectedMsg).Times(1)
-	platformHandler.EXPECT().Push(gomock.Any(), mySubnetConnectedMsg0).Times(1)
-	platformHandler.EXPECT().Push(gomock.Any(), mySubnetConnectedMsg1).Times(1)
-
-	chainRouter.Unbenched(constants.PlatformChainID, myNodeID)
-
-	platformHandler.EXPECT().Push(gomock.Any(), peerConnectedMsg).Times(1)
-	platformHandler.EXPECT().Push(gomock.Any(), peerSubnetConnectedMsg0).Times(1)
-
-	chainRouter.Unbenched(constants.PlatformChainID, peerNodeID)
-
-	platformHandler.EXPECT().Push(gomock.Any(), peerDisconnectedMsg).Times(1)
-	chainRouter.Disconnected(peerNodeID)
-}
-
->>>>>>> 6e1a9055
 func TestValidatorOnlyAllowedNodeMessageDrops(t *testing.T) {
 	require := require.New(t)
 
