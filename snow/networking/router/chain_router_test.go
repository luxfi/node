--- conflicted
+++ resolved
@@ -76,11 +76,7 @@
 	bootstrapper.Default(true)
 	bootstrapper.ContextF = func() *snow.ConsensusContext { return ctx }
 	bootstrapper.ShutdownF = func() error { shutdownCalled <- struct{}{}; return nil }
-<<<<<<< HEAD
-	bootstrapper.ConnectedF = func(nodeID ids.ShortID) error { return nil }
-=======
 	bootstrapper.ConnectedF = func(nodeID ids.ShortID, nodeVersion version.Application) error { return nil }
->>>>>>> 2f6719f7
 	bootstrapper.HaltF = func() {}
 	handler.RegisterBootstrap(bootstrapper)
 
@@ -88,11 +84,7 @@
 	engine.Default(true)
 	engine.ContextF = func() *snow.ConsensusContext { return ctx }
 	engine.ShutdownF = func() error { shutdownCalled <- struct{}{}; return nil }
-<<<<<<< HEAD
-	engine.ConnectedF = func(nodeID ids.ShortID) error { return nil }
-=======
 	engine.ConnectedF = func(nodeID ids.ShortID, nodeVersion version.Application) error { return nil }
->>>>>>> 2f6719f7
 	engine.HaltF = func() {}
 	handler.RegisterEngine(engine)
 	ctx.SetState(snow.NormalOp) // assumed bootstrap is done
@@ -182,11 +174,7 @@
 	}
 	bootstrapper.Default(true)
 	bootstrapper.ContextF = func() *snow.ConsensusContext { return ctx }
-<<<<<<< HEAD
-	bootstrapper.ConnectedF = func(nodeID ids.ShortID) error { return nil }
-=======
 	bootstrapper.ConnectedF = func(nodeID ids.ShortID, nodeVersion version.Application) error { return nil }
->>>>>>> 2f6719f7
 	bootstrapper.HaltF = func() {}
 	bootstrapper.MultiPutF = func(nodeID ids.ShortID, requestID uint32, containers [][]byte) error {
 		// MultiPut blocks for two seconds
@@ -291,11 +279,7 @@
 	}
 	bootstrapper.Default(true)
 	bootstrapper.ContextF = func() *snow.ConsensusContext { return ctx }
-<<<<<<< HEAD
-	bootstrapper.ConnectedF = func(nodeID ids.ShortID) error { return nil }
-=======
 	bootstrapper.ConnectedF = func(nodeID ids.ShortID, nodeVersion version.Application) error { return nil }
->>>>>>> 2f6719f7
 	bootstrapper.HaltF = func() {}
 	bootstrapper.GetFailedF = func(nodeID ids.ShortID, requestID uint32) error { wg.Done(); calledGetFailed = true; return nil }
 	bootstrapper.GetAncestorsFailedF = func(nodeID ids.ShortID, requestID uint32) error {
