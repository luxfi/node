// Copyright (C) 2019-2021, Ava Labs, Inc. All rights reserved.
// See the file LICENSE for licensing terms.

package snow

import "errors"

type State uint8

var ErrUnknownState = errors.New("unknown state")

const (
<<<<<<< HEAD
	StateSyncing = iota + 1
=======
	Initializing = iota
>>>>>>> 1c7a64b7
	Bootstrapping
	NormalOp
)

func (st State) String() string {
	switch st {
<<<<<<< HEAD
	case StateSyncing:
		return "State syncing state"
=======
	case Initializing:
		return "Initializing state"
>>>>>>> 1c7a64b7
	case Bootstrapping:
		return "Bootstrapping state"
	case NormalOp:
		return "Normal operations state"
	default:
		return "Unknown state"
	}
}<|MERGE_RESOLUTION|>--- conflicted
+++ resolved
@@ -10,24 +10,18 @@
 var ErrUnknownState = errors.New("unknown state")
 
 const (
-<<<<<<< HEAD
-	StateSyncing = iota + 1
-=======
 	Initializing = iota
->>>>>>> 1c7a64b7
+	StateSyncing
 	Bootstrapping
 	NormalOp
 )
 
 func (st State) String() string {
 	switch st {
-<<<<<<< HEAD
+	case Initializing:
+		return "Initializing state"
 	case StateSyncing:
 		return "State syncing state"
-=======
-	case Initializing:
-		return "Initializing state"
->>>>>>> 1c7a64b7
 	case Bootstrapping:
 		return "Bootstrapping state"
 	case NormalOp:
