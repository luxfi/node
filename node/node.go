<<<<<<< HEAD
// Copyright (C) 2019-2024, Lux Partners Limited. All rights reserved.
=======
// Copyright (C) 2019-2024, Ava Labs, Inc. All rights reserved.
>>>>>>> d3c09eb1
// See the file LICENSE for licensing terms.

package node

import (
	"context"
	"crypto"
	"crypto/tls"
	"encoding/json"
	"errors"
	"fmt"
	"io"
	"io/fs"
	"net"
	"net/netip"
	"os"
	"path/filepath"
	"strconv"
	"sync"
	"time"

	"github.com/prometheus/client_golang/prometheus"
	"github.com/prometheus/client_golang/prometheus/collectors"
	"github.com/prometheus/client_golang/prometheus/promhttp"
	"go.uber.org/zap"

<<<<<<< HEAD
	"github.com/luxfi/node/api/admin"
	"github.com/luxfi/node/api/health"
	"github.com/luxfi/node/api/info"
	"github.com/luxfi/node/api/keystore"
	"github.com/luxfi/node/api/metrics"
	"github.com/luxfi/node/api/server"
	"github.com/luxfi/node/chains"
	"github.com/luxfi/node/chains/atomic"
	"github.com/luxfi/node/database"
	"github.com/luxfi/node/database/leveldb"
	"github.com/luxfi/node/database/memdb"
	"github.com/luxfi/node/database/meterdb"
	"github.com/luxfi/node/database/pebbledb"
	"github.com/luxfi/node/database/prefixdb"
	"github.com/luxfi/node/database/versiondb"
	"github.com/luxfi/node/genesis"
	"github.com/luxfi/node/ids"
	"github.com/luxfi/node/indexer"
	"github.com/luxfi/node/message"
	"github.com/luxfi/node/nat"
	"github.com/luxfi/node/network"
	"github.com/luxfi/node/network/dialer"
	"github.com/luxfi/node/network/peer"
	"github.com/luxfi/node/network/throttling"
	"github.com/luxfi/node/snow"
	"github.com/luxfi/node/snow/networking/benchlist"
	"github.com/luxfi/node/snow/networking/router"
	"github.com/luxfi/node/snow/networking/timeout"
	"github.com/luxfi/node/snow/networking/tracker"
	"github.com/luxfi/node/snow/uptime"
	"github.com/luxfi/node/snow/validators"
	"github.com/luxfi/node/staking"
	"github.com/luxfi/node/trace"
	"github.com/luxfi/node/utils"
	"github.com/luxfi/node/utils/constants"
	"github.com/luxfi/node/utils/crypto/bls"
	"github.com/luxfi/node/utils/dynamicip"
	"github.com/luxfi/node/utils/filesystem"
	"github.com/luxfi/node/utils/hashing"
	"github.com/luxfi/node/utils/ips"
	"github.com/luxfi/node/utils/logging"
	"github.com/luxfi/node/utils/math/meter"
	"github.com/luxfi/node/utils/metric"
	"github.com/luxfi/node/utils/perms"
	"github.com/luxfi/node/utils/profiler"
	"github.com/luxfi/node/utils/resource"
	"github.com/luxfi/node/utils/set"
	"github.com/luxfi/node/version"
	"github.com/luxfi/node/vms"
	"github.com/luxfi/node/vms/avm"
	"github.com/luxfi/node/vms/platformvm"
	"github.com/luxfi/node/vms/platformvm/signer"
	"github.com/luxfi/node/vms/platformvm/upgrade"
	"github.com/luxfi/node/vms/registry"
	"github.com/luxfi/node/vms/rpcchainvm/runtime"

	avmconfig "github.com/luxfi/node/vms/avm/config"
	platformconfig "github.com/luxfi/node/vms/platformvm/config"
	coreth "github.com/luxfi/coreth/plugin/evm"
=======
	"github.com/ava-labs/avalanchego/api/admin"
	"github.com/ava-labs/avalanchego/api/health"
	"github.com/ava-labs/avalanchego/api/info"
	"github.com/ava-labs/avalanchego/api/keystore"
	"github.com/ava-labs/avalanchego/api/metrics"
	"github.com/ava-labs/avalanchego/api/server"
	"github.com/ava-labs/avalanchego/chains"
	"github.com/ava-labs/avalanchego/chains/atomic"
	"github.com/ava-labs/avalanchego/database"
	"github.com/ava-labs/avalanchego/database/leveldb"
	"github.com/ava-labs/avalanchego/database/memdb"
	"github.com/ava-labs/avalanchego/database/meterdb"
	"github.com/ava-labs/avalanchego/database/pebbledb"
	"github.com/ava-labs/avalanchego/database/prefixdb"
	"github.com/ava-labs/avalanchego/database/versiondb"
	"github.com/ava-labs/avalanchego/genesis"
	"github.com/ava-labs/avalanchego/ids"
	"github.com/ava-labs/avalanchego/indexer"
	"github.com/ava-labs/avalanchego/message"
	"github.com/ava-labs/avalanchego/nat"
	"github.com/ava-labs/avalanchego/network"
	"github.com/ava-labs/avalanchego/network/dialer"
	"github.com/ava-labs/avalanchego/network/peer"
	"github.com/ava-labs/avalanchego/network/throttling"
	"github.com/ava-labs/avalanchego/snow"
	"github.com/ava-labs/avalanchego/snow/networking/benchlist"
	"github.com/ava-labs/avalanchego/snow/networking/router"
	"github.com/ava-labs/avalanchego/snow/networking/timeout"
	"github.com/ava-labs/avalanchego/snow/networking/tracker"
	"github.com/ava-labs/avalanchego/snow/uptime"
	"github.com/ava-labs/avalanchego/snow/validators"
	"github.com/ava-labs/avalanchego/staking"
	"github.com/ava-labs/avalanchego/trace"
	"github.com/ava-labs/avalanchego/utils"
	"github.com/ava-labs/avalanchego/utils/constants"
	"github.com/ava-labs/avalanchego/utils/crypto/bls"
	"github.com/ava-labs/avalanchego/utils/dynamicip"
	"github.com/ava-labs/avalanchego/utils/filesystem"
	"github.com/ava-labs/avalanchego/utils/hashing"
	"github.com/ava-labs/avalanchego/utils/ips"
	"github.com/ava-labs/avalanchego/utils/logging"
	"github.com/ava-labs/avalanchego/utils/math/meter"
	"github.com/ava-labs/avalanchego/utils/metric"
	"github.com/ava-labs/avalanchego/utils/perms"
	"github.com/ava-labs/avalanchego/utils/profiler"
	"github.com/ava-labs/avalanchego/utils/resource"
	"github.com/ava-labs/avalanchego/utils/set"
	"github.com/ava-labs/avalanchego/version"
	"github.com/ava-labs/avalanchego/vms"
	"github.com/ava-labs/avalanchego/vms/avm"
	"github.com/ava-labs/avalanchego/vms/platformvm"
	"github.com/ava-labs/avalanchego/vms/platformvm/signer"
	"github.com/ava-labs/avalanchego/vms/registry"
	"github.com/ava-labs/avalanchego/vms/rpcchainvm/runtime"

	avmconfig "github.com/ava-labs/avalanchego/vms/avm/config"
	platformconfig "github.com/ava-labs/avalanchego/vms/platformvm/config"
	coreth "github.com/ava-labs/coreth/plugin/evm"
>>>>>>> d3c09eb1
)

const (
	stakingPortName = constants.AppName + "-staking"
	httpPortName    = constants.AppName + "-http"

	ipResolutionTimeout = 30 * time.Second

	apiNamespace             = constants.PlatformName + metric.NamespaceSeparator + "api"
	benchlistNamespace       = constants.PlatformName + metric.NamespaceSeparator + "benchlist"
	dbNamespace              = constants.PlatformName + metric.NamespaceSeparator + "db"
	healthNamespace          = constants.PlatformName + metric.NamespaceSeparator + "health"
	meterDBNamespace         = constants.PlatformName + metric.NamespaceSeparator + "meterdb"
	networkNamespace         = constants.PlatformName + metric.NamespaceSeparator + "network"
	processNamespace         = constants.PlatformName + metric.NamespaceSeparator + "process"
	requestsNamespace        = constants.PlatformName + metric.NamespaceSeparator + "requests"
	resourceTrackerNamespace = constants.PlatformName + metric.NamespaceSeparator + "resource_tracker"
	responsesNamespace       = constants.PlatformName + metric.NamespaceSeparator + "responses"
	rpcchainvmNamespace      = constants.PlatformName + metric.NamespaceSeparator + "rpcchainvm"
	systemResourcesNamespace = constants.PlatformName + metric.NamespaceSeparator + "system_resources"
)

var (
	genesisHashKey     = []byte("genesisID")
	ungracefulShutdown = []byte("ungracefulShutdown")

	indexerDBPrefix  = []byte{0x00}
	keystoreDBPrefix = []byte("keystore")

	errInvalidTLSKey = errors.New("invalid TLS key")
	errShuttingDown  = errors.New("server shutting down")
)

// New returns an instance of Node
func New(
	config *Config,
	logFactory logging.Factory,
	logger logging.Logger,
) (*Node, error) {
	tlsCert := config.StakingTLSCert.Leaf
	stakingCert, err := staking.ParseCertificate(tlsCert.Raw)
	if err != nil {
		return nil, fmt.Errorf("invalid staking certificate: %w", err)
	}

	n := &Node{
		Log:              logger,
		LogFactory:       logFactory,
		StakingTLSSigner: config.StakingTLSCert.PrivateKey.(crypto.Signer),
		StakingTLSCert:   stakingCert,
		ID:               ids.NodeIDFromCert(stakingCert),
		Config:           config,
	}

	n.DoneShuttingDown.Add(1)

	pop := signer.NewProofOfPossession(n.Config.StakingSigningKey)
	logger.Info("initializing node",
		zap.Stringer("version", version.CurrentApp),
		zap.Stringer("nodeID", n.ID),
		zap.Stringer("stakingKeyType", tlsCert.PublicKeyAlgorithm),
		zap.Reflect("nodePOP", pop),
		zap.Reflect("providedFlags", n.Config.ProvidedFlags),
		zap.Reflect("config", n.Config),
	)

	n.VMFactoryLog, err = logFactory.Make("vm-factory")
	if err != nil {
		return nil, fmt.Errorf("problem creating vm logger: %w", err)
	}

	n.VMAliaser = ids.NewAliaser()
	for vmID, aliases := range config.VMAliases {
		for _, alias := range aliases {
			if err := n.VMAliaser.Alias(vmID, alias); err != nil {
				return nil, err
			}
		}
	}
	n.VMManager = vms.NewManager(n.VMFactoryLog, n.VMAliaser)

	if err := n.initBootstrappers(); err != nil { // Configure the bootstrappers
		return nil, fmt.Errorf("problem initializing node beacons: %w", err)
	}

	// Set up tracer
	n.tracer, err = trace.New(n.Config.TraceConfig)
	if err != nil {
		return nil, fmt.Errorf("couldn't initialize tracer: %w", err)
	}

	if err := n.initMetrics(); err != nil {
		return nil, fmt.Errorf("couldn't initialize metrics: %w", err)
	}

	n.initNAT()
	if err := n.initAPIServer(); err != nil { // Start the API Server
		return nil, fmt.Errorf("couldn't initialize API server: %w", err)
	}

	if err := n.initMetricsAPI(); err != nil { // Start the Metrics API
		return nil, fmt.Errorf("couldn't initialize metrics API: %w", err)
	}

	if err := n.initDatabase(); err != nil { // Set up the node's database
		return nil, fmt.Errorf("problem initializing database: %w", err)
	}

	if err := n.initKeystoreAPI(); err != nil { // Start the Keystore API
		return nil, fmt.Errorf("couldn't initialize keystore API: %w", err)
	}

	n.initSharedMemory() // Initialize shared memory

	// message.Creator is shared between networking, chainManager and the engine.
	// It must be initiated before networking (initNetworking), chain manager (initChainManager)
	// and the engine (initChains) but after the metrics (initMetricsAPI)
	// message.Creator currently record metrics under network namespace

	networkRegisterer, err := metrics.MakeAndRegister(
		n.MetricsGatherer,
		networkNamespace,
	)
	if err != nil {
		return nil, err
	}

	n.msgCreator, err = message.NewCreator(
		n.Log,
		networkRegisterer,
		n.Config.NetworkConfig.CompressionType,
		n.Config.NetworkConfig.MaximumInboundMessageTimeout,
	)
	if err != nil {
		return nil, fmt.Errorf("problem initializing message creator: %w", err)
	}

	n.vdrs = validators.NewManager()
	if !n.Config.SybilProtectionEnabled {
		logger.Warn("sybil control is not enforced")
		n.vdrs = newOverriddenManager(constants.PrimaryNetworkID, n.vdrs)
	}
	if err := n.initResourceManager(); err != nil {
		return nil, fmt.Errorf("problem initializing resource manager: %w", err)
	}
	n.initCPUTargeter(&config.CPUTargeterConfig)
	n.initDiskTargeter(&config.DiskTargeterConfig)
	if err := n.initNetworking(networkRegisterer); err != nil { // Set up networking layer.
		return nil, fmt.Errorf("problem initializing networking: %w", err)
	}

	n.initEventDispatchers()

	// Start the Health API
	// Has to be initialized before chain manager
	// [n.Net] must already be set
	if err := n.initHealthAPI(); err != nil {
		return nil, fmt.Errorf("couldn't initialize health API: %w", err)
	}
	if err := n.addDefaultVMAliases(); err != nil {
		return nil, fmt.Errorf("couldn't initialize API aliases: %w", err)
	}
<<<<<<< HEAD
	if err := n.initChainManager(n.Config.LuxAssetID); err != nil { // Set up the chain manager
=======
	if err := n.initChainManager(n.Config.AvaxAssetID); err != nil { // Set up the chain manager
>>>>>>> d3c09eb1
		return nil, fmt.Errorf("couldn't initialize chain manager: %w", err)
	}
	if err := n.initVMs(); err != nil { // Initialize the VM registry.
		return nil, fmt.Errorf("couldn't initialize VM registry: %w", err)
	}
	if err := n.initAdminAPI(); err != nil { // Start the Admin API
		return nil, fmt.Errorf("couldn't initialize admin API: %w", err)
	}
	if err := n.initInfoAPI(); err != nil { // Start the Info API
		return nil, fmt.Errorf("couldn't initialize info API: %w", err)
	}
	if err := n.initChainAliases(n.Config.GenesisBytes); err != nil {
		return nil, fmt.Errorf("couldn't initialize chain aliases: %w", err)
	}
	if err := n.initAPIAliases(n.Config.GenesisBytes); err != nil {
		return nil, fmt.Errorf("couldn't initialize API aliases: %w", err)
	}
	if err := n.initIndexer(); err != nil {
		return nil, fmt.Errorf("couldn't initialize indexer: %w", err)
	}

	n.health.Start(context.TODO(), n.Config.HealthCheckFreq)
	n.initProfiler()

	// Start the Platform chain
	if err := n.initChains(n.Config.GenesisBytes); err != nil {
		return nil, fmt.Errorf("couldn't initialize chains: %w", err)
	}
	return n, nil
}

<<<<<<< HEAD
// Node is an instance of an Lux node.
=======
// Node is an instance of an Avalanche node.
>>>>>>> d3c09eb1
type Node struct {
	Log          logging.Logger
	VMFactoryLog logging.Logger
	LogFactory   logging.Factory

	// This node's unique ID used when communicating with other nodes
	// (in consensus, for example)
	ID ids.NodeID

	StakingTLSSigner crypto.Signer
	StakingTLSCert   *staking.Certificate

	// Storage for this node
	DB database.Database

	router     nat.Router
	portMapper *nat.Mapper
	ipUpdater  dynamicip.Updater

	chainRouter router.Router

	// Profiles the process. Nil if continuous profiling is disabled.
	profiler profiler.ContinuousProfiler

	// Indexes blocks, transactions and blocks
	indexer indexer.Indexer

	// Handles calls to Keystore API
	keystore keystore.Keystore

	// Manages shared memory
	sharedMemory *atomic.Memory

	// Monitors node health and runs health checks
	health health.Health

	// Build and parse messages, for both network layer and chain manager
	msgCreator message.Creator

	// Manages network timeouts
	timeoutManager timeout.Manager

	// Manages creation of blockchains and routing messages to them
	chainManager chains.Manager

	// Manages validator benching
	benchlistManager benchlist.Manager

	uptimeCalculator uptime.LockedCalculator

	// dispatcher for events as they happen in consensus
	BlockAcceptorGroup  snow.AcceptorGroup
	TxAcceptorGroup     snow.AcceptorGroup
	VertexAcceptorGroup snow.AcceptorGroup

	// Net runs the networking stack
	Net network.Network

	// The staking address will optionally be written to a process context
	// file to enable other nodes to be configured to use this node as a
	// beacon.
	stakingAddress string

	// tlsKeyLogWriterCloser is a debug file handle that writes all the TLS
	// session keys. This value should only be non-nil during debugging.
	tlsKeyLogWriterCloser io.WriteCloser

	// this node's initial connections to the network
	bootstrappers validators.Manager

	// current validators of the network
	vdrs validators.Manager

	apiURI string

	// Handles HTTP API calls
	APIServer server.Server

	// This node's configuration
	Config *Config

	tracer trace.Tracer

	// ensures that we only close the node once.
	shutdownOnce sync.Once

	// True if node is shutting down or is done shutting down
	shuttingDown utils.Atomic[bool]

	// Sets the exit code
	shuttingDownExitCode utils.Atomic[int]

	// Incremented only once on initialization.
	// Decremented when node is done shutting down.
	DoneShuttingDown sync.WaitGroup

	// Metrics Registerer
	MetricsGatherer        metrics.MultiGatherer
	MeterDBMetricsGatherer metrics.MultiGatherer

	VMAliaser ids.Aliaser
	VMManager vms.Manager

	// VM endpoint registry
	VMRegistry registry.VMRegistry

	// Manages shutdown of a VM process
	runtimeManager runtime.Manager

	resourceManager resource.Manager

	// Tracks the CPU/disk usage caused by processing
	// messages of each peer.
	resourceTracker tracker.ResourceTracker

	// Specifies how much CPU usage each peer can cause before
	// we rate-limit them.
	cpuTargeter tracker.Targeter

	// Specifies how much disk usage each peer can cause before
	// we rate-limit them.
	diskTargeter tracker.Targeter

	// Closed when a sufficient amount of bootstrap nodes are connected to
	onSufficientlyConnected chan struct{}
}

/*
 ******************************************************************************
 *************************** P2P Networking Section ***************************
 ******************************************************************************
 */

// Initialize the networking layer.
// Assumes [n.vdrs], [n.CPUTracker], and [n.CPUTargeter] have been initialized.
func (n *Node) initNetworking(reg prometheus.Registerer) error {
	// Providing either loopback address - `::1` for ipv6 and `127.0.0.1` for ipv4 - as the listen
	// host will avoid the need for a firewall exception on recent MacOS:
	//
	//   - MacOS requires a manually-approved firewall exception [1] for each version of a given
	//   binary that wants to bind to all interfaces (i.e. with an address of `:[port]`). Each
<<<<<<< HEAD
	//   compiled version of node requires a separate exception to be allowed to bind to all
=======
	//   compiled version of avalanchego requires a separate exception to be allowed to bind to all
>>>>>>> d3c09eb1
	//   interfaces.
	//
	//   - A firewall exception is not required to bind to a loopback interface, but the only way for
	//   Listen() to bind to loopback for both ipv4 and ipv6 is to bind to all interfaces [2] which
	//   requires an exception.
	//
	//   - Thus, the only way to start a node on MacOS without approving a firewall exception for the
<<<<<<< HEAD
	//   node binary is to bind to loopback by specifying the host to be `::1` or `127.0.0.1`.
=======
	//   avalanchego binary is to bind to loopback by specifying the host to be `::1` or `127.0.0.1`.
>>>>>>> d3c09eb1
	//
	// 1: https://apple.stackexchange.com/questions/393715/do-you-want-the-application-main-to-accept-incoming-network-connections-pop
	// 2: https://github.com/golang/go/issues/56998
	listenAddress := net.JoinHostPort(n.Config.ListenHost, strconv.FormatUint(uint64(n.Config.ListenPort), 10))
	listener, err := net.Listen(constants.NetworkType, listenAddress)
	if err != nil {
		return err
	}
	// Wrap listener so it will only accept a certain number of incoming connections per second
	listener = throttling.NewThrottledListener(listener, n.Config.NetworkConfig.ThrottlerConfig.MaxInboundConnsPerSec)

	// Record the bound address to enable inclusion in process context file.
	n.stakingAddress = listener.Addr().String()
	stakingAddrPort, err := ips.ParseAddrPort(n.stakingAddress)
	if err != nil {
		return err
	}

	var (
		publicAddr netip.Addr
		atomicIP   *utils.Atomic[netip.AddrPort]
	)
	switch {
	case n.Config.PublicIP != "":
		// Use the specified public IP.
		publicAddr, err = ips.ParseAddr(n.Config.PublicIP)
		if err != nil {
			return fmt.Errorf("invalid public IP address %q: %w", n.Config.PublicIP, err)
		}
		atomicIP = utils.NewAtomic(netip.AddrPortFrom(
			publicAddr,
			stakingAddrPort.Port(),
		))
		n.ipUpdater = dynamicip.NewNoUpdater()
	case n.Config.PublicIPResolutionService != "":
		// Use dynamic IP resolution.
		resolver, err := dynamicip.NewResolver(n.Config.PublicIPResolutionService)
		if err != nil {
			return fmt.Errorf("couldn't create IP resolver: %w", err)
		}

		// Use that to resolve our public IP.
		ctx, cancel := context.WithTimeout(context.Background(), ipResolutionTimeout)
		publicAddr, err = resolver.Resolve(ctx)
		cancel()
		if err != nil {
			return fmt.Errorf("couldn't resolve public IP: %w", err)
		}
		atomicIP = utils.NewAtomic(netip.AddrPortFrom(
			publicAddr,
			stakingAddrPort.Port(),
		))
		n.ipUpdater = dynamicip.NewUpdater(atomicIP, resolver, n.Config.PublicIPResolutionFreq)
	default:
		publicAddr, err = n.router.ExternalIP()
		if err != nil {
			return fmt.Errorf("public IP / IP resolution service not given and failed to resolve IP with NAT: %w", err)
		}
		atomicIP = utils.NewAtomic(netip.AddrPortFrom(
			publicAddr,
			stakingAddrPort.Port(),
		))
		n.ipUpdater = dynamicip.NewNoUpdater()
	}

	if !ips.IsPublic(publicAddr) {
		n.Log.Warn("P2P IP is private, you will not be publicly discoverable",
			zap.Stringer("ip", publicAddr),
		)
	}

	// Regularly update our public IP and port mappings.
	n.portMapper.Map(
		stakingAddrPort.Port(),
		stakingAddrPort.Port(),
		stakingPortName,
		atomicIP,
		n.Config.PublicIPResolutionFreq,
	)
	go n.ipUpdater.Dispatch(n.Log)

	n.Log.Info("initializing networking",
		zap.Stringer("ip", atomicIP.Get()),
	)

	tlsKey, ok := n.Config.StakingTLSCert.PrivateKey.(crypto.Signer)
	if !ok {
		return errInvalidTLSKey
	}

	if n.Config.NetworkConfig.TLSKeyLogFile != "" {
		n.tlsKeyLogWriterCloser, err = perms.Create(n.Config.NetworkConfig.TLSKeyLogFile, perms.ReadWrite)
		if err != nil {
			return err
		}
		n.Log.Warn("TLS key logging is enabled",
			zap.String("filename", n.Config.NetworkConfig.TLSKeyLogFile),
		)
	}

	// We allow nodes to gossip unknown ACPs in case the current ACPs constant
	// becomes out of date.
	var unknownACPs set.Set[uint32]
	for acp := range n.Config.NetworkConfig.SupportedACPs {
		if !constants.CurrentACPs.Contains(acp) {
			unknownACPs.Add(acp)
		}
	}
	for acp := range n.Config.NetworkConfig.ObjectedACPs {
		if !constants.CurrentACPs.Contains(acp) {
			unknownACPs.Add(acp)
		}
	}
	if unknownACPs.Len() > 0 {
		n.Log.Warn("gossiping unknown ACPs",
			zap.Reflect("acps", unknownACPs),
		)
	}

	tlsConfig := peer.TLSConfig(n.Config.StakingTLSCert, n.tlsKeyLogWriterCloser)

	// Create chain router
	n.chainRouter = &router.ChainRouter{}
	if n.Config.TraceConfig.Enabled {
		n.chainRouter = router.Trace(n.chainRouter, n.tracer)
	}

	// Configure benchlist
	n.Config.BenchlistConfig.Validators = n.vdrs
	n.Config.BenchlistConfig.Benchable = n.chainRouter
	n.Config.BenchlistConfig.BenchlistRegisterer = metrics.NewLabelGatherer(chains.ChainLabel)

	err = n.MetricsGatherer.Register(
		benchlistNamespace,
		n.Config.BenchlistConfig.BenchlistRegisterer,
	)
	if err != nil {
		return err
	}

	n.benchlistManager = benchlist.NewManager(&n.Config.BenchlistConfig)

	n.uptimeCalculator = uptime.NewLockedCalculator()

	consensusRouter := n.chainRouter
	if !n.Config.SybilProtectionEnabled {
		// Sybil protection is disabled so we don't have a txID that added us as
		// a validator. Because each validator needs a txID associated with it,
		// we hack one together by just padding our nodeID with zeroes.
		dummyTxID := ids.Empty
		copy(dummyTxID[:], n.ID.Bytes())

		err := n.vdrs.AddStaker(
			constants.PrimaryNetworkID,
			n.ID,
			bls.PublicFromSecretKey(n.Config.StakingSigningKey),
			dummyTxID,
			n.Config.SybilProtectionDisabledWeight,
		)
		if err != nil {
			return err
		}

		consensusRouter = &insecureValidatorManager{
			log:    n.Log,
			Router: consensusRouter,
			vdrs:   n.vdrs,
			weight: n.Config.SybilProtectionDisabledWeight,
		}
	}

	n.onSufficientlyConnected = make(chan struct{})
	numBootstrappers := n.bootstrappers.Count(constants.PrimaryNetworkID)
	requiredConns := (3*numBootstrappers + 3) / 4

	if requiredConns > 0 {
		consensusRouter = &beaconManager{
			Router:                  consensusRouter,
			beacons:                 n.bootstrappers,
			requiredConns:           int64(requiredConns),
			onSufficientlyConnected: n.onSufficientlyConnected,
		}
	} else {
		close(n.onSufficientlyConnected)
	}

	// add node configs to network config
	n.Config.NetworkConfig.MyNodeID = n.ID
	n.Config.NetworkConfig.MyIPPort = atomicIP
	n.Config.NetworkConfig.NetworkID = n.Config.NetworkID
	n.Config.NetworkConfig.Validators = n.vdrs
	n.Config.NetworkConfig.Beacons = n.bootstrappers
	n.Config.NetworkConfig.TLSConfig = tlsConfig
	n.Config.NetworkConfig.TLSKey = tlsKey
	n.Config.NetworkConfig.BLSKey = n.Config.StakingSigningKey
	n.Config.NetworkConfig.TrackedSubnets = n.Config.TrackedSubnets
	n.Config.NetworkConfig.UptimeCalculator = n.uptimeCalculator
	n.Config.NetworkConfig.UptimeRequirement = n.Config.UptimeRequirement
	n.Config.NetworkConfig.ResourceTracker = n.resourceTracker
	n.Config.NetworkConfig.CPUTargeter = n.cpuTargeter
	n.Config.NetworkConfig.DiskTargeter = n.diskTargeter

	n.Net, err = network.NewNetwork(
		&n.Config.NetworkConfig,
		n.Config.UpgradeConfig.DurangoTime,
		n.msgCreator,
		reg,
		n.Log,
		listener,
		dialer.NewDialer(constants.NetworkType, n.Config.NetworkConfig.DialerConfig, n.Log),
		consensusRouter,
	)

	return err
}

type NodeProcessContext struct {
	// The process id of the node
	PID int `json:"pid"`
	// URI to access the node API
	// Format: [https|http]://[host]:[port]
	URI string `json:"uri"`
	// Address other nodes can use to communicate with this node
	// Format: [host]:[port]
	StakingAddress string `json:"stakingAddress"`
}
<<<<<<< HEAD

// Write process context to the configured path. Supports the use of
// dynamically chosen network ports with local network orchestration.
func (n *Node) writeProcessContext() error {
	n.Log.Info("writing process context", zap.String("path", n.Config.ProcessContextFilePath))

=======

// Write process context to the configured path. Supports the use of
// dynamically chosen network ports with local network orchestration.
func (n *Node) writeProcessContext() error {
	n.Log.Info("writing process context", zap.String("path", n.Config.ProcessContextFilePath))

>>>>>>> d3c09eb1
	// Write the process context to disk
	processContext := &NodeProcessContext{
		PID:            os.Getpid(),
		URI:            n.apiURI,
		StakingAddress: n.stakingAddress, // Set by network initialization
	}
	bytes, err := json.MarshalIndent(processContext, "", "  ")
	if err != nil {
		return fmt.Errorf("failed to marshal process context: %w", err)
	}
	if err := perms.WriteFile(n.Config.ProcessContextFilePath, bytes, perms.ReadWrite); err != nil {
		return fmt.Errorf("failed to write process context: %w", err)
	}
	return nil
}

// Dispatch starts the node's servers.
// Returns when the node exits.
func (n *Node) Dispatch() error {
	if err := n.writeProcessContext(); err != nil {
		return err
	}

	// Start the HTTP API server
	go n.Log.RecoverAndPanic(func() {
		n.Log.Info("API server listening",
			zap.String("uri", n.apiURI),
		)
		err := n.APIServer.Dispatch()
		// When [n].Shutdown() is called, [n.APIServer].Close() is called.
		// This causes [n.APIServer].Dispatch() to return an error.
		// If that happened, don't log/return an error here.
		if !n.shuttingDown.Get() {
			n.Log.Fatal("API server dispatch failed",
				zap.Error(err),
			)
		}
		// If the API server isn't running, shut down the node.
		// If node is already shutting down, this does nothing.
		n.Shutdown(1)
	})

	// Log a warning if we aren't able to connect to a sufficient portion of
	// nodes.
	go func() {
		timer := time.NewTimer(n.Config.BootstrapBeaconConnectionTimeout)
		defer timer.Stop()

		select {
		case <-timer.C:
			if n.shuttingDown.Get() {
				return
			}
			n.Log.Warn("failed to connect to bootstrap nodes",
				zap.Stringer("bootstrappers", n.bootstrappers),
				zap.Duration("duration", n.Config.BootstrapBeaconConnectionTimeout),
			)
		case <-n.onSufficientlyConnected:
		}
	}()

	// Add state sync nodes to the peer network
	for i, peerIP := range n.Config.StateSyncIPs {
		n.Net.ManuallyTrack(n.Config.StateSyncIDs[i], peerIP)
	}

	// Add bootstrap nodes to the peer network
	for _, bootstrapper := range n.Config.Bootstrappers {
		n.Net.ManuallyTrack(bootstrapper.ID, bootstrapper.IP)
	}

	// Start P2P connections
	err := n.Net.Dispatch()

	// If the P2P server isn't running, shut down the node.
	// If node is already shutting down, this does nothing.
	n.Shutdown(1)

	if n.tlsKeyLogWriterCloser != nil {
		err := n.tlsKeyLogWriterCloser.Close()
		if err != nil {
			n.Log.Error("closing TLS key log file failed",
				zap.String("filename", n.Config.NetworkConfig.TLSKeyLogFile),
				zap.Error(err),
			)
		}
	}

	// Wait until the node is done shutting down before returning
	n.DoneShuttingDown.Wait()

	// Remove the process context file to communicate to an orchestrator
	// that the node is no longer running.
	if err := os.Remove(n.Config.ProcessContextFilePath); err != nil && !errors.Is(err, fs.ErrNotExist) {
		n.Log.Error("removal of process context file failed",
			zap.String("path", n.Config.ProcessContextFilePath),
			zap.Error(err),
		)
	}

	return err
}

/*
 ******************************************************************************
 *********************** End P2P Networking Section ***************************
 ******************************************************************************
 */

func (n *Node) initDatabase() error {
	dbRegisterer, err := metrics.MakeAndRegister(
		n.MetricsGatherer,
		dbNamespace,
	)
	if err != nil {
		return err
	}

	// start the db
	switch n.Config.DatabaseConfig.Name {
	case leveldb.Name:
		// Prior to v1.10.15, the only on-disk database was leveldb, and its
		// files went to [dbPath]/[networkID]/v1.4.5.
		dbPath := filepath.Join(n.Config.DatabaseConfig.Path, version.CurrentDatabase.String())
		n.DB, err = leveldb.New(dbPath, n.Config.DatabaseConfig.Config, n.Log, dbRegisterer)
		if err != nil {
			return fmt.Errorf("couldn't create %s at %s: %w", leveldb.Name, dbPath, err)
		}
	case memdb.Name:
		n.DB = memdb.New()
	case pebbledb.Name:
		dbPath := filepath.Join(n.Config.DatabaseConfig.Path, "pebble")
		n.DB, err = pebbledb.New(dbPath, n.Config.DatabaseConfig.Config, n.Log, dbRegisterer)
		if err != nil {
			return fmt.Errorf("couldn't create %s at %s: %w", pebbledb.Name, dbPath, err)
		}
	default:
		return fmt.Errorf(
			"db-type was %q but should have been one of {%s, %s, %s}",
			n.Config.DatabaseConfig.Name,
			leveldb.Name,
			memdb.Name,
			pebbledb.Name,
		)
	}

	if n.Config.ReadOnly && n.Config.DatabaseConfig.Name != memdb.Name {
		n.DB = versiondb.New(n.DB)
	}

	meterDBReg, err := metrics.MakeAndRegister(
		n.MeterDBMetricsGatherer,
		"all",
	)
	if err != nil {
		return err
	}

	n.DB, err = meterdb.New(meterDBReg, n.DB)
	if err != nil {
		return err
	}

	rawExpectedGenesisHash := hashing.ComputeHash256(n.Config.GenesisBytes)

	rawGenesisHash, err := n.DB.Get(genesisHashKey)
	if err == database.ErrNotFound {
		rawGenesisHash = rawExpectedGenesisHash
		err = n.DB.Put(genesisHashKey, rawGenesisHash)
	}
	if err != nil {
		return err
	}

	genesisHash, err := ids.ToID(rawGenesisHash)
	if err != nil {
		return err
	}
	expectedGenesisHash, err := ids.ToID(rawExpectedGenesisHash)
	if err != nil {
		return err
	}

	if genesisHash != expectedGenesisHash {
		return fmt.Errorf("db contains invalid genesis hash. DB Genesis: %s Generated Genesis: %s", genesisHash, expectedGenesisHash)
	}

	n.Log.Info("initializing database",
		zap.Stringer("genesisHash", genesisHash),
	)

	ok, err := n.DB.Has(ungracefulShutdown)
	if err != nil {
		return fmt.Errorf("failed to read ungraceful shutdown key: %w", err)
	}

	if ok {
		n.Log.Warn("detected previous ungraceful shutdown")
	}

	if err := n.DB.Put(ungracefulShutdown, nil); err != nil {
		return fmt.Errorf(
			"failed to write ungraceful shutdown key at: %w",
			err,
		)
	}

	return nil
}

// Set the node IDs of the peers this node should first connect to
func (n *Node) initBootstrappers() error {
	n.bootstrappers = validators.NewManager()
	for _, bootstrapper := range n.Config.Bootstrappers {
		// Note: The beacon connection manager will treat all beaconIDs as
		//       equal.
		// Invariant: We never use the TxID or BLS keys populated here.
		if err := n.bootstrappers.AddStaker(constants.PrimaryNetworkID, bootstrapper.ID, nil, ids.Empty, 1); err != nil {
			return err
		}
	}
	return nil
}

// Create the EventDispatcher used for hooking events
// into the general process flow.
func (n *Node) initEventDispatchers() {
	n.BlockAcceptorGroup = snow.NewAcceptorGroup(n.Log)
	n.TxAcceptorGroup = snow.NewAcceptorGroup(n.Log)
	n.VertexAcceptorGroup = snow.NewAcceptorGroup(n.Log)
}

// Initialize [n.indexer].
// Should only be called after [n.DB], [n.DecisionAcceptorGroup],
// [n.ConsensusAcceptorGroup], [n.Log], [n.APIServer], [n.chainManager] are
// initialized
func (n *Node) initIndexer() error {
	txIndexerDB := prefixdb.New(indexerDBPrefix, n.DB)
	var err error
	n.indexer, err = indexer.NewIndexer(indexer.Config{
		IndexingEnabled:      n.Config.IndexAPIEnabled,
		AllowIncompleteIndex: n.Config.IndexAllowIncomplete,
		DB:                   txIndexerDB,
		Log:                  n.Log,
		BlockAcceptorGroup:   n.BlockAcceptorGroup,
		TxAcceptorGroup:      n.TxAcceptorGroup,
		VertexAcceptorGroup:  n.VertexAcceptorGroup,
		APIServer:            n.APIServer,
		ShutdownF: func() {
			n.Shutdown(0) // TODO put exit code here
		},
	})
	if err != nil {
		return fmt.Errorf("couldn't create index for txs: %w", err)
	}

	// Chain manager will notify indexer when a chain is created
	n.chainManager.AddRegistrant(n.indexer)

	return nil
}

// Initializes the Platform chain.
// Its genesis data specifies the other chains that should be created.
func (n *Node) initChains(genesisBytes []byte) error {
	n.Log.Info("initializing chains")

	platformChain := chains.ChainParameters{
		ID:            constants.PlatformChainID,
		SubnetID:      constants.PrimaryNetworkID,
		GenesisData:   genesisBytes, // Specifies other chains to create
		VMID:          constants.PlatformVMID,
		CustomBeacons: n.bootstrappers,
	}

	// Start the chain creator with the Platform Chain
	return n.chainManager.StartChainCreator(platformChain)
}

func (n *Node) initMetrics() error {
	n.MetricsGatherer = metrics.NewPrefixGatherer()
	n.MeterDBMetricsGatherer = metrics.NewLabelGatherer(chains.ChainLabel)
	return n.MetricsGatherer.Register(
		meterDBNamespace,
		n.MeterDBMetricsGatherer,
	)
}

func (n *Node) initNAT() {
	n.Log.Info("initializing NAT")

	if n.Config.PublicIP == "" && n.Config.PublicIPResolutionService == "" {
		n.router = nat.GetRouter()
		if !n.router.SupportsNAT() {
			n.Log.Warn("UPnP and NAT-PMP router attach failed, " +
				"you may not be listening publicly. " +
				"Please confirm the settings in your router")
		}
	} else {
		n.router = nat.NewNoRouter()
	}

	n.portMapper = nat.NewPortMapper(n.Log, n.router)
}

// initAPIServer initializes the server that handles HTTP calls
func (n *Node) initAPIServer() error {
	n.Log.Info("initializing API server")

	// An empty host is treated as a wildcard to match all addresses, so it is
	// considered public.
	hostIsPublic := n.Config.HTTPHost == ""
	if !hostIsPublic {
		ip, err := ips.Lookup(n.Config.HTTPHost)
		if err != nil {
			n.Log.Fatal("failed to lookup HTTP host",
				zap.String("host", n.Config.HTTPHost),
				zap.Error(err),
			)
			return err
		}
		hostIsPublic = ips.IsPublic(ip)

		n.Log.Debug("finished HTTP host lookup",
			zap.String("host", n.Config.HTTPHost),
			zap.Stringer("ip", ip),
			zap.Bool("isPublic", hostIsPublic),
		)
	}

	listenAddress := net.JoinHostPort(n.Config.HTTPHost, strconv.FormatUint(uint64(n.Config.HTTPPort), 10))
	listener, err := net.Listen("tcp", listenAddress)
<<<<<<< HEAD
=======
	if err != nil {
		return err
	}

	addrStr := listener.Addr().String()
	addrPort, err := ips.ParseAddrPort(addrStr)
>>>>>>> d3c09eb1
	if err != nil {
		return err
	}

<<<<<<< HEAD
	addrStr := listener.Addr().String()
	addrPort, err := ips.ParseAddrPort(addrStr)
	if err != nil {
		return err
	}

=======
>>>>>>> d3c09eb1
	// Don't open the HTTP port if the HTTP server is private
	if hostIsPublic {
		n.Log.Warn("HTTP server is binding to a potentially public host. "+
			"You may be vulnerable to a DoS attack if your HTTP port is publicly accessible",
			zap.String("host", n.Config.HTTPHost),
		)

		n.portMapper.Map(
			addrPort.Port(),
			addrPort.Port(),
			httpPortName,
			nil,
			n.Config.PublicIPResolutionFreq,
		)
	}

	protocol := "http"
	if n.Config.HTTPSEnabled {
		cert, err := tls.X509KeyPair(n.Config.HTTPSCert, n.Config.HTTPSKey)
		if err != nil {
			return err
		}
		config := &tls.Config{
			MinVersion:   tls.VersionTLS12,
			Certificates: []tls.Certificate{cert},
		}
		listener = tls.NewListener(listener, config)

		protocol = "https"
	}
	n.apiURI = fmt.Sprintf("%s://%s", protocol, listener.Addr())

	apiRegisterer, err := metrics.MakeAndRegister(
		n.MetricsGatherer,
		apiNamespace,
	)
	if err != nil {
		return err
	}

	n.APIServer, err = server.New(
		n.Log,
		n.LogFactory,
		listener,
		n.Config.HTTPAllowedOrigins,
		n.Config.ShutdownTimeout,
		n.ID,
		n.Config.TraceConfig.Enabled,
		n.tracer,
		apiRegisterer,
		n.Config.HTTPConfig.HTTPConfig,
		n.Config.HTTPAllowedHosts,
	)
	return err
}

// Add the default VM aliases
func (n *Node) addDefaultVMAliases() error {
	n.Log.Info("adding the default VM aliases")

	for vmID, aliases := range genesis.VMAliases {
		for _, alias := range aliases {
			if err := n.VMAliaser.Alias(vmID, alias); err != nil {
				return err
			}
		}
	}
	return nil
}

// Create the chainManager and register the following VMs:
// AVM, Simple Payments DAG, Simple Payments Chain, and Platform VM
// Assumes n.DBManager, n.vdrs all initialized (non-nil)
func (n *Node) initChainManager(luxAssetID ids.ID) error {
	createAVMTx, err := genesis.VMGenesis(n.Config.GenesisBytes, constants.AVMID)
	if err != nil {
		return err
	}
	xChainID := createAVMTx.ID()

	createEVMTx, err := genesis.VMGenesis(n.Config.GenesisBytes, constants.EVMID)
	if err != nil {
		return err
	}
	cChainID := createEVMTx.ID()

	// If any of these chains die, the node shuts down
	criticalChains := set.Of(
		constants.PlatformChainID,
		xChainID,
		cChainID,
	)

	requestsReg, err := metrics.MakeAndRegister(
		n.MetricsGatherer,
		requestsNamespace,
	)
	if err != nil {
		return err
	}

	responseReg, err := metrics.MakeAndRegister(
		n.MetricsGatherer,
		responsesNamespace,
	)
	if err != nil {
		return err
	}

	n.timeoutManager, err = timeout.NewManager(
		&n.Config.AdaptiveTimeoutConfig,
		n.benchlistManager,
		requestsReg,
		responseReg,
	)
	if err != nil {
		return err
	}
	go n.Log.RecoverAndPanic(n.timeoutManager.Dispatch)

	// Routes incoming messages from peers to the appropriate chain
	err = n.chainRouter.Initialize(
		n.ID,
		n.Log,
		n.timeoutManager,
		n.Config.ConsensusShutdownTimeout,
		criticalChains,
		n.Config.SybilProtectionEnabled,
		n.Config.TrackedSubnets,
		n.Shutdown,
		n.Config.RouterHealthConfig,
		requestsReg,
	)
	if err != nil {
		return fmt.Errorf("couldn't initialize chain router: %w", err)
	}

	subnets, err := chains.NewSubnets(n.ID, n.Config.SubnetConfigs)
	if err != nil {
		return fmt.Errorf("failed to initialize subnets: %w", err)
	}

	n.chainManager, err = chains.New(
		&chains.ManagerConfig{
			SybilProtectionEnabled:                  n.Config.SybilProtectionEnabled,
			StakingTLSSigner:                        n.StakingTLSSigner,
			StakingTLSCert:                          n.StakingTLSCert,
			StakingBLSKey:                           n.Config.StakingSigningKey,
			Log:                                     n.Log,
			LogFactory:                              n.LogFactory,
			VMManager:                               n.VMManager,
			BlockAcceptorGroup:                      n.BlockAcceptorGroup,
			TxAcceptorGroup:                         n.TxAcceptorGroup,
			VertexAcceptorGroup:                     n.VertexAcceptorGroup,
			DB:                                      n.DB,
			MsgCreator:                              n.msgCreator,
			Router:                                  n.chainRouter,
			Net:                                     n.Net,
			Validators:                              n.vdrs,
			PartialSyncPrimaryNetwork:               n.Config.PartialSyncPrimaryNetwork,
			NodeID:                                  n.ID,
			NetworkID:                               n.Config.NetworkID,
			Server:                                  n.APIServer,
			Keystore:                                n.keystore,
			AtomicMemory:                            n.sharedMemory,
<<<<<<< HEAD
			LUXAssetID:                             luxAssetID,
=======
			AVAXAssetID:                             avaxAssetID,
>>>>>>> d3c09eb1
			XChainID:                                xChainID,
			CChainID:                                cChainID,
			CriticalChains:                          criticalChains,
			TimeoutManager:                          n.timeoutManager,
			Health:                                  n.health,
			ShutdownNodeFunc:                        n.Shutdown,
			MeterVMEnabled:                          n.Config.MeterVMEnabled,
			Metrics:                                 n.MetricsGatherer,
			MeterDBMetrics:                          n.MeterDBMetricsGatherer,
			SubnetConfigs:                           n.Config.SubnetConfigs,
			ChainConfigs:                            n.Config.ChainConfigs,
			FrontierPollFrequency:                   n.Config.FrontierPollFrequency,
			ConsensusAppConcurrency:                 n.Config.ConsensusAppConcurrency,
			BootstrapMaxTimeGetAncestors:            n.Config.BootstrapMaxTimeGetAncestors,
			BootstrapAncestorsMaxContainersSent:     n.Config.BootstrapAncestorsMaxContainersSent,
			BootstrapAncestorsMaxContainersReceived: n.Config.BootstrapAncestorsMaxContainersReceived,
<<<<<<< HEAD
			ApricotPhase4Time:                       version.GetApricotPhase4Time(n.Config.NetworkID),
			ApricotPhase4MinPChainHeight:            version.ApricotPhase4MinPChainHeight[n.Config.NetworkID],
=======
			Upgrades:                                n.Config.UpgradeConfig,
>>>>>>> d3c09eb1
			ResourceTracker:                         n.resourceTracker,
			StateSyncBeacons:                        n.Config.StateSyncIDs,
			TracingEnabled:                          n.Config.TraceConfig.Enabled,
			Tracer:                                  n.tracer,
			ChainDataDir:                            n.Config.ChainDataDir,
			Subnets:                                 subnets,
		},
	)
	if err != nil {
		return err
	}

	// Notify the API server when new chains are created
	n.chainManager.AddRegistrant(n.APIServer)
	return nil
}

// initVMs initializes the VMs Lux supports + any additional vms installed as plugins.
func (n *Node) initVMs() error {
	n.Log.Info("initializing VMs")

	vdrs := n.vdrs

	// If sybil protection is disabled, we provide the P-chain its own local
	// validator manager that will not be used by the rest of the node. This
	// allows the node's validator sets to be determined by network connections.
	if !n.Config.SybilProtectionEnabled {
		vdrs = validators.NewManager()
	}

<<<<<<< HEAD
	// Register the VMs that Lux supports
	eUpgradeTime := version.GetEUpgradeTime(n.Config.NetworkID)
=======
	// Register the VMs that Avalanche supports
>>>>>>> d3c09eb1
	err := errors.Join(
		n.VMManager.RegisterFactory(context.TODO(), constants.PlatformVMID, &platformvm.Factory{
			Config: platformconfig.Config{
				Chains:                    n.chainManager,
				Validators:                vdrs,
				UptimeLockedCalculator:    n.uptimeCalculator,
				SybilProtectionEnabled:    n.Config.SybilProtectionEnabled,
				PartialSyncPrimaryNetwork: n.Config.PartialSyncPrimaryNetwork,
				TrackedSubnets:            n.Config.TrackedSubnets,
<<<<<<< HEAD
				StaticFeeConfig:           n.Config.StaticConfig,
=======
				CreateAssetTxFee:          n.Config.CreateAssetTxFee,
				StaticFeeConfig:           n.Config.StaticFeeConfig,
				DynamicFeeConfig:          n.Config.DynamicFeeConfig,
>>>>>>> d3c09eb1
				UptimePercentage:          n.Config.UptimeRequirement,
				MinValidatorStake:         n.Config.MinValidatorStake,
				MaxValidatorStake:         n.Config.MaxValidatorStake,
				MinDelegatorStake:         n.Config.MinDelegatorStake,
				MinDelegationFee:          n.Config.MinDelegationFee,
				MinStakeDuration:          n.Config.MinStakeDuration,
				MaxStakeDuration:          n.Config.MaxStakeDuration,
				RewardConfig:              n.Config.RewardConfig,
<<<<<<< HEAD
				UpgradeConfig: upgrade.Config{
					ApricotPhase3Time: version.GetApricotPhase3Time(n.Config.NetworkID),
					ApricotPhase5Time: version.GetApricotPhase5Time(n.Config.NetworkID),
					BanffTime:         version.GetBanffTime(n.Config.NetworkID),
					CortinaTime:       version.GetCortinaTime(n.Config.NetworkID),
					DurangoTime:       version.GetDurangoTime(n.Config.NetworkID),
					EUpgradeTime:      eUpgradeTime,
				},
				UseCurrentHeight: n.Config.UseCurrentHeight,
=======
				UpgradeConfig:             n.Config.UpgradeConfig,
				UseCurrentHeight:          n.Config.UseCurrentHeight,
>>>>>>> d3c09eb1
			},
		}),
		n.VMManager.RegisterFactory(context.TODO(), constants.AVMID, &avm.Factory{
			Config: avmconfig.Config{
<<<<<<< HEAD
				TxFee:            n.Config.TxFee,
				CreateAssetTxFee: n.Config.CreateAssetTxFee,
				EUpgradeTime:     eUpgradeTime,
=======
				Upgrades:         n.Config.UpgradeConfig,
				TxFee:            n.Config.StaticFeeConfig.TxFee,
				CreateAssetTxFee: n.Config.CreateAssetTxFee,
>>>>>>> d3c09eb1
			},
		}),
		n.VMManager.RegisterFactory(context.TODO(), constants.EVMID, &coreth.Factory{}),
	)
	if err != nil {
		return err
	}

	// initialize vm runtime manager
	n.runtimeManager = runtime.NewManager()

	rpcchainvmMetricsGatherer := metrics.NewLabelGatherer(chains.ChainLabel)
	if err := n.MetricsGatherer.Register(rpcchainvmNamespace, rpcchainvmMetricsGatherer); err != nil {
		return err
	}

	// initialize the vm registry
	n.VMRegistry = registry.NewVMRegistry(registry.VMRegistryConfig{
		VMGetter: registry.NewVMGetter(registry.VMGetterConfig{
			FileReader:      filesystem.NewReader(),
			Manager:         n.VMManager,
			PluginDirectory: n.Config.PluginDir,
			CPUTracker:      n.resourceManager,
			RuntimeTracker:  n.runtimeManager,
			MetricsGatherer: rpcchainvmMetricsGatherer,
		}),
		VMManager: n.VMManager,
	})

	// register any vms that need to be installed as plugins from disk
	_, failedVMs, err := n.VMRegistry.Reload(context.TODO())
	for failedVM, err := range failedVMs {
		n.Log.Error("failed to register VM",
			zap.Stringer("vmID", failedVM),
			zap.Error(err),
		)
	}
	return err
}

// initSharedMemory initializes the shared memory for cross chain interation
func (n *Node) initSharedMemory() {
	n.Log.Info("initializing SharedMemory")
	sharedMemoryDB := prefixdb.New([]byte("shared memory"), n.DB)
	n.sharedMemory = atomic.NewMemory(sharedMemoryDB)
}

// initKeystoreAPI initializes the keystore service, which is an on-node wallet.
// Assumes n.APIServer is already set
func (n *Node) initKeystoreAPI() error {
	n.Log.Info("initializing keystore")
	n.keystore = keystore.New(n.Log, prefixdb.New(keystoreDBPrefix, n.DB))
	handler, err := n.keystore.CreateHandler()
	if err != nil {
		return err
	}
	if !n.Config.KeystoreAPIEnabled {
		n.Log.Info("skipping keystore API initialization because it has been disabled")
		return nil
	}
	n.Log.Warn("initializing deprecated keystore API")
	return n.APIServer.AddRoute(handler, "keystore", "")
}

// initMetricsAPI initializes the Metrics API
// Assumes n.APIServer is already set
func (n *Node) initMetricsAPI() error {
	if !n.Config.MetricsAPIEnabled {
		n.Log.Info("skipping metrics API initialization because it has been disabled")
		return nil
	}

	processReg, err := metrics.MakeAndRegister(
		n.MetricsGatherer,
		processNamespace,
	)
	if err != nil {
		return err
	}

	// Current state of process metrics.
	processCollector := collectors.NewProcessCollector(collectors.ProcessCollectorOpts{})
	if err := processReg.Register(processCollector); err != nil {
		return err
	}

	// Go process metrics using debug.GCStats.
	goCollector := collectors.NewGoCollector()
	if err := processReg.Register(goCollector); err != nil {
		return err
	}

	n.Log.Info("initializing metrics API")

	return n.APIServer.AddRoute(
		promhttp.HandlerFor(
			n.MetricsGatherer,
			promhttp.HandlerOpts{},
		),
		"metrics",
		"",
	)
}

// initAdminAPI initializes the Admin API service
// Assumes n.log, n.chainManager, and n.ValidatorAPI already initialized
func (n *Node) initAdminAPI() error {
	if !n.Config.AdminAPIEnabled {
		n.Log.Info("skipping admin API initialization because it has been disabled")
		return nil
	}
	n.Log.Info("initializing admin API")
	service, err := admin.NewService(
		admin.Config{
			Log:          n.Log,
			DB:           n.DB,
			ChainManager: n.chainManager,
			HTTPServer:   n.APIServer,
			ProfileDir:   n.Config.ProfilerConfig.Dir,
			LogFactory:   n.LogFactory,
			NodeConfig:   n.Config,
			VMManager:    n.VMManager,
			VMRegistry:   n.VMRegistry,
		},
	)
	if err != nil {
		return err
	}
	return n.APIServer.AddRoute(
		service,
		"admin",
		"",
	)
}

// initProfiler initializes the continuous profiling
func (n *Node) initProfiler() {
	if !n.Config.ProfilerConfig.Enabled {
		n.Log.Info("skipping profiler initialization because it has been disabled")
		return
	}

	n.Log.Info("initializing continuous profiler")
	n.profiler = profiler.NewContinuous(
		filepath.Join(n.Config.ProfilerConfig.Dir, "continuous"),
		n.Config.ProfilerConfig.Freq,
		n.Config.ProfilerConfig.MaxNumFiles,
	)
	go n.Log.RecoverAndPanic(func() {
		err := n.profiler.Dispatch()
		if err != nil {
			n.Log.Fatal("continuous profiler failed",
				zap.Error(err),
			)
		}
		n.Shutdown(1)
	})
}

func (n *Node) initInfoAPI() error {
	if !n.Config.InfoAPIEnabled {
		n.Log.Info("skipping info API initialization because it has been disabled")
		return nil
	}

	n.Log.Info("initializing info API")

	service, err := info.NewService(
		info.Parameters{
<<<<<<< HEAD
			Version:                       version.CurrentApp,
			NodeID:                        n.ID,
			NodePOP:                       signer.NewProofOfPossession(n.Config.StakingSigningKey),
			NetworkID:                     n.Config.NetworkID,
			TxFee:                         n.Config.TxFee,
			CreateAssetTxFee:              n.Config.CreateAssetTxFee,
			CreateSubnetTxFee:             n.Config.CreateSubnetTxFee,
			TransformSubnetTxFee:          n.Config.TransformSubnetTxFee,
			CreateBlockchainTxFee:         n.Config.CreateBlockchainTxFee,
			AddPrimaryNetworkValidatorFee: n.Config.AddPrimaryNetworkValidatorFee,
			AddPrimaryNetworkDelegatorFee: n.Config.AddPrimaryNetworkDelegatorFee,
			AddSubnetValidatorFee:         n.Config.AddSubnetValidatorFee,
			AddSubnetDelegatorFee:         n.Config.AddSubnetDelegatorFee,
			VMManager:                     n.VMManager,
=======
			Version:     version.CurrentApp,
			NodeID:      n.ID,
			NodePOP:     signer.NewProofOfPossession(n.Config.StakingSigningKey),
			NetworkID:   n.Config.NetworkID,
			TxFeeConfig: n.Config.TxFeeConfig,
			VMManager:   n.VMManager,
			Upgrades:    n.Config.UpgradeConfig,
>>>>>>> d3c09eb1
		},
		n.Log,
		n.vdrs,
		n.chainManager,
		n.VMManager,
		n.Config.NetworkConfig.MyIPPort,
		n.Net,
		n.benchlistManager,
	)
	if err != nil {
		return err
	}
	return n.APIServer.AddRoute(
		service,
		"info",
		"",
	)
}

// initHealthAPI initializes the Health API service
// Assumes n.Log, n.Net, n.APIServer, n.HTTPLog already initialized
func (n *Node) initHealthAPI() error {
	healthReg, err := metrics.MakeAndRegister(
		n.MetricsGatherer,
		healthNamespace,
	)
	if err != nil {
		return err
	}

	n.health, err = health.New(n.Log, healthReg)
	if err != nil {
		return err
	}

	if !n.Config.HealthAPIEnabled {
		n.Log.Info("skipping health API initialization because it has been disabled")
		return nil
	}

	n.Log.Info("initializing Health API")
	err = n.health.RegisterHealthCheck("network", n.Net, health.ApplicationTag)
	if err != nil {
		return fmt.Errorf("couldn't register network health check: %w", err)
	}

	err = n.health.RegisterHealthCheck("router", n.chainRouter, health.ApplicationTag)
	if err != nil {
		return fmt.Errorf("couldn't register router health check: %w", err)
	}

	// TODO: add database health to liveness check
	err = n.health.RegisterHealthCheck("database", n.DB, health.ApplicationTag)
	if err != nil {
		return fmt.Errorf("couldn't register database health check: %w", err)
	}

	diskSpaceCheck := health.CheckerFunc(func(context.Context) (interface{}, error) {
		// confirm that the node has enough disk space to continue operating
		// if there is too little disk space remaining, first report unhealthy and then shutdown the node

		availableDiskBytes := n.resourceTracker.DiskTracker().AvailableDiskBytes()

		var err error
		if availableDiskBytes < n.Config.RequiredAvailableDiskSpace {
			n.Log.Fatal("low on disk space. Shutting down...",
				zap.Uint64("remainingDiskBytes", availableDiskBytes),
			)
			go n.Shutdown(1)
			err = fmt.Errorf("remaining available disk space (%d) is below minimum required available space (%d)", availableDiskBytes, n.Config.RequiredAvailableDiskSpace)
		} else if availableDiskBytes < n.Config.WarningThresholdAvailableDiskSpace {
			err = fmt.Errorf("remaining available disk space (%d) is below the warning threshold of disk space (%d)", availableDiskBytes, n.Config.WarningThresholdAvailableDiskSpace)
		}

		return map[string]interface{}{
			"availableDiskBytes": availableDiskBytes,
		}, err
	})

	err = n.health.RegisterHealthCheck("diskspace", diskSpaceCheck, health.ApplicationTag)
	if err != nil {
		return fmt.Errorf("couldn't register resource health check: %w", err)
	}

	handler, err := health.NewGetAndPostHandler(n.Log, n.health)
	if err != nil {
		return err
	}

	err = n.APIServer.AddRoute(
		handler,
		"health",
		"",
	)
	if err != nil {
		return err
	}

	err = n.APIServer.AddRoute(
		health.NewGetHandler(n.health.Readiness),
		"health",
		"/readiness",
	)
	if err != nil {
		return err
	}

	err = n.APIServer.AddRoute(
		health.NewGetHandler(n.health.Health),
		"health",
		"/health",
	)
	if err != nil {
		return err
	}

	return n.APIServer.AddRoute(
		health.NewGetHandler(n.health.Liveness),
		"health",
		"/liveness",
	)
}

// Give chains aliases as specified by the genesis information
func (n *Node) initChainAliases(genesisBytes []byte) error {
	n.Log.Info("initializing chain aliases")
	_, chainAliases, err := genesis.Aliases(genesisBytes)
	if err != nil {
		return err
	}

	for chainID, aliases := range chainAliases {
		for _, alias := range aliases {
			if err := n.chainManager.Alias(chainID, alias); err != nil {
				return err
			}
		}
	}

	for chainID, aliases := range n.Config.ChainAliases {
		for _, alias := range aliases {
			if err := n.chainManager.Alias(chainID, alias); err != nil {
				return err
			}
		}
	}

	return nil
}

// APIs aliases as specified by the genesis information
func (n *Node) initAPIAliases(genesisBytes []byte) error {
	n.Log.Info("initializing API aliases")
	apiAliases, _, err := genesis.Aliases(genesisBytes)
	if err != nil {
		return err
	}

	for url, aliases := range apiAliases {
		if err := n.APIServer.AddAliases(url, aliases...); err != nil {
			return err
		}
	}
	return nil
}

// Initialize [n.resourceManager].
func (n *Node) initResourceManager() error {
	systemResourcesRegisterer, err := metrics.MakeAndRegister(
		n.MetricsGatherer,
		systemResourcesNamespace,
	)
	if err != nil {
		return err
	}
	resourceManager, err := resource.NewManager(
		n.Log,
		n.Config.DatabaseConfig.Path,
		n.Config.SystemTrackerFrequency,
		n.Config.SystemTrackerCPUHalflife,
		n.Config.SystemTrackerDiskHalflife,
		systemResourcesRegisterer,
	)
	if err != nil {
		return err
	}
	n.resourceManager = resourceManager
	n.resourceManager.TrackProcess(os.Getpid())

	resourceTrackerRegisterer, err := metrics.MakeAndRegister(
		n.MetricsGatherer,
		resourceTrackerNamespace,
	)
	if err != nil {
		return err
	}
	n.resourceTracker, err = tracker.NewResourceTracker(
		resourceTrackerRegisterer,
		n.resourceManager,
		&meter.ContinuousFactory{},
		n.Config.SystemTrackerProcessingHalflife,
	)
	return err
}

// Initialize [n.cpuTargeter].
// Assumes [n.resourceTracker] is already initialized.
func (n *Node) initCPUTargeter(
	config *tracker.TargeterConfig,
) {
	n.cpuTargeter = tracker.NewTargeter(
		n.Log,
		config,
		n.vdrs,
		n.resourceTracker.CPUTracker(),
	)
}

// Initialize [n.diskTargeter].
// Assumes [n.resourceTracker] is already initialized.
func (n *Node) initDiskTargeter(
	config *tracker.TargeterConfig,
) {
	n.diskTargeter = tracker.NewTargeter(
		n.Log,
		config,
		n.vdrs,
		n.resourceTracker.DiskTracker(),
	)
}

// Shutdown this node
// May be called multiple times
func (n *Node) Shutdown(exitCode int) {
	if !n.shuttingDown.Get() { // only set the exit code once
		n.shuttingDownExitCode.Set(exitCode)
	}
	n.shuttingDown.Set(true)
	n.shutdownOnce.Do(n.shutdown)
}

func (n *Node) shutdown() {
	n.Log.Info("shutting down node",
		zap.Int("exitCode", n.ExitCode()),
	)

	if n.health != nil {
		// Passes if the node is not shutting down
		shuttingDownCheck := health.CheckerFunc(func(context.Context) (interface{}, error) {
			return map[string]interface{}{
				"isShuttingDown": true,
			}, errShuttingDown
		})

		err := n.health.RegisterHealthCheck("shuttingDown", shuttingDownCheck, health.ApplicationTag)
		if err != nil {
			n.Log.Debug("couldn't register shuttingDown health check",
				zap.Error(err),
			)
		}

		time.Sleep(n.Config.ShutdownWait)
	}

	if n.resourceManager != nil {
		n.resourceManager.Shutdown()
	}
	n.timeoutManager.Stop()
	if n.chainManager != nil {
		n.chainManager.Shutdown()
	}
	if n.profiler != nil {
		n.profiler.Shutdown()
	}
	if n.Net != nil {
		n.Net.StartClose()
	}
	if err := n.APIServer.Shutdown(); err != nil {
		n.Log.Debug("error during API shutdown",
			zap.Error(err),
		)
	}
	n.portMapper.UnmapAllPorts()
	n.ipUpdater.Stop()
	if err := n.indexer.Close(); err != nil {
		n.Log.Debug("error closing tx indexer",
			zap.Error(err),
		)
	}

	// Ensure all runtimes are shutdown
	n.Log.Info("cleaning up plugin runtimes")
	n.runtimeManager.Stop(context.TODO())

	if n.DB != nil {
		if err := n.DB.Delete(ungracefulShutdown); err != nil {
			n.Log.Error(
				"failed to delete ungraceful shutdown key",
				zap.Error(err),
			)
		}

		if err := n.DB.Close(); err != nil {
			n.Log.Warn("error during DB shutdown",
				zap.Error(err),
			)
		}
	}

	if n.Config.TraceConfig.Enabled {
		n.Log.Info("shutting down tracing")
	}

	if err := n.tracer.Close(); err != nil {
		n.Log.Warn("error during tracer shutdown",
			zap.Error(err),
		)
	}

	n.DoneShuttingDown.Done()
	n.Log.Info("finished node shutdown")
}

func (n *Node) ExitCode() int {
	return n.shuttingDownExitCode.Get()
}<|MERGE_RESOLUTION|>--- conflicted
+++ resolved
@@ -1,8 +1,4 @@
-<<<<<<< HEAD
 // Copyright (C) 2019-2024, Lux Partners Limited. All rights reserved.
-=======
-// Copyright (C) 2019-2024, Ava Labs, Inc. All rights reserved.
->>>>>>> d3c09eb1
 // See the file LICENSE for licensing terms.
 
 package node
@@ -29,7 +25,6 @@
 	"github.com/prometheus/client_golang/prometheus/promhttp"
 	"go.uber.org/zap"
 
-<<<<<<< HEAD
 	"github.com/luxfi/node/api/admin"
 	"github.com/luxfi/node/api/health"
 	"github.com/luxfi/node/api/info"
@@ -89,66 +84,6 @@
 	avmconfig "github.com/luxfi/node/vms/avm/config"
 	platformconfig "github.com/luxfi/node/vms/platformvm/config"
 	coreth "github.com/luxfi/coreth/plugin/evm"
-=======
-	"github.com/ava-labs/avalanchego/api/admin"
-	"github.com/ava-labs/avalanchego/api/health"
-	"github.com/ava-labs/avalanchego/api/info"
-	"github.com/ava-labs/avalanchego/api/keystore"
-	"github.com/ava-labs/avalanchego/api/metrics"
-	"github.com/ava-labs/avalanchego/api/server"
-	"github.com/ava-labs/avalanchego/chains"
-	"github.com/ava-labs/avalanchego/chains/atomic"
-	"github.com/ava-labs/avalanchego/database"
-	"github.com/ava-labs/avalanchego/database/leveldb"
-	"github.com/ava-labs/avalanchego/database/memdb"
-	"github.com/ava-labs/avalanchego/database/meterdb"
-	"github.com/ava-labs/avalanchego/database/pebbledb"
-	"github.com/ava-labs/avalanchego/database/prefixdb"
-	"github.com/ava-labs/avalanchego/database/versiondb"
-	"github.com/ava-labs/avalanchego/genesis"
-	"github.com/ava-labs/avalanchego/ids"
-	"github.com/ava-labs/avalanchego/indexer"
-	"github.com/ava-labs/avalanchego/message"
-	"github.com/ava-labs/avalanchego/nat"
-	"github.com/ava-labs/avalanchego/network"
-	"github.com/ava-labs/avalanchego/network/dialer"
-	"github.com/ava-labs/avalanchego/network/peer"
-	"github.com/ava-labs/avalanchego/network/throttling"
-	"github.com/ava-labs/avalanchego/snow"
-	"github.com/ava-labs/avalanchego/snow/networking/benchlist"
-	"github.com/ava-labs/avalanchego/snow/networking/router"
-	"github.com/ava-labs/avalanchego/snow/networking/timeout"
-	"github.com/ava-labs/avalanchego/snow/networking/tracker"
-	"github.com/ava-labs/avalanchego/snow/uptime"
-	"github.com/ava-labs/avalanchego/snow/validators"
-	"github.com/ava-labs/avalanchego/staking"
-	"github.com/ava-labs/avalanchego/trace"
-	"github.com/ava-labs/avalanchego/utils"
-	"github.com/ava-labs/avalanchego/utils/constants"
-	"github.com/ava-labs/avalanchego/utils/crypto/bls"
-	"github.com/ava-labs/avalanchego/utils/dynamicip"
-	"github.com/ava-labs/avalanchego/utils/filesystem"
-	"github.com/ava-labs/avalanchego/utils/hashing"
-	"github.com/ava-labs/avalanchego/utils/ips"
-	"github.com/ava-labs/avalanchego/utils/logging"
-	"github.com/ava-labs/avalanchego/utils/math/meter"
-	"github.com/ava-labs/avalanchego/utils/metric"
-	"github.com/ava-labs/avalanchego/utils/perms"
-	"github.com/ava-labs/avalanchego/utils/profiler"
-	"github.com/ava-labs/avalanchego/utils/resource"
-	"github.com/ava-labs/avalanchego/utils/set"
-	"github.com/ava-labs/avalanchego/version"
-	"github.com/ava-labs/avalanchego/vms"
-	"github.com/ava-labs/avalanchego/vms/avm"
-	"github.com/ava-labs/avalanchego/vms/platformvm"
-	"github.com/ava-labs/avalanchego/vms/platformvm/signer"
-	"github.com/ava-labs/avalanchego/vms/registry"
-	"github.com/ava-labs/avalanchego/vms/rpcchainvm/runtime"
-
-	avmconfig "github.com/ava-labs/avalanchego/vms/avm/config"
-	platformconfig "github.com/ava-labs/avalanchego/vms/platformvm/config"
-	coreth "github.com/ava-labs/coreth/plugin/evm"
->>>>>>> d3c09eb1
 )
 
 const (
@@ -311,11 +246,7 @@
 	if err := n.addDefaultVMAliases(); err != nil {
 		return nil, fmt.Errorf("couldn't initialize API aliases: %w", err)
 	}
-<<<<<<< HEAD
 	if err := n.initChainManager(n.Config.LuxAssetID); err != nil { // Set up the chain manager
-=======
-	if err := n.initChainManager(n.Config.AvaxAssetID); err != nil { // Set up the chain manager
->>>>>>> d3c09eb1
 		return nil, fmt.Errorf("couldn't initialize chain manager: %w", err)
 	}
 	if err := n.initVMs(); err != nil { // Initialize the VM registry.
@@ -347,11 +278,7 @@
 	return n, nil
 }
 
-<<<<<<< HEAD
 // Node is an instance of an Lux node.
-=======
-// Node is an instance of an Avalanche node.
->>>>>>> d3c09eb1
 type Node struct {
 	Log          logging.Logger
 	VMFactoryLog logging.Logger
@@ -493,11 +420,7 @@
 	//
 	//   - MacOS requires a manually-approved firewall exception [1] for each version of a given
 	//   binary that wants to bind to all interfaces (i.e. with an address of `:[port]`). Each
-<<<<<<< HEAD
 	//   compiled version of node requires a separate exception to be allowed to bind to all
-=======
-	//   compiled version of avalanchego requires a separate exception to be allowed to bind to all
->>>>>>> d3c09eb1
 	//   interfaces.
 	//
 	//   - A firewall exception is not required to bind to a loopback interface, but the only way for
@@ -505,11 +428,7 @@
 	//   requires an exception.
 	//
 	//   - Thus, the only way to start a node on MacOS without approving a firewall exception for the
-<<<<<<< HEAD
 	//   node binary is to bind to loopback by specifying the host to be `::1` or `127.0.0.1`.
-=======
-	//   avalanchego binary is to bind to loopback by specifying the host to be `::1` or `127.0.0.1`.
->>>>>>> d3c09eb1
 	//
 	// 1: https://apple.stackexchange.com/questions/393715/do-you-want-the-application-main-to-accept-incoming-network-connections-pop
 	// 2: https://github.com/golang/go/issues/56998
@@ -736,21 +655,12 @@
 	// Format: [host]:[port]
 	StakingAddress string `json:"stakingAddress"`
 }
-<<<<<<< HEAD
 
 // Write process context to the configured path. Supports the use of
 // dynamically chosen network ports with local network orchestration.
 func (n *Node) writeProcessContext() error {
 	n.Log.Info("writing process context", zap.String("path", n.Config.ProcessContextFilePath))
 
-=======
-
-// Write process context to the configured path. Supports the use of
-// dynamically chosen network ports with local network orchestration.
-func (n *Node) writeProcessContext() error {
-	n.Log.Info("writing process context", zap.String("path", n.Config.ProcessContextFilePath))
-
->>>>>>> d3c09eb1
 	// Write the process context to disk
 	processContext := &NodeProcessContext{
 		PID:            os.Getpid(),
@@ -1083,28 +993,16 @@
 
 	listenAddress := net.JoinHostPort(n.Config.HTTPHost, strconv.FormatUint(uint64(n.Config.HTTPPort), 10))
 	listener, err := net.Listen("tcp", listenAddress)
-<<<<<<< HEAD
-=======
 	if err != nil {
 		return err
 	}
 
 	addrStr := listener.Addr().String()
 	addrPort, err := ips.ParseAddrPort(addrStr)
->>>>>>> d3c09eb1
-	if err != nil {
-		return err
-	}
-
-<<<<<<< HEAD
-	addrStr := listener.Addr().String()
-	addrPort, err := ips.ParseAddrPort(addrStr)
-	if err != nil {
-		return err
-	}
-
-=======
->>>>>>> d3c09eb1
+	if err != nil {
+		return err
+	}
+
 	// Don't open the HTTP port if the HTTP server is private
 	if hostIsPublic {
 		n.Log.Warn("HTTP server is binding to a potentially public host. "+
@@ -1270,11 +1168,7 @@
 			Server:                                  n.APIServer,
 			Keystore:                                n.keystore,
 			AtomicMemory:                            n.sharedMemory,
-<<<<<<< HEAD
 			LUXAssetID:                             luxAssetID,
-=======
-			AVAXAssetID:                             avaxAssetID,
->>>>>>> d3c09eb1
 			XChainID:                                xChainID,
 			CChainID:                                cChainID,
 			CriticalChains:                          criticalChains,
@@ -1291,12 +1185,8 @@
 			BootstrapMaxTimeGetAncestors:            n.Config.BootstrapMaxTimeGetAncestors,
 			BootstrapAncestorsMaxContainersSent:     n.Config.BootstrapAncestorsMaxContainersSent,
 			BootstrapAncestorsMaxContainersReceived: n.Config.BootstrapAncestorsMaxContainersReceived,
-<<<<<<< HEAD
 			ApricotPhase4Time:                       version.GetApricotPhase4Time(n.Config.NetworkID),
 			ApricotPhase4MinPChainHeight:            version.ApricotPhase4MinPChainHeight[n.Config.NetworkID],
-=======
-			Upgrades:                                n.Config.UpgradeConfig,
->>>>>>> d3c09eb1
 			ResourceTracker:                         n.resourceTracker,
 			StateSyncBeacons:                        n.Config.StateSyncIDs,
 			TracingEnabled:                          n.Config.TraceConfig.Enabled,
@@ -1327,12 +1217,8 @@
 		vdrs = validators.NewManager()
 	}
 
-<<<<<<< HEAD
 	// Register the VMs that Lux supports
 	eUpgradeTime := version.GetEUpgradeTime(n.Config.NetworkID)
-=======
-	// Register the VMs that Avalanche supports
->>>>>>> d3c09eb1
 	err := errors.Join(
 		n.VMManager.RegisterFactory(context.TODO(), constants.PlatformVMID, &platformvm.Factory{
 			Config: platformconfig.Config{
@@ -1342,13 +1228,7 @@
 				SybilProtectionEnabled:    n.Config.SybilProtectionEnabled,
 				PartialSyncPrimaryNetwork: n.Config.PartialSyncPrimaryNetwork,
 				TrackedSubnets:            n.Config.TrackedSubnets,
-<<<<<<< HEAD
 				StaticFeeConfig:           n.Config.StaticConfig,
-=======
-				CreateAssetTxFee:          n.Config.CreateAssetTxFee,
-				StaticFeeConfig:           n.Config.StaticFeeConfig,
-				DynamicFeeConfig:          n.Config.DynamicFeeConfig,
->>>>>>> d3c09eb1
 				UptimePercentage:          n.Config.UptimeRequirement,
 				MinValidatorStake:         n.Config.MinValidatorStake,
 				MaxValidatorStake:         n.Config.MaxValidatorStake,
@@ -1357,7 +1237,6 @@
 				MinStakeDuration:          n.Config.MinStakeDuration,
 				MaxStakeDuration:          n.Config.MaxStakeDuration,
 				RewardConfig:              n.Config.RewardConfig,
-<<<<<<< HEAD
 				UpgradeConfig: upgrade.Config{
 					ApricotPhase3Time: version.GetApricotPhase3Time(n.Config.NetworkID),
 					ApricotPhase5Time: version.GetApricotPhase5Time(n.Config.NetworkID),
@@ -1367,23 +1246,13 @@
 					EUpgradeTime:      eUpgradeTime,
 				},
 				UseCurrentHeight: n.Config.UseCurrentHeight,
-=======
-				UpgradeConfig:             n.Config.UpgradeConfig,
-				UseCurrentHeight:          n.Config.UseCurrentHeight,
->>>>>>> d3c09eb1
 			},
 		}),
 		n.VMManager.RegisterFactory(context.TODO(), constants.AVMID, &avm.Factory{
 			Config: avmconfig.Config{
-<<<<<<< HEAD
 				TxFee:            n.Config.TxFee,
 				CreateAssetTxFee: n.Config.CreateAssetTxFee,
 				EUpgradeTime:     eUpgradeTime,
-=======
-				Upgrades:         n.Config.UpgradeConfig,
-				TxFee:            n.Config.StaticFeeConfig.TxFee,
-				CreateAssetTxFee: n.Config.CreateAssetTxFee,
->>>>>>> d3c09eb1
 			},
 		}),
 		n.VMManager.RegisterFactory(context.TODO(), constants.EVMID, &coreth.Factory{}),
@@ -1553,7 +1422,6 @@
 
 	service, err := info.NewService(
 		info.Parameters{
-<<<<<<< HEAD
 			Version:                       version.CurrentApp,
 			NodeID:                        n.ID,
 			NodePOP:                       signer.NewProofOfPossession(n.Config.StakingSigningKey),
@@ -1568,15 +1436,6 @@
 			AddSubnetValidatorFee:         n.Config.AddSubnetValidatorFee,
 			AddSubnetDelegatorFee:         n.Config.AddSubnetDelegatorFee,
 			VMManager:                     n.VMManager,
-=======
-			Version:     version.CurrentApp,
-			NodeID:      n.ID,
-			NodePOP:     signer.NewProofOfPossession(n.Config.StakingSigningKey),
-			NetworkID:   n.Config.NetworkID,
-			TxFeeConfig: n.Config.TxFeeConfig,
-			VMManager:   n.VMManager,
-			Upgrades:    n.Config.UpgradeConfig,
->>>>>>> d3c09eb1
 		},
 		n.Log,
 		n.vdrs,
