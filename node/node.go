--- conflicted
+++ resolved
@@ -253,11 +253,8 @@
 		n.Config.DisconnectedRestartTimeout,
 		n.Config.ApricotPhase0Time,
 		n.Config.SendQueueSize,
-<<<<<<< HEAD
 		n.Config.NetworkHealthConfig,
-=======
 		n.benchlistManager,
->>>>>>> 97a9e9ad
 	)
 
 	n.nodeCloser = utils.HandleSignals(func(os.Signal) {
