// Copyright (C) 2020-2025, Lux Industries Inc. All rights reserved.
// See the file LICENSE for licensing terms.

package node

import (
	"bytes"
	"context"
	"crypto"
	"crypto/tls"
	"encoding/json"
	"errors"
	"fmt"
	"io"
	"io/fs"
	"net"
	"net/http"
	"net/netip"
	"os"
	"path/filepath"
	"strconv"
	"strings"
	"sync"
	"time"

	"github.com/prometheus/client_golang/prometheus"
	"github.com/prometheus/client_golang/prometheus/collectors"
	"github.com/prometheus/client_golang/prometheus/promhttp"
	"go.uber.org/zap"

	"github.com/luxfi/crypto/bls"
	"github.com/luxfi/database"
	"github.com/luxfi/database/leveldb"
	"github.com/luxfi/database/pebbledb"
	"github.com/luxfi/database/prefixdb"
	"github.com/luxfi/ids"
	"github.com/luxfi/node/api/admin"
	"github.com/luxfi/node/api/health"
	"github.com/luxfi/node/api/info"
	"github.com/luxfi/node/api/server"
	"github.com/luxfi/node/chains"
	"github.com/luxfi/node/chains/atomic"
	"github.com/luxfi/node/config/node"
	"github.com/luxfi/node/quasar"
	"github.com/luxfi/node/quasar/engine/core"
	"github.com/luxfi/node/quasar/networking/benchlist"
	"github.com/luxfi/node/quasar/networking/router"
	"github.com/luxfi/node/quasar/networking/timeout"
	"github.com/luxfi/node/quasar/networking/tracker"
	"github.com/luxfi/node/quasar/uptime"
	"github.com/luxfi/node/quasar/validators"
	"github.com/luxfi/node/genesis"
	"github.com/luxfi/node/indexer"
	"github.com/luxfi/node/message"
	"github.com/luxfi/node/nat"
	"github.com/luxfi/node/network"
	"github.com/luxfi/node/network/peer"
	"github.com/luxfi/node/network/throttling"
	"github.com/luxfi/node/staking"
	"github.com/luxfi/log"
	"github.com/luxfi/trace"
	"github.com/luxfi/node/utils"
	"github.com/luxfi/node/utils/constants"
	"github.com/luxfi/node/utils/dynamicip"
	"github.com/luxfi/node/utils/filesystem"
	"github.com/luxfi/node/utils/hashing"
	"github.com/luxfi/node/utils/ips"
	"github.com/luxfi/node/utils/math/meter"
	"github.com/luxfi/node/utils/perms"
	"github.com/luxfi/node/utils/profiler"
	"github.com/luxfi/node/utils/resource"
	"github.com/luxfi/node/utils/set"
	"github.com/luxfi/node/version"
	"github.com/luxfi/node/vms"
	"github.com/luxfi/node/vms/platformvm"
	"github.com/luxfi/node/vms/platformvm/signer"
	"github.com/luxfi/node/vms/registry"
	"github.com/luxfi/node/vms/rpcchainvm/runtime"
	xvm "github.com/luxfi/node/vms/xvm"

<<<<<<< HEAD
	geth "github.com/luxfi/evm/plugin/evm"
	databasefactory "github.com/luxfi/node/database/factory"
	xvmconfig "github.com/luxfi/node/vms/xvm/config"
=======
	databasefactory "github.com/luxfi/database/factory"
	geth "github.com/luxfi/evm/plugin/evm"
>>>>>>> 2d02e5ca
	platformconfig "github.com/luxfi/node/vms/platformvm/config"
	xvmconfig "github.com/luxfi/node/vms/xvm/config"
)

const (
	stakingPortName = constants.AppName + "-staking"
	httpPortName    = constants.AppName + "-http"

	ipResolutionTimeout = 30 * time.Second

	apiNamespace             = constants.PlatformName + "_" + "api"
	benchlistNamespace       = constants.PlatformName + "_" + "benchlist"
	dbNamespace              = constants.PlatformName + "_" + "db"
	healthNamespace          = constants.PlatformName + "_" + "health"
	meterDBNamespace         = constants.PlatformName + "_" + "meterdb"
	networkNamespace         = constants.PlatformName + "_" + "network"
	processNamespace         = constants.PlatformName + "_" + "process"
	requestsNamespace        = constants.PlatformName + "_" + "requests"
	resourceTrackerNamespace = constants.PlatformName + "_" + "resource_tracker"
	responsesNamespace       = constants.PlatformName + "_" + "responses"
	rpcchainvmNamespace      = constants.PlatformName + "_" + "rpcchainvm"
	systemResourcesNamespace = constants.PlatformName + "_" + "system_resources"
)

var (
	genesisHashKey     = []byte("genesisID")
	ungracefulShutdown = []byte("ungracefulShutdown")

	indexerDBPrefix = []byte{0x00}

	errInvalidTLSKey = errors.New("invalid TLS key")
	errShuttingDown  = errors.New("server shutting down")
)

// New returns an instance of Node
func New(
	config *node.Config,
	logFactory log.Factory,
	logger log.Logger,
) (*Node, error) {
	tlsCert := config.StakingTLSCert.Leaf
	stakingCert, err := staking.ParseCertificate(tlsCert.Raw)
	if err != nil {
		return nil, fmt.Errorf("invalid staking certificate: %w", err)
	}

	n := &Node{
		Log:              logger,
		LogFactory:       logFactory,
		StakingTLSSigner: config.StakingTLSCert.PrivateKey.(crypto.Signer),
		StakingTLSCert:   stakingCert,
		ID:               ids.NodeIDFromCert(&ids.Certificate{Raw: stakingCert.Raw, PublicKey: stakingCert.PublicKey}),
		Config:           config,
	}

	// TODO: Fix - StakingSigningKey is a Signer, not a SecretKey
	// pop, err := signer.NewProofOfPossession(n.Config.StakingSigningKey)
	// if err != nil {
	// 	return nil, fmt.Errorf("problem creating proof of possession: %w", err)
	// }
	var pop *signer.ProofOfPossession // placeholder

	logger.Info("initializing node",
		zap.Stringer("version", version.CurrentApp),
		zap.String("commit", version.GitCommit),
		zap.Stringer("nodeID", n.ID),
		zap.Stringer("stakingKeyType", tlsCert.PublicKeyAlgorithm),
		zap.Reflect("nodePOP", pop),
		zap.Reflect("providedFlags", n.Config.ProvidedFlags),
		zap.Reflect("config", n.Config),
	)

	n.VMFactoryLog = logFactory.New("vm-factory")

	n.VMAliaser = ids.NewAliaser()
	for vmID, aliases := range config.VMAliases {
		for _, alias := range aliases {
			if err := n.VMAliaser.Alias(vmID, alias); err != nil {
				return nil, err
			}
		}
	}
	n.VMManager = vms.NewManager(n.VMFactoryLog, n.VMAliaser)

	if err := n.initBootstrappers(); err != nil { // Configure the bootstrappers
		return nil, fmt.Errorf("problem initializing node beacons: %w", err)
	}

	// Set up tracer
	n.tracer, err = trace.New(n.Config.TraceConfig)
	if err != nil {
		return nil, fmt.Errorf("couldn't initialize tracer: %w", err)
	}

	if err := n.initMetrics(); err != nil {
		return nil, fmt.Errorf("couldn't initialize metrics: %w", err)
	}

	n.initNAT()
	if err := n.initAPIServer(); err != nil { // Start the API Server
		return nil, fmt.Errorf("couldn't initialize API server: %w", err)
	}

	if err := n.initMetricsAPI(); err != nil { // Start the Metrics API
		return nil, fmt.Errorf("couldn't initialize metrics API: %w", err)
	}

	if err := n.initDatabase(); err != nil { // Set up the node's database
		return nil, fmt.Errorf("problem initializing database: %w", err)
	}

	n.initSharedMemory() // Initialize shared memory

	// message.Creator is shared between networking, chainManager and the engine.
	// It must be initiated before networking (initNetworking), chain manager (initChainManager)
	// and the engine (initChains) but after the metrics (initMetricsAPI)
	// message.Creator currently record metrics under network namespace

	networkRegisterer, err := metrics.MakeAndRegister(
		n.MetricsGatherer,
		networkNamespace,
	)
	if err != nil {
		return nil, err
	}

	n.msgCreator, err = message.NewCreator(
		networkRegisterer,
		n.Config.NetworkConfig.CompressionType,
		n.Config.NetworkConfig.MaximumInboundMessageTimeout,
	)
	if err != nil {
		return nil, fmt.Errorf("problem initializing message creator: %w", err)
	}

	n.vdrs = validators.NewManager()
	if !n.Config.SybilProtectionEnabled {
		logger.Warn("sybil control is not enforced")
		n.vdrs = newOverriddenManager(constants.PrimaryNetworkID, n.vdrs)
	}
	if err := n.initResourceManager(); err != nil {
		return nil, fmt.Errorf("problem initializing resource manager: %w", err)
	}
	n.initCPUTargeter(&config.CPUTargeterConfig)
	n.initDiskTargeter(&config.DiskTargeterConfig)
	if err := n.initNetworking(networkRegisterer); err != nil { // Set up networking layer.
		return nil, fmt.Errorf("problem initializing networking: %w", err)
	}

	n.initEventDispatchers()

	// Start the Health API
	// Has to be initialized before chain manager
	// [n.Net] must already be set
	if err := n.initHealthAPI(); err != nil {
		return nil, fmt.Errorf("couldn't initialize health API: %w", err)
	}
	if err := n.addDefaultVMAliases(); err != nil {
		return nil, fmt.Errorf("couldn't initialize API aliases: %w", err)
	}
	if err := n.initChainManager(n.Config.LuxAssetID); err != nil { // Set up the chain manager
		return nil, fmt.Errorf("couldn't initialize chain manager: %w", err)
	}
	if err := n.initVMs(); err != nil { // Initialize the VM registry.
		return nil, fmt.Errorf("couldn't initialize VM registry: %w", err)
	}
	if err := n.initAdminAPI(); err != nil { // Start the Admin API
		return nil, fmt.Errorf("couldn't initialize admin API: %w", err)
	}
	if err := n.initInfoAPI(); err != nil { // Start the Info API
		return nil, fmt.Errorf("couldn't initialize info API: %w", err)
	}
	if err := n.initChainAliases(n.Config.GenesisBytes); err != nil {
		return nil, fmt.Errorf("couldn't initialize chain aliases: %w", err)
	}
	if err := n.initAPIAliases(n.Config.GenesisBytes); err != nil {
		return nil, fmt.Errorf("couldn't initialize API aliases: %w", err)
	}
	if err := n.initIndexer(); err != nil {
		return nil, fmt.Errorf("couldn't initialize indexer: %w", err)
	}

	n.health.Start(context.TODO(), n.Config.HealthCheckFreq)
	n.initProfiler()

	// Start the Platform chain
	if err := n.initChains(n.Config.GenesisBytes); err != nil {
		return nil, fmt.Errorf("couldn't initialize chains: %w", err)
	}
	return n, nil
}

// Node is an instance of an Lux node.
type Node struct {
	Log          log.Logger
	VMFactoryLog log.Logger
	LogFactory   log.Factory

	// This node's unique ID used when communicating with other nodes
	// (in consensus, for example)
	ID ids.NodeID

	StakingTLSSigner crypto.Signer
	StakingTLSCert   *staking.Certificate

	// Storage for this node
	DB database.Database

	router     nat.Router
	portMapper *nat.Mapper
	ipUpdater  dynamicip.Updater

	chainRouter router.Router

	// Profiles the process. Nil if continuous profiling is disabled.
	profiler profiler.ContinuousProfiler

	// Indexes blocks, transactions and blocks
	indexer indexer.Indexer

	// Manages shared memory
	sharedMemory *atomic.Memory

	// Monitors node health and runs health checks
	health health.Health

	// Build and parse messages, for both network layer and chain manager
	msgCreator message.Creator

	// Manages network timeouts
	timeoutManager timeout.Manager

	// Manages creation of blockchains and routing messages to them
	chainManager chains.Manager

	// Manages validator benching
	benchlistManager benchlist.Manager

	uptimeCalculator uptime.LockedCalculator

	// dispatcher for events as they happen in consensus
	BlockAcceptorGroup  quasar.AcceptorGroup
	TxAcceptorGroup     quasar.AcceptorGroup
	VertexAcceptorGroup quasar.AcceptorGroup

	// Net runs the networking stack
	Net network.Network

	// The staking address will optionally be written to a process context
	// file to enable other nodes to be configured to use this node as a
	// beacon.
	stakingAddress netip.AddrPort

	// tlsKeyLogWriterCloser is a debug file handle that writes all the TLS
	// session keys. This value should only be non-nil during debugging.
	tlsKeyLogWriterCloser io.WriteCloser

	// this node's initial connections to the network
	bootstrappers validators.Manager

	// current validators of the network
	vdrs validators.Manager

	apiURI string

	// Handles HTTP API calls
	APIServer server.Server

	// This node's configuration
	Config *node.Config

	tracer trace.Tracer

	// ensures that we only close the node once.
	shutdownOnce sync.Once

	// True if node is shutting down or is done shutting down
	shuttingDown utils.Atomic[bool]

	// Sets the exit code
	shuttingDownExitCode utils.Atomic[int]

	// Metrics Registerer
	MetricsGatherer        metrics.MultiGatherer
	MeterDBMetricsGatherer metrics.MultiGatherer

	VMAliaser ids.Aliaser
	VMManager vms.Manager

	// VM endpoint registry
	VMRegistry registry.VMRegistry

	// Manages shutdown of a VM process
	runtimeManager runtime.Manager

	resourceManager resource.Manager

	// Tracks the CPU/disk usage caused by processing
	// messages of each peer.
	resourceTracker tracker.ResourceTracker

	// Specifies how much CPU usage each peer can cause before
	// we rate-limit them.
	cpuTargeter tracker.Targeter

	// Specifies how much disk usage each peer can cause before
	// we rate-limit them.
	diskTargeter tracker.Targeter

	// Closed when a sufficient amount of bootstrap nodes are connected to
	onSufficientlyConnected chan struct{}
}

/*
 ******************************************************************************
 *************************** P2P Networking Section ***************************
 ******************************************************************************
 */

// Initialize the networking layer.
// Assumes [n.vdrs], [n.CPUTracker], and [n.CPUTargeter] have been initialized.
func (n *Node) initNetworking(reg prometheus.Registerer) error {
	// Providing either loopback address - `::1` for ipv6 and `127.0.0.1` for ipv4 - as the listen
	// host will avoid the need for a firewall exception on recent MacOS:
	//
	//   - MacOS requires a manually-approved firewall exception [1] for each version of a given
	//   binary that wants to bind to all interfaces (i.e. with an address of `:[port]`). Each
	//   compiled version of luxd requires a separate exception to be allowed to bind to all
	//   interfaces.
	//
	//   - A firewall exception is not required to bind to a loopback interface, but the only way for
	//   Listen() to bind to loopback for both ipv4 and ipv6 is to bind to all interfaces [2] which
	//   requires an exception.
	//
	//   - Thus, the only way to start a node on MacOS without approving a firewall exception for the
	//   luxd binary is to bind to loopback by specifying the host to be `::1` or `127.0.0.1`.
	//
	// 1: https://apple.stackexchange.com/questions/393715/do-you-want-the-application-main-to-accept-incoming-network-connections-pop
	// 2: https://github.com/golang/go/issues/56998
	listenAddress := net.JoinHostPort(n.Config.ListenHost, strconv.FormatUint(uint64(n.Config.ListenPort), 10))
	listener, err := net.Listen(constants.NetworkType, listenAddress)
	if err != nil {
		return err
	}
	// Wrap listener so it will only accept a certain number of incoming connections per second
	listener = throttling.NewThrottledListener(listener, n.Config.NetworkConfig.ThrottlerConfig.MaxInboundConnsPerSec)

	// Record the bound address to enable inclusion in process context file.
	n.stakingAddress, err = ips.ParseAddrPort(listener.Addr().String())
	if err != nil {
		return err
	}

	var (
		stakingPort = n.stakingAddress.Port()
		publicAddr  netip.Addr
		atomicIP    *utils.Atomic[netip.AddrPort]
	)
	switch {
	case n.Config.PublicIP != "":
		// Use the specified public IP.
		publicAddr, err = ips.ParseAddr(n.Config.PublicIP)
		if err != nil {
			return fmt.Errorf("invalid public IP address %q: %w", n.Config.PublicIP, err)
		}
		atomicIP = utils.NewAtomic(netip.AddrPortFrom(
			publicAddr,
			stakingPort,
		))
		n.ipUpdater = dynamicip.NewNoUpdater()
	case n.Config.PublicIPResolutionService != "":
		// Use dynamic IP resolution.
		resolver, err := dynamicip.NewResolver(n.Config.PublicIPResolutionService)
		if err != nil {
			return fmt.Errorf("couldn't create IP resolver: %w", err)
		}

		// Use that to resolve our public IP.
		ctx, cancel := context.WithTimeout(context.Background(), ipResolutionTimeout)
		publicAddr, err = resolver.Resolve(ctx)
		cancel()
		if err != nil {
			return fmt.Errorf("couldn't resolve public IP: %w", err)
		}
		atomicIP = utils.NewAtomic(netip.AddrPortFrom(
			publicAddr,
			stakingPort,
		))
		n.ipUpdater = dynamicip.NewUpdater(atomicIP, resolver, n.Config.PublicIPResolutionFreq)
	default:
		publicAddr, err = n.router.ExternalIP()
		if err != nil {
			return fmt.Errorf("public IP / IP resolution service not given and failed to resolve IP with NAT: %w", err)
		}
		atomicIP = utils.NewAtomic(netip.AddrPortFrom(
			publicAddr,
			stakingPort,
		))
		n.ipUpdater = dynamicip.NewNoUpdater()
	}

	if !ips.IsPublic(publicAddr) {
		n.Log.Warn("P2P IP is private, you will not be publicly discoverable",
			zap.Stringer("ip", publicAddr),
		)
	}

	// Regularly update our public IP and port mappings.
	n.portMapper.Map(
		stakingPort,
		stakingPort,
		stakingPortName,
		atomicIP,
		n.Config.PublicIPResolutionFreq,
	)
	go n.ipUpdater.Dispatch(n.Log)

	n.Log.Info("initializing networking",
		zap.Stringer("ip", atomicIP.Get()),
	)

	tlsKey, ok := n.Config.StakingTLSCert.PrivateKey.(crypto.Signer)
	if !ok {
		return errInvalidTLSKey
	}

	if n.Config.NetworkConfig.TLSKeyLogFile != "" {
		n.tlsKeyLogWriterCloser, err = perms.Create(n.Config.NetworkConfig.TLSKeyLogFile, perms.ReadWrite)
		if err != nil {
			return err
		}
		n.Log.Warn("TLS key logging is enabled",
			zap.String("filename", n.Config.NetworkConfig.TLSKeyLogFile),
		)
	}

	// We allow nodes to gossip unknown LPs in case the current LPs constant
	// becomes out of date.
	var unknownLPs set.Set[uint32]
	for lp := range n.Config.NetworkConfig.SupportedLPs {
		if !constants.CurrentLPs.Contains(lp) {
			unknownLPs.Add(lp)
		}
	}
	for lp := range n.Config.NetworkConfig.ObjectedLPs {
		if !constants.CurrentLPs.Contains(lp) {
			unknownLPs.Add(lp)
		}
	}
	if unknownLPs.Len() > 0 {
		n.Log.Warn("gossiping unknown LPs",
			zap.Reflect("lps", unknownLPs),
		)
	}

	tlsConfig := peer.TLSConfig(n.Config.StakingTLSCert, n.tlsKeyLogWriterCloser)

	// TODO: Create chain router implementation
	// The router.ChainRouter type no longer exists
	// n.chainRouter = &router.ChainRouter{}
	// if n.Config.TraceConfig.ExporterConfig.Type != trace.Disabled {
	//     n.chainRouter = router.Trace(n.chainRouter, n.tracer)
	// }

	// TODO: Configure benchlist when chainRouter is available
	// n.Config.BenchlistConfig.Validators = n.vdrs
	// n.Config.BenchlistConfig.Benchable = n.chainRouter
	// n.Config.BenchlistConfig.BenchlistRegisterer = metrics.NewLabelGatherer(chains.ChainLabel)

	// TODO: Register benchlist metrics when benchlist is configured
	// err = n.MetricsGatherer.Register(
	//     benchlistNamespace,
	//     n.Config.BenchlistConfig.BenchlistRegisterer,
	// )
	if err != nil {
		return err
	}

	// TODO: Create benchlist manager when chainRouter is available
	// n.benchlistManager = benchlist.NewManager(&n.Config.BenchlistConfig)
	n.benchlistManager = benchlist.NewManager()

	n.uptimeCalculator = uptime.NewLockedCalculator()

	// TODO: Use chainRouter when available
	var consensusRouter router.Router = nil
	if !n.Config.SybilProtectionEnabled {
		// Sybil protection is disabled so we don't have a txID that added us as
		// a validator. Because each validator needs a txID associated with it,
		// we hack one together by just padding our nodeID with zeroes.
		dummyTxID := ids.Empty
		copy(dummyTxID[:], n.ID.Bytes())

		err := n.vdrs.AddStaker(
			constants.PrimaryNetworkID,
			n.ID,
			n.Config.StakingSigningKey.PublicKey(),
			dummyTxID,
			n.Config.SybilProtectionDisabledWeight,
		)
		if err != nil {
			return err
		}

		consensusRouter = &insecureValidatorManager{
			log:    n.Log,
			Router: consensusRouter,
			vdrs:   n.vdrs,
			weight: n.Config.SybilProtectionDisabledWeight,
		}
	}

	n.onSufficientlyConnected = make(chan struct{})
	// TODO: Get number of validators differently
	// NumValidators method doesn't exist on Manager interface
	numBootstrappers := 0 // n.bootstrappers.NumValidators(constants.PrimaryNetworkID)
	requiredConns := (3*numBootstrappers + 3) / 4

	if requiredConns > 0 {
		// TODO: Re-enable when Router is properly initialized
		// consensusRouter = &beaconManager{
		//     Router:                  consensusRouter,
		//     beacons:                 n.bootstrappers,
		//     requiredConns:           int64(requiredConns),
		//     onSufficientlyConnected: n.onSufficientlyConnected,
		// }
	} else {
		close(n.onSufficientlyConnected)
	}

	// add node configs to network config
	n.Config.NetworkConfig.MyNodeID = n.ID
	n.Config.NetworkConfig.MyIPPort = atomicIP
	n.Config.NetworkConfig.NetworkID = n.Config.NetworkID
	n.Config.NetworkConfig.Validators = n.vdrs
	n.Config.NetworkConfig.Beacons = n.bootstrappers
	n.Config.NetworkConfig.TLSConfig = tlsConfig
	n.Config.NetworkConfig.TLSKey = tlsKey
	n.Config.NetworkConfig.BLSKey = n.Config.StakingSigningKey
	n.Config.NetworkConfig.TrackedSubnets = n.Config.TrackedSubnets
	n.Config.NetworkConfig.UptimeCalculator = &n.uptimeCalculator
	n.Config.NetworkConfig.UptimeRequirement = n.Config.UptimeRequirement
	// TODO: Fix interface mismatch between consensus/networking/tracker and network/throttling/tracker
	// n.Config.NetworkConfig.ResourceTracker = n.resourceTracker
	// n.Config.NetworkConfig.CPUTargeter = n.cpuTargeter
	// n.Config.NetworkConfig.DiskTargeter = n.diskTargeter

	// TODO: Fix network initialization when consensusRouter is available
	// n.Net, err = network.NewNetwork(
	//     &n.Config.NetworkConfig,
	//     n.Config.UpgradeConfig.FortunaTime,
	//     n.msgCreator,
	//     reg,
	//     n.Log,
	//     listener,
	//     dialer.NewDialer(constants.NetworkType, n.Config.NetworkConfig.DialerConfig, n.Log),
	//     consensusRouter,
	// )

	return err
}

// Write process context to the configured path. Supports the use of
// dynamically chosen network ports with local network orchestration.
func (n *Node) writeProcessContext() error {
	n.Log.Info("writing process context", zap.String("path", n.Config.ProcessContextFilePath))

	// Write the process context to disk
	processContext := &node.ProcessContext{
		PID:            os.Getpid(),
		URI:            n.apiURI,
		StakingAddress: n.stakingAddress, // Set by network initialization
	}
	bytes, err := json.MarshalIndent(processContext, "", "  ")
	if err != nil {
		return fmt.Errorf("failed to marshal process context: %w", err)
	}
	if err := perms.WriteFile(n.Config.ProcessContextFilePath, bytes, perms.ReadWrite); err != nil {
		return fmt.Errorf("failed to write process context: %w", err)
	}
	return nil
}

// Dispatch starts the node's servers.
// Returns when the node exits.
func (n *Node) Dispatch() error {
	if err := n.writeProcessContext(); err != nil {
		return err
	}

	// Start the HTTP API server
	go n.Log.RecoverAndPanic(func() {
		n.Log.Info("API server listening",
			zap.String("uri", n.apiURI),
		)
		err := n.APIServer.Dispatch()
		// When [n].Shutdown() is called, [n.APIServer].Close() is called.
		// This causes [n.APIServer].Dispatch() to return an error.
		// If that happened, don't log/return an error here.
		if !n.shuttingDown.Get() {
			n.Log.Fatal("API server dispatch failed",
				zap.Error(err),
			)
		}
		// If the API server isn't running, shut down the node.
		// If node is already shutting down, this does not tigger shutdown again,
		// and blocks until Shutdown returns.
		n.Shutdown(1)
	})

	// Log a warning if we aren't able to connect to a sufficient portion of
	// nodes.
	go func() {
		timer := time.NewTimer(n.Config.BootstrapBeaconConnectionTimeout)
		defer timer.Stop()

		select {
		case <-timer.C:
			if n.shuttingDown.Get() {
				return
			}
			n.Log.Warn("failed to connect to bootstrap nodes",
				zap.Stringer("bootstrappers", n.bootstrappers),
				zap.Duration("duration", n.Config.BootstrapBeaconConnectionTimeout),
			)
		case <-n.onSufficientlyConnected:
		}
	}()

	// Add state sync nodes to the peer network
	for i, peerIP := range n.Config.StateSyncIPs {
		n.Net.ManuallyTrack(n.Config.StateSyncIDs[i], peerIP)
	}

	// Add bootstrap nodes to the peer network
	for _, bootstrapper := range n.Config.Bootstrappers {
		n.Net.ManuallyTrack(bootstrapper.ID, bootstrapper.IP)
	}

	// Start P2P connections
	retErr := n.Net.Dispatch()

	// If the P2P server isn't running, shut down the node.
	// If node is already shutting down, this does not tigger shutdown again,
	// and blocks until Shutdown returns.
	n.Shutdown(1)

	if n.tlsKeyLogWriterCloser != nil {
		err := n.tlsKeyLogWriterCloser.Close()
		if err != nil {
			n.Log.Error("closing TLS key log file failed",
				zap.String("filename", n.Config.NetworkConfig.TLSKeyLogFile),
				zap.Error(err),
			)
		}
	}

	// Remove the process context file to communicate to an orchestrator
	// that the node is no longer running.
	if err := os.Remove(n.Config.ProcessContextFilePath); err != nil && !errors.Is(err, fs.ErrNotExist) {
		n.Log.Error("removal of process context file failed",
			zap.String("path", n.Config.ProcessContextFilePath),
			zap.Error(err),
		)
	}

	return retErr
}

/*
 ******************************************************************************
 *********************** End P2P Networking Section ***************************
 ******************************************************************************
 */

func (n *Node) initDatabase() error {
	var dbFolderName string
	switch n.Config.DatabaseConfig.Name {
	case leveldb.Name:
		// Prior to v1.10.15, the only on-disk database was leveldb, and its
		// files went to [dbPath]/[networkID]/v1.4.5.
		dbFolderName = version.CurrentDatabase.String()
	case pebbledb.Name:
		dbFolderName = "pebble"
	default:
		dbFolderName = "db"
	}
	// dbFolderName is appended to the database path given in the config
	dbFullPath := filepath.Join(n.Config.DatabaseConfig.Path, dbFolderName)

	var err error
	n.DB, err = databasefactory.New(
		n.Config.DatabaseConfig.Name,
		dbFullPath,
		n.Config.DatabaseConfig.ReadOnly,
		n.Config.DatabaseConfig.Config,
		n.MetricsGatherer,
		n.Log,
		dbNamespace,
		"all",
	)
	if err != nil {
		return fmt.Errorf("couldn't create database: %w", err)
	}

	rawExpectedGenesisHash := hashing.ComputeHash256(n.Config.GenesisBytes)

	rawGenesisHash, err := n.DB.Get(genesisHashKey)
	if err == database.ErrNotFound {
		rawGenesisHash = rawExpectedGenesisHash
		err = n.DB.Put(genesisHashKey, rawGenesisHash)
	}
	if err != nil {
		return err
	}

	genesisHash, err := ids.ToID(rawGenesisHash)
	if err != nil {
		return err
	}
	expectedGenesisHash, err := ids.ToID(rawExpectedGenesisHash)
	if err != nil {
		return err
	}

	if genesisHash != expectedGenesisHash {
		return fmt.Errorf("db contains invalid genesis hash. DB Genesis: %s Generated Genesis: %s", genesisHash, expectedGenesisHash)
	}

	n.Log.Info("initializing database",
		zap.Stringer("genesisHash", genesisHash),
	)

	ok, err := n.DB.Has(ungracefulShutdown)
	if err != nil {
		return fmt.Errorf("failed to read ungraceful shutdown key: %w", err)
	}

	if ok {
		n.Log.Warn("detected previous ungraceful shutdown")
	}

	if err := n.DB.Put(ungracefulShutdown, nil); err != nil {
		return fmt.Errorf(
			"failed to write ungraceful shutdown key at: %w",
			err,
		)
	}

	return nil
}

// Set the node IDs of the peers this node should first connect to
func (n *Node) initBootstrappers() error {
	n.bootstrappers = validators.NewManager()
	for _, bootstrapper := range n.Config.Bootstrappers {
		// Note: The beacon connection manager will treat all beaconIDs as
		//       equal.
		// Invariant: We never use the TxID or BLS keys populated here.
		if err := n.bootstrappers.AddStaker(constants.PrimaryNetworkID, bootstrapper.ID, nil, ids.Empty, 1); err != nil {
			return err
		}
	}
	return nil
}

// Create the EventDispatcher used for hooking events
// into the general process flow.
func (n *Node) initEventDispatchers() {
	n.BlockAcceptorGroup = quasar.NewAcceptorGroup(n.Log)
	n.TxAcceptorGroup = quasar.NewAcceptorGroup(n.Log)
	n.VertexAcceptorGroup = quasar.NewAcceptorGroup(n.Log)
}

// Initialize [n.indexer].
// Should only be called after [n.DB], [n.DecisionAcceptorGroup],
// [n.ConsensusAcceptorGroup], [n.Log], [n.APIServer], [n.chainManager] are
// initialized
func (n *Node) initIndexer() error {
	txIndexerDB := prefixdb.New(indexerDBPrefix, n.DB)
	var err error
	n.indexer, err = indexer.NewIndexer(indexer.Config{
		IndexingEnabled:      n.Config.IndexAPIEnabled,
		AllowIncompleteIndex: n.Config.IndexAllowIncomplete,
		DB:                   txIndexerDB,
		Log:                  n.Log,
		BlockAcceptorGroup:   n.BlockAcceptorGroup,
		TxAcceptorGroup:      n.TxAcceptorGroup,
		VertexAcceptorGroup:  n.VertexAcceptorGroup,
		APIServer:            n.APIServer,
		ShutdownF: func() {
			n.Shutdown(0) // TODO put exit code here
		},
	})
	if err != nil {
		return fmt.Errorf("couldn't create index for txs: %w", err)
	}

	// Chain manager will notify indexer when a chain is created
	n.chainManager.AddRegistrant(n.indexer)

	return nil
}

// Initializes the Platform chain.
// Its genesis data specifies the other chains that should be created.
func (n *Node) initChains(genesisBytes []byte) error {
	n.Log.Info("initializing chains")

	platformChain := chains.ChainParameters{
		ID:            constants.PlatformChainID(),
		SubnetID:      constants.PrimaryNetworkID,
		GenesisData:   genesisBytes, // Specifies other chains to create
		VMID:          constants.PlatformVMID,
		CustomBeacons: n.bootstrappers,
	}

	// Start the chain creator with the Platform Chain
	return n.chainManager.StartChainCreator(platformChain)
}

func (n *Node) initMetrics() error {
	n.MetricsGatherer = metrics.NewPrefixGatherer()
	n.MeterDBMetricsGatherer = metrics.NewLabelGatherer(chains.ChainLabel)
	return n.MetricsGatherer.Register(
		meterDBNamespace,
		n.MeterDBMetricsGatherer,
	)
}

func (n *Node) initNAT() {
	n.Log.Info("initializing NAT")

	if n.Config.PublicIP == "" && n.Config.PublicIPResolutionService == "" {
		n.router = nat.GetRouter()
		if !n.router.SupportsNAT() {
			n.Log.Warn("UPnP and NAT-PMP router attach failed, " +
				"you may not be listening publicly. " +
				"Please confirm the settings in your router")
		}
	} else {
		n.router = nat.NewNoRouter()
	}

	n.portMapper = nat.NewPortMapper(n.Log, n.router)
}

// initAPIServer initializes the server that handles HTTP calls
func (n *Node) initAPIServer() error {
	n.Log.Info("initializing API server")

	// An empty host is treated as a wildcard to match all addresses, so it is
	// considered public.
	hostIsPublic := n.Config.HTTPHost == ""
	if !hostIsPublic {
		ip, err := ips.Lookup(n.Config.HTTPHost)
		if err != nil {
			n.Log.Fatal("failed to lookup HTTP host",
				zap.String("host", n.Config.HTTPHost),
				zap.Error(err),
			)
			return err
		}
		hostIsPublic = ips.IsPublic(ip)

		n.Log.Debug("finished HTTP host lookup",
			zap.String("host", n.Config.HTTPHost),
			zap.Stringer("ip", ip),
			zap.Bool("isPublic", hostIsPublic),
		)
	}

	listenAddress := net.JoinHostPort(n.Config.HTTPHost, strconv.FormatUint(uint64(n.Config.HTTPPort), 10))
	listener, err := net.Listen("tcp", listenAddress)
	if err != nil {
		return err
	}

	addrStr := listener.Addr().String()
	addrPort, err := ips.ParseAddrPort(addrStr)
	if err != nil {
		return err
	}

	// Don't open the HTTP port if the HTTP server is private
	if hostIsPublic {
		n.Log.Warn("HTTP server is binding to a potentially public host. "+
			"You may be vulnerable to a DoS attack if your HTTP port is publicly accessible",
			zap.String("host", n.Config.HTTPHost),
		)

		n.portMapper.Map(
			addrPort.Port(),
			addrPort.Port(),
			httpPortName,
			nil,
			n.Config.PublicIPResolutionFreq,
		)
	}

	protocol := "http"
	if n.Config.HTTPSEnabled {
		cert, err := tls.X509KeyPair(n.Config.HTTPSCert, n.Config.HTTPSKey)
		if err != nil {
			return err
		}
		config := &tls.Config{
			MinVersion:   tls.VersionTLS12,
			Certificates: []tls.Certificate{cert},
		}
		listener = tls.NewListener(listener, config)

		protocol = "https"
	}
	n.apiURI = fmt.Sprintf("%s://%s", protocol, listener.Addr())

	apiRegisterer, err := metrics.MakeAndRegister(
		n.MetricsGatherer,
		apiNamespace,
	)
	if err != nil {
		return err
	}

	n.APIServer, err = server.New(
		n.Log,
		listener,
		n.Config.HTTPAllowedOrigins,
		n.Config.ShutdownTimeout,
		n.ID,
		n.Config.TraceConfig.Type != trace.Disabled,
		n.tracer,
		apiRegisterer,
		n.Config.HTTPConfig.HTTPConfig,
		n.Config.HTTPAllowedHosts,
	)
	return err
}

// Add the default VM aliases
func (n *Node) addDefaultVMAliases() error {
	n.Log.Info("adding the default VM aliases")

	for vmID, aliases := range genesis.VMAliases {
		for _, alias := range aliases {
			if err := n.VMAliaser.Alias(vmID, alias); err != nil {
				return err
			}
		}
	}
	return nil
}

// Create the chainManager and register the following VMs:
// XVM, Simple Payments DAG, Simple Payments Chain, and Platform VM
// Assumes n.DBManager, n.vdrs all initialized (non-nil)
func (n *Node) initChainManager(luxAssetID ids.ID) error {
	createXVMTx, err := genesis.VMGenesis(n.Config.GenesisBytes, constants.XVMID)
	if err != nil {
		return err
	}
	xChainID := createXVMTx.ID()

	createEVMTx, err := genesis.VMGenesis(n.Config.GenesisBytes, constants.EVMID)
	if err != nil {
		return err
	}
	cChainID := createEVMTx.ID()

	// If any of these chains die, the node shuts down
	criticalChains := set.Of(
		constants.PlatformChainID(),
		xChainID,
		cChainID,
	)

	// TODO: Use these registries when timeout manager is initialized
	// requestsReg, err := metrics.MakeAndRegister(
	//     n.MetricsGatherer,
	//     requestsNamespace,
	// )
	// if err != nil {
	//     return err
	// }

	// responseReg, err := metrics.MakeAndRegister(
	//     n.MetricsGatherer,
	//     responsesNamespace,
	// )
	// if err != nil {
	//     return err
	// }

	// TODO: Fix timeout manager initialization
	// NewManager now expects different parameters
	// n.timeoutManager, err = timeout.NewManager(
	//     &n.Config.AdaptiveTimeoutConfig,
	//     n.benchlistManager,
	//     requestsReg,
	//     responseReg,
	// )
	// if err != nil {
	//     return err
	// }
	// go n.Log.RecoverAndPanic(n.timeoutManager.Dispatch)

	// TODO: Initialize chainRouter when it's properly created
	// err = n.chainRouter.Initialize(
	//     n.ID,
	//     n.Log,
	//     n.timeoutManager,
	//     n.Config.ConsensusShutdownTimeout,
	//     criticalChains,
	//     n.Config.SybilProtectionEnabled,
	//     n.Config.TrackedSubnets,
	//     n.Shutdown,
	//     n.Config.RouterHealthConfig,
	//     requestsReg,
	// )
	// if err != nil {
	//     return fmt.Errorf("couldn't initialize chain router: %w", err)
	// }

	subnets, err := chains.NewSubnets(n.ID, n.Config.SubnetConfigs)
	if err != nil {
		return fmt.Errorf("failed to initialize subnets: %w", err)
	}

	n.chainManager, err = chains.New(
		&chains.ManagerConfig{
			SybilProtectionEnabled:                  n.Config.SybilProtectionEnabled,
			StakingTLSSigner:                        n.StakingTLSSigner,
			StakingTLSCert:                          n.StakingTLSCert,
			StakingBLSKey:                           n.Config.StakingSigningKey,
			Log:                                     n.Log,
			LogFactory:                              n.LogFactory,
			VMManager:                               n.VMManager,
			BlockAcceptorGroup:                      n.BlockAcceptorGroup,
			TxAcceptorGroup:                         n.TxAcceptorGroup,
			VertexAcceptorGroup:                     n.VertexAcceptorGroup,
			DB:                                      n.DB,
			MsgCreator:                              n.msgCreator,
			Router:                                  n.chainRouter,
			Net:                                     n.Net,
			Validators:                              n.vdrs,
			PartialSyncPrimaryNetwork:               n.Config.PartialSyncPrimaryNetwork,
			NodeID:                                  n.ID,
			NetworkID:                               n.Config.NetworkID,
			Server:                                  n.APIServer,
			AtomicMemory:                            n.sharedMemory,
			LUXAssetID:                              luxAssetID,
			XChainID:                                xChainID,
			CChainID:                                cChainID,
			CriticalChains:                          criticalChains,
			TimeoutManager:                          n.timeoutManager,
			Health:                                  n.health,
			ShutdownNodeFunc:                        n.Shutdown,
			MeterVMEnabled:                          n.Config.MeterVMEnabled,
			ImportMode:                              n.Config.ImportMode,
			Metrics:                                 n.MetricsGatherer,
			MeterDBMetrics:                          n.MeterDBMetricsGatherer,
			SubnetConfigs:                           n.Config.SubnetConfigs,
			ChainConfigs:                            n.Config.ChainConfigs,
			FrontierPollFrequency:                   n.Config.FrontierPollFrequency,
			ConsensusAppConcurrency:                 n.Config.ConsensusAppConcurrency,
			BootstrapMaxTimeGetAncestors:            n.Config.BootstrapMaxTimeGetAncestors,
			BootstrapAncestorsMaxContainersSent:     n.Config.BootstrapAncestorsMaxContainersSent,
			BootstrapAncestorsMaxContainersReceived: n.Config.BootstrapAncestorsMaxContainersReceived,
			Upgrades:                                n.Config.UpgradeConfig,
			ResourceTracker:                         n.resourceTracker,
			StateSyncBeacons:                        n.Config.StateSyncIDs,
			TracingEnabled:                          n.Config.TraceConfig.Type != trace.Disabled,
			Tracer:                                  n.tracer,
			ChainDataDir:                            n.Config.ChainDataDir,
			Subnets:                                 subnets,
		},
	)
	if err != nil {
		return err
	}

	// Notify the API server when new chains are created
	n.chainManager.AddRegistrant(n.APIServer)

	// Add dev mode registrant for simplified C-Chain routing
	if n.Config.DevMode {
		n.chainManager.AddRegistrant(&devModeRegistrant{
			apiServer: n.APIServer,
			log:       n.Log,
		})
	}

	return nil
}

// initVMs initializes the VMs Lux supports + any additional vms installed as plugins.
func (n *Node) initVMs() error {
	n.Log.Info("initializing VMs")

	vdrs := n.vdrs

	// If sybil protection is disabled, we provide the P-chain its own local
	// validator manager that will not be used by the rest of the node. This
	// allows the node's validator sets to be determined by network connections.
	if !n.Config.SybilProtectionEnabled {
		vdrs = validators.NewManager()
	}

	// Register the VMs that Lux supports
	err := errors.Join(
		n.VMManager.RegisterFactory(context.TODO(), constants.PlatformVMID, &platformvm.Factory{
			Internal: platformconfig.Internal{
				Chains:                    n.chainManager,
				Validators:                vdrs,
				UptimeLockedCalculator:    n.uptimeCalculator,
				SybilProtectionEnabled:    n.Config.SybilProtectionEnabled,
				PartialSyncPrimaryNetwork: n.Config.PartialSyncPrimaryNetwork,
				TrackedSubnets:            n.Config.TrackedSubnets,
				DynamicFeeConfig:          n.Config.DynamicFeeConfig,
				ValidatorFeeConfig:        n.Config.ValidatorFeeConfig,
				UptimePercentage:          n.Config.UptimeRequirement,
				MinValidatorStake:         n.Config.MinValidatorStake,
				MaxValidatorStake:         n.Config.MaxValidatorStake,
				MinDelegatorStake:         n.Config.MinDelegatorStake,
				MinDelegationFee:          n.Config.MinDelegationFee,
				MinStakeDuration:          n.Config.MinStakeDuration,
				MaxStakeDuration:          n.Config.MaxStakeDuration,
				RewardConfig:              n.Config.RewardConfig,
				UpgradeConfig:             n.Config.UpgradeConfig,
				UseCurrentHeight:          n.Config.UseCurrentHeight,
			},
		}),
		n.VMManager.RegisterFactory(context.TODO(), constants.XVMID, &xvm.Factory{
			Config: xvmconfig.Config{
				Upgrades:         n.Config.UpgradeConfig,
				TxFee:            n.Config.TxFee,
				CreateAssetTxFee: n.Config.CreateAssetTxFee,
			},
		}),
		n.VMManager.RegisterFactory(context.TODO(), constants.EVMID, &geth.Factory{}),
	)
	if err != nil {
		return err
	}

	// initialize vm runtime manager
	n.runtimeManager = runtime.NewManager()

	rpcchainvmMetricsGatherer := metrics.NewLabelGatherer(chains.ChainLabel)
	if err := n.MetricsGatherer.Register(rpcchainvmNamespace, rpcchainvmMetricsGatherer); err != nil {
		return err
	}

	// initialize the vm registry
	n.VMRegistry = registry.NewVMRegistry(registry.VMRegistryConfig{
		VMGetter: registry.NewVMGetter(registry.VMGetterConfig{
			FileReader:      filesystem.NewReader(),
			Manager:         n.VMManager,
			PluginDirectory: n.Config.PluginDir,
			CPUTracker:      n.resourceManager,
			RuntimeTracker:  n.runtimeManager,
			MetricsGatherer: rpcchainvmMetricsGatherer,
		}),
		VMManager: n.VMManager,
	})

	// register any vms that need to be installed as plugins from disk
	_, failedVMs, err := n.VMRegistry.Reload(context.TODO())
	for failedVM, err := range failedVMs {
		n.Log.Error("failed to register VM",
			zap.Stringer("vmID", failedVM),
			zap.Error(err),
		)
	}
	return err
}

// initSharedMemory initializes the shared memory for cross chain interation
func (n *Node) initSharedMemory() {
	n.Log.Info("initializing SharedMemory")
	sharedMemoryDB := prefixdb.New([]byte("shared memory"), n.DB)
	n.sharedMemory = atomic.NewMemory(sharedMemoryDB)
}

// initMetricsAPI initializes the Metrics API
// Assumes n.APIServer is already set
func (n *Node) initMetricsAPI() error {
	if !n.Config.MetricsAPIEnabled {
		n.Log.Info("skipping metrics API initialization because it has been disabled")
		return nil
	}

	processReg, err := metrics.MakeAndRegister(
		n.MetricsGatherer,
		processNamespace,
	)
	if err != nil {
		return err
	}

	// Current state of process metrics.
	processCollector := collectors.NewProcessCollector(collectors.ProcessCollectorOpts{})
	if err := processReg.Register(processCollector); err != nil {
		return err
	}

	// Go process metrics using debug.GCStats.
	goCollector := collectors.NewGoCollector()
	if err := processReg.Register(goCollector); err != nil {
		return err
	}

	n.Log.Info("initializing metrics API")

	return n.APIServer.AddRoute(
		promhttp.HandlerFor(
			n.MetricsGatherer,
			promhttp.HandlerOpts{},
		),
		"metrics",
		"",
	)
}

// initAdminAPI initializes the Admin API service
// Assumes n.log, n.chainManager, and n.ValidatorAPI already initialized
func (n *Node) initAdminAPI() error {
	if !n.Config.AdminAPIEnabled {
		n.Log.Info("skipping admin API initialization because it has been disabled")
		return nil
	}
	n.Log.Info("initializing admin API")
	
	// Create log factory from config
	loggingFactory := log.NewFactoryWithConfig(log.Config{
		RotatingWriterConfig: log.RotatingWriterConfig{
			MaxSize:   n.Config.LoggingConfig.MaxSize,
			MaxFiles:  n.Config.LoggingConfig.MaxFiles,
			MaxAge:    n.Config.LoggingConfig.MaxAge,
			Directory: n.Config.LoggingConfig.Directory,
			Compress:  n.Config.LoggingConfig.Compress,
		},
		DisableWriterDisplaying: n.Config.LoggingConfig.DisableWriterDisplaying,
		LogLevel:                log.Level(n.Config.LoggingConfig.LogLevel),
		DisplayLevel:            log.Level(n.Config.LoggingConfig.DisplayLevel),
		LogFormat:               log.Format(n.Config.LoggingConfig.LogFormat),
		MsgPrefix:               n.Config.LoggingConfig.MsgPrefix,
		LoggerName:              n.Config.LoggingConfig.LoggerName,
	})
	
	service, err := admin.NewService(
		admin.Config{
			Log:          n.Log,
			DB:           n.DB,
			ChainManager: n.chainManager,
			HTTPServer:   n.APIServer,
			ProfileDir:   n.Config.ProfilerConfig.Dir,
			LogFactory:   loggingFactory,
			NodeConfig:   n.Config,
			VMManager:    n.VMManager,
			VMRegistry:   n.VMRegistry,
		},
	)
	if err != nil {
		return err
	}
	return n.APIServer.AddRoute(
		service,
		"admin",
		"",
	)
}

// initProfiler initializes the continuous profiling
func (n *Node) initProfiler() {
	if !n.Config.ProfilerConfig.Enabled {
		n.Log.Info("skipping profiler initialization because it has been disabled")
		return
	}

	n.Log.Info("initializing continuous profiler")
	n.profiler = profiler.NewContinuous(
		filepath.Join(n.Config.ProfilerConfig.Dir, "continuous"),
		n.Config.ProfilerConfig.Freq,
		n.Config.ProfilerConfig.MaxNumFiles,
	)
	go n.Log.RecoverAndPanic(func() {
		err := n.profiler.Dispatch()
		if err != nil {
			n.Log.Fatal("continuous profiler failed",
				zap.Error(err),
			)
		}
		n.Shutdown(1)
	})
}

func (n *Node) initInfoAPI() error {
	if !n.Config.InfoAPIEnabled {
		n.Log.Info("skipping info API initialization because it has been disabled")
		return nil
	}

	n.Log.Info("initializing info API")

	// TODO: Fix - StakingSigningKey is a Signer, not a SecretKey
	// pop, err := signer.NewProofOfPossession(n.Config.StakingSigningKey)
	var pop *signer.ProofOfPossession // placeholder
	err := error(nil)
	if err != nil {
		return fmt.Errorf("problem creating proof of possession: %w", err)
	}

	service, err := info.NewService(
		info.Parameters{
			Version:   version.CurrentApp,
			NodeID:    n.ID,
			NodePOP:   pop,
			NetworkID: n.Config.NetworkID,
			VMManager: n.VMManager,
			Upgrades:  n.Config.UpgradeConfig,

			TxFee:            n.Config.TxFee,
			CreateAssetTxFee: n.Config.CreateAssetTxFee,
		},
		n.Log,
		n.vdrs,
		n.chainManager,
		n.VMManager,
		n.Config.NetworkConfig.MyIPPort,
		n.Net,
		n.benchlistManager,
	)
	if err != nil {
		return err
	}
	return n.APIServer.AddRoute(
		service,
		"info",
		"",
	)
}

// initHealthAPI initializes the Health API service
// Assumes n.Log, n.Net, n.APIServer, n.HTTPLog already initialized
func (n *Node) initHealthAPI() error {
	healthReg, err := metrics.MakeAndRegister(
		n.MetricsGatherer,
		healthNamespace,
	)
	if err != nil {
		return err
	}

	n.health, err = health.New(n.Log, healthReg)
	if err != nil {
		return err
	}

	if !n.Config.HealthAPIEnabled {
		n.Log.Info("skipping health API initialization because it has been disabled")
		return nil
	}

	n.Log.Info("initializing Health API")
	err = n.health.RegisterHealthCheck("network", n.Net, health.ApplicationTag)
	if err != nil {
		return fmt.Errorf("couldn't register network health check: %w", err)
	}

	err = n.health.RegisterHealthCheck("router", n.chainRouter, health.ApplicationTag)
	if err != nil {
		return fmt.Errorf("couldn't register router health check: %w", err)
	}

	// TODO: add database health to liveness check
	// Create a wrapper to adapt database health check interface
<<<<<<< HEAD
	dbHealthChecker := health.CheckerFunc(func(context.Context) (interface{}, error) {
		if _, err := n.DB.HealthCheck(context.Background()); err != nil {
=======
	dbHealthChecker := health.CheckerFunc(func(ctx context.Context) (interface{}, error) {
		_, err := n.DB.HealthCheck(ctx)
		if err != nil {
>>>>>>> a76b5b24a (Sync quasar)
			return nil, err
		}
		return map[string]string{"status": "healthy"}, nil
	})
	err = n.health.RegisterHealthCheck("database", dbHealthChecker, health.ApplicationTag)
	if err != nil {
		return fmt.Errorf("couldn't register database health check: %w", err)
	}

	diskSpaceCheck := health.CheckerFunc(func(context.Context) (interface{}, error) {
		// confirm that the node has enough disk space to continue operating
		// if there is too little disk space remaining, first report unhealthy and then shutdown the node

		// TODO: Fix DiskTracker method signature
		// availableDiskBytes := n.resourceTracker.DiskTracker().AvailableDiskBytes()
		availableDiskBytes := uint64(0)

		var err error
		if availableDiskBytes < n.Config.RequiredAvailableDiskSpace {
			n.Log.Fatal("low on disk space. Shutting down...",
				zap.Uint64("remainingDiskBytes", availableDiskBytes),
			)
			go n.Shutdown(1)
			err = fmt.Errorf("remaining available disk space (%d) is below minimum required available space (%d)", availableDiskBytes, n.Config.RequiredAvailableDiskSpace)
		} else if availableDiskBytes < n.Config.WarningThresholdAvailableDiskSpace {
			err = fmt.Errorf("remaining available disk space (%d) is below the warning threshold of disk space (%d)", availableDiskBytes, n.Config.WarningThresholdAvailableDiskSpace)
		}

		return map[string]interface{}{
			"availableDiskBytes": availableDiskBytes,
		}, err
	})

	err = n.health.RegisterHealthCheck("diskspace", diskSpaceCheck, health.ApplicationTag)
	if err != nil {
		return fmt.Errorf("couldn't register resource health check: %w", err)
	}

	wrongBLSKeyCheck := health.CheckerFunc(func(context.Context) (interface{}, error) {
		vdr, err := n.vdrs.GetValidator(constants.PrimaryNetworkID, n.ID)
		if err != nil {
			return "node is not a validator", nil
		}

		vdrPKBytes := vdr.PublicKey
		if vdrPKBytes == nil {
			return "validator doesn't have a BLS key", nil
		}

<<<<<<< HEAD
		// Verify that the validator's compressed bytes are valid
		_, err = bls.PublicKeyFromCompressedBytes(vdrPKBytes)
		if err != nil {
			return nil, fmt.Errorf("failed to parse validator BLS key: %w", err)
		}

=======
>>>>>>> a76b5b24a (Sync quasar)
		nodePK := n.Config.StakingSigningKey.PublicKey()
		nodePKBytes := bls.PublicKeyToCompressedBytes(nodePK)
		if bytes.Equal(nodePKBytes, vdrPKBytes) {
			return "node has the correct BLS key", nil
		}
		return nil, fmt.Errorf("node has BLS key 0x%x, but is registered to the validator set with 0x%x",
			bls.PublicKeyToCompressedBytes(nodePK),
			vdrPKBytes,
		)
	})

	err = n.health.RegisterHealthCheck("bls", wrongBLSKeyCheck, health.ApplicationTag)
	if err != nil {
		return fmt.Errorf("couldn't register bls health check: %w", err)
	}

	handler, err := health.NewGetAndPostHandler(n.Log, n.health)
	if err != nil {
		return err
	}

	err = n.APIServer.AddRoute(
		handler,
		"health",
		"",
	)
	if err != nil {
		return err
	}

	err = n.APIServer.AddRoute(
		health.NewGetHandler(n.health.Readiness),
		"health",
		"/readiness",
	)
	if err != nil {
		return err
	}

	err = n.APIServer.AddRoute(
		health.NewGetHandler(n.health.Health),
		"health",
		"/health",
	)
	if err != nil {
		return err
	}

	return n.APIServer.AddRoute(
		health.NewGetHandler(n.health.Liveness),
		"health",
		"/liveness",
	)
}

// Give chains aliases as specified by the genesis information
func (n *Node) initChainAliases(genesisBytes []byte) error {
	n.Log.Info("initializing chain aliases")
	_, chainAliases, err := genesis.Aliases(genesisBytes)
	if err != nil {
		return err
	}

	for chainID, aliases := range chainAliases {
		for _, alias := range aliases {
			if err := n.chainManager.Alias(chainID, alias); err != nil {
				return err
			}
		}
	}

	for chainID, aliases := range n.Config.ChainAliases {
		for _, alias := range aliases {
			if err := n.chainManager.Alias(chainID, alias); err != nil {
				return err
			}
		}
	}

	return nil
}

// APIs aliases as specified by the genesis information
func (n *Node) initAPIAliases(genesisBytes []byte) error {
	n.Log.Info("initializing API aliases")
	apiAliases, _, err := genesis.Aliases(genesisBytes)
	if err != nil {
		return err
	}

	for url, aliases := range apiAliases {
		if err := n.APIServer.AddAliases(url, aliases...); err != nil {
			return err
		}
	}
	return nil
}

// Initialize [n.resourceManager].
func (n *Node) initResourceManager() error {
	systemResourcesRegisterer, err := metrics.MakeAndRegister(
		n.MetricsGatherer,
		systemResourcesNamespace,
	)
	if err != nil {
		return err
	}
	resourceManager, err := resource.NewManager(
		n.Log,
		n.Config.DatabaseConfig.Path,
		n.Config.SystemTrackerFrequency,
		n.Config.SystemTrackerCPUHalflife,
		n.Config.SystemTrackerDiskHalflife,
		systemResourcesRegisterer,
	)
	if err != nil {
		return err
	}
	n.resourceManager = resourceManager
	n.resourceManager.TrackProcess(os.Getpid())

	resourceTrackerRegisterer, err := metrics.MakeAndRegister(
		n.MetricsGatherer,
		resourceTrackerNamespace,
	)
	if err != nil {
		return err
	}
	n.resourceTracker, err = tracker.NewResourceTracker(
		resourceTrackerRegisterer,
		n.resourceManager,
		&meter.ContinuousFactory{},
		n.Config.SystemTrackerProcessingHalflife,
	)
	return err
}

// Initialize [n.cpuTargeter].
// Assumes [n.resourceTracker] is already initialized.
func (n *Node) initCPUTargeter(
	config *tracker.TargeterConfig,
) {
	n.cpuTargeter = tracker.NewTargeter(
		n.Log,
		config,
		n.vdrs,
		n.resourceTracker,
	)
}

// Initialize [n.diskTargeter].
// Assumes [n.resourceTracker] is already initialized.
func (n *Node) initDiskTargeter(
	config *tracker.TargeterConfig,
) {
	// TODO: Fix DiskTracker method signature
	// n.diskTargeter = tracker.NewTargeter(
	//     n.Log,
	//     config,
	//     n.vdrs,
	//     n.resourceTracker.DiskTracker(),
	// )
}

// Shutdown this node
// May be called multiple times
// All calls to shutdownOnce.Do block until the first call returns
func (n *Node) Shutdown(exitCode int) {
	if !n.shuttingDown.Swap(true) { // only set the exit code once
		n.shuttingDownExitCode.Set(exitCode)
	}
	n.shutdownOnce.Do(n.shutdown)
}

func (n *Node) shutdown() {
	n.Log.Info("shutting down node",
		zap.Int("exitCode", n.ExitCode()),
	)

	if n.health != nil {
		// Passes if the node is not shutting down
		shuttingDownCheck := health.CheckerFunc(func(context.Context) (interface{}, error) {
			return map[string]interface{}{
				"isShuttingDown": true,
			}, errShuttingDown
		})

		err := n.health.RegisterHealthCheck("shuttingDown", shuttingDownCheck, health.ApplicationTag)
		if err != nil {
			n.Log.Debug("couldn't register shuttingDown health check",
				zap.Error(err),
			)
		}

		time.Sleep(n.Config.ShutdownWait)
	}

	if n.resourceManager != nil {
		n.resourceManager.Shutdown()
	}
	n.timeoutManager.Stop()
	if n.chainManager != nil {
		n.chainManager.Shutdown()
	}
	if n.profiler != nil {
		n.profiler.Shutdown()
	}
	if n.Net != nil {
		n.Net.StartClose()
	}
	if err := n.APIServer.Shutdown(); err != nil {
		n.Log.Debug("error during API shutdown",
			zap.Error(err),
		)
	}
	n.portMapper.UnmapAllPorts()
	n.ipUpdater.Stop()
	if err := n.indexer.Close(); err != nil {
		n.Log.Debug("error closing tx indexer",
			zap.Error(err),
		)
	}

	// Ensure all runtimes are shutdown
	n.Log.Info("cleaning up plugin runtimes")
	n.runtimeManager.Stop(context.TODO())

	if n.DB != nil {
		if err := n.DB.Delete(ungracefulShutdown); err != nil {
			n.Log.Error(
				"failed to delete ungraceful shutdown key",
				zap.Error(err),
			)
		}

		if err := n.DB.Close(); err != nil {
			n.Log.Warn("error during DB shutdown",
				zap.Error(err),
			)
		}
	}

	if n.Config.TraceConfig.Type != trace.Disabled {
		n.Log.Info("shutting down tracing")
	}

	if err := n.tracer.Close(); err != nil {
		n.Log.Warn("error during tracer shutdown",
			zap.Error(err),
		)
	}

	n.Log.Info("finished node shutdown")
}

func (n *Node) ExitCode() int {
	return n.shuttingDownExitCode.Get()
}

// devModeRegistrant adds simplified routing for C-Chain in dev mode
type devModeRegistrant struct {
	apiServer server.PathAdder
	log       log.Logger
}

func (d *devModeRegistrant) RegisterChain(chainName string, ctx *quasar.Context, vm core.VM) {
	// Check if this is the C-Chain
	if chainName != "C" && !strings.Contains(strings.ToLower(chainName), "evm") {
		return
	}

	d.log.Info("adding dev mode routes for C-Chain",
		zap.String("chainName", chainName),
		zap.Stringer("chainID", ctx.ChainID),
	)

	// Create proxy handlers that redirect to C-Chain endpoints
	// This provides Ethereum-compatible endpoints at the root level

	// JSON-RPC endpoint
	rpcHandler := http.HandlerFunc(func(w http.ResponseWriter, r *http.Request) {
		// Preserve the original request but change the path
		proxyReq, _ := http.NewRequest(r.Method, r.URL.String(), r.Body)
		proxyReq.URL.Path = "/ext/bc/C/rpc"
		proxyReq.Header = r.Header

		// Simply redirect - the API server will handle the routing
		http.Redirect(w, r, proxyReq.URL.String(), http.StatusPermanentRedirect)
	})

	// WebSocket endpoint
	wsHandler := http.HandlerFunc(func(w http.ResponseWriter, r *http.Request) {
		// WebSocket upgrade will be handled by the redirect
		r.URL.Path = "/ext/bc/C/ws"
		http.Redirect(w, r, r.URL.String(), http.StatusPermanentRedirect)
	})

	// Root handler that returns Ethereum-compatible info
	rootHandler := http.HandlerFunc(func(w http.ResponseWriter, r *http.Request) {
		// Return a simple JSON response indicating this is an Ethereum-compatible node
		w.Header().Set("Content-Type", "application/json")
		response := map[string]interface{}{
			"name":     "Lux C-Chain",
			"chainId":  "0x539", // 1337 in hex
			"rpc":      "/rpc",
			"ws":       "/ws",
			"explorer": "http://localhost:8545",
		}
		json.NewEncoder(w).Encode(response)
	})

	// Add the routes
	if err := d.apiServer.AddRoute(rpcHandler, "", "rpc"); err != nil {
		d.log.Error("failed to add /rpc route",
			zap.Error(err),
		)
	}

	if err := d.apiServer.AddRoute(wsHandler, "", "ws"); err != nil {
		d.log.Error("failed to add /ws route",
			zap.Error(err),
		)
	}

	// Add root handler for dev mode
	if err := d.apiServer.AddRoute(rootHandler, "", ""); err != nil {
		d.log.Error("failed to add root handler",
			zap.Error(err),
		)
	}

	d.log.Info("successfully added dev mode routes",
		zap.String("rpc", "/rpc -> /ext/bc/C/rpc"),
		zap.String("ws", "/ws -> /ext/bc/C/ws"),
		zap.String("root", "/ -> Ethereum-compatible info"),
		zap.String("chainId", "1337"),
		zap.String("port", "8545"),
	)
}<|MERGE_RESOLUTION|>--- conflicted
+++ resolved
@@ -78,14 +78,8 @@
 	"github.com/luxfi/node/vms/rpcchainvm/runtime"
 	xvm "github.com/luxfi/node/vms/xvm"
 
-<<<<<<< HEAD
-	geth "github.com/luxfi/evm/plugin/evm"
-	databasefactory "github.com/luxfi/node/database/factory"
-	xvmconfig "github.com/luxfi/node/vms/xvm/config"
-=======
 	databasefactory "github.com/luxfi/database/factory"
 	geth "github.com/luxfi/evm/plugin/evm"
->>>>>>> 2d02e5ca
 	platformconfig "github.com/luxfi/node/vms/platformvm/config"
 	xvmconfig "github.com/luxfi/node/vms/xvm/config"
 )
@@ -1463,14 +1457,9 @@
 
 	// TODO: add database health to liveness check
 	// Create a wrapper to adapt database health check interface
-<<<<<<< HEAD
-	dbHealthChecker := health.CheckerFunc(func(context.Context) (interface{}, error) {
-		if _, err := n.DB.HealthCheck(context.Background()); err != nil {
-=======
 	dbHealthChecker := health.CheckerFunc(func(ctx context.Context) (interface{}, error) {
 		_, err := n.DB.HealthCheck(ctx)
 		if err != nil {
->>>>>>> a76b5b24a (Sync quasar)
 			return nil, err
 		}
 		return map[string]string{"status": "healthy"}, nil
@@ -1520,15 +1509,6 @@
 			return "validator doesn't have a BLS key", nil
 		}
 
-<<<<<<< HEAD
-		// Verify that the validator's compressed bytes are valid
-		_, err = bls.PublicKeyFromCompressedBytes(vdrPKBytes)
-		if err != nil {
-			return nil, fmt.Errorf("failed to parse validator BLS key: %w", err)
-		}
-
-=======
->>>>>>> a76b5b24a (Sync quasar)
 		nodePK := n.Config.StakingSigningKey.PublicKey()
 		nodePKBytes := bls.PublicKeyToCompressedBytes(nodePK)
 		if bytes.Equal(nodePKBytes, vdrPKBytes) {
