<<<<<<< HEAD
// Copyright (C) 2019-2024, Lux Partners Limited. All rights reserved.
=======
// Copyright (C) 2019-2024, Ava Labs, Inc. All rights reserved.
>>>>>>> d3c09eb1
// See the file LICENSE for licensing terms.

//go:build test

// Implements tests for the banff network upgrade.
package banff

import (
	"github.com/stretchr/testify/require"

<<<<<<< HEAD
	"github.com/luxfi/node/ids"
	"github.com/luxfi/node/tests"
	"github.com/luxfi/node/tests/fixture/e2e"
	"github.com/luxfi/node/utils/constants"
	"github.com/luxfi/node/utils/units"
	"github.com/luxfi/node/vms/components/lux"
	"github.com/luxfi/node/vms/components/verify"
	"github.com/luxfi/node/vms/secp256k1fx"
=======
	"github.com/ava-labs/avalanchego/ids"
	"github.com/ava-labs/avalanchego/tests/fixture/e2e"
	"github.com/ava-labs/avalanchego/utils/constants"
	"github.com/ava-labs/avalanchego/utils/units"
	"github.com/ava-labs/avalanchego/vms/components/avax"
	"github.com/ava-labs/avalanchego/vms/components/verify"
	"github.com/ava-labs/avalanchego/vms/secp256k1fx"
>>>>>>> d3c09eb1

	ginkgo "github.com/onsi/ginkgo/v2"
)

var _ = ginkgo.Describe("[Banff]", func() {
<<<<<<< HEAD
	require := require.New(ginkgo.GinkgoT())

	ginkgo.It("can send custom assets X->P and P->X",
		func() {
			keychain := e2e.Env.NewKeychain(1)
			wallet := e2e.NewWallet(keychain, e2e.Env.GetRandomNodeURI())
=======
	tc := e2e.NewTestContext()
	require := require.New(tc)

	ginkgo.It("can send custom assets X->P and P->X",
		func() {
			env := e2e.GetEnv(tc)
			keychain := env.NewKeychain()
			wallet := e2e.NewWallet(tc, keychain, env.GetRandomNodeURI())
>>>>>>> d3c09eb1

			// Get the P-chain and the X-chain wallets
			pWallet := wallet.P()
			xWallet := wallet.X()
			xBuilder := xWallet.Builder()
			xContext := xBuilder.Context()

			// Pull out useful constants to use when issuing transactions.
			xChainID := xContext.BlockchainID
			owner := &secp256k1fx.OutputOwners{
				Threshold: 1,
				Addrs: []ids.ShortID{
					keychain.Keys[0].Address(),
				},
			}

			var assetID ids.ID
<<<<<<< HEAD
			ginkgo.By("create new X-chain asset", func() {
=======
			tc.By("create new X-chain asset", func() {
>>>>>>> d3c09eb1
				assetTx, err := xWallet.IssueCreateAssetTx(
					"RnM",
					"RNM",
					9,
					map[uint32][]verify.State{
						0: {
							&secp256k1fx.TransferOutput{
								Amt:          100 * units.Schmeckle,
								OutputOwners: *owner,
							},
						},
					},
<<<<<<< HEAD
					e2e.WithDefaultContext(),
=======
					tc.WithDefaultContext(),
>>>>>>> d3c09eb1
				)
				require.NoError(err)
				assetID = assetTx.ID()

				tc.Outf("{{green}}created new X-chain asset{{/}}: %s\n", assetID)
			})

<<<<<<< HEAD
			ginkgo.By("export new X-chain asset to P-chain", func() {
=======
			tc.By("export new X-chain asset to P-chain", func() {
>>>>>>> d3c09eb1
				tx, err := xWallet.IssueExportTx(
					constants.PlatformChainID,
					[]*lux.TransferableOutput{
						{
							Asset: lux.Asset{
								ID: assetID,
							},
							Out: &secp256k1fx.TransferOutput{
								Amt:          100 * units.Schmeckle,
								OutputOwners: *owner,
							},
						},
					},
<<<<<<< HEAD
					e2e.WithDefaultContext(),
				)
				require.NoError(err)

				tests.Outf("{{green}}issued X-chain export{{/}}: %s\n", tx.ID())
			})

			ginkgo.By("import new asset from X-chain on the P-chain", func() {
				tx, err := pWallet.IssueImportTx(
					xChainID,
					owner,
					e2e.WithDefaultContext(),
				)
				require.NoError(err)

				tests.Outf("{{green}}issued P-chain import{{/}}: %s\n", tx.ID())
			})

			ginkgo.By("export asset from P-chain to the X-chain", func() {
=======
					tc.WithDefaultContext(),
				)
				require.NoError(err)

				tc.Outf("{{green}}issued X-chain export{{/}}: %s\n", tx.ID())
			})

			tc.By("import new asset from X-chain on the P-chain", func() {
				tx, err := pWallet.IssueImportTx(
					xChainID,
					owner,
					tc.WithDefaultContext(),
				)
				require.NoError(err)

				tc.Outf("{{green}}issued P-chain import{{/}}: %s\n", tx.ID())
			})

			tc.By("export asset from P-chain to the X-chain", func() {
>>>>>>> d3c09eb1
				tx, err := pWallet.IssueExportTx(
					xChainID,
					[]*lux.TransferableOutput{
						{
							Asset: lux.Asset{
								ID: assetID,
							},
							Out: &secp256k1fx.TransferOutput{
								Amt:          100 * units.Schmeckle,
								OutputOwners: *owner,
							},
						},
					},
<<<<<<< HEAD
					e2e.WithDefaultContext(),
				)
				require.NoError(err)

				tests.Outf("{{green}}issued P-chain export{{/}}: %s\n", tx.ID())
			})

			ginkgo.By("import asset from P-chain on the X-chain", func() {
				tx, err := xWallet.IssueImportTx(
					constants.PlatformChainID,
					owner,
					e2e.WithDefaultContext(),
				)
				require.NoError(err)

				tests.Outf("{{green}}issued X-chain import{{/}}: %s\n", tx.ID())
=======
					tc.WithDefaultContext(),
				)
				require.NoError(err)

				tc.Outf("{{green}}issued P-chain export{{/}}: %s\n", tx.ID())
			})

			tc.By("import asset from P-chain on the X-chain", func() {
				tx, err := xWallet.IssueImportTx(
					constants.PlatformChainID,
					owner,
					tc.WithDefaultContext(),
				)
				require.NoError(err)

				tc.Outf("{{green}}issued X-chain import{{/}}: %s\n", tx.ID())
>>>>>>> d3c09eb1
			})
		})
})<|MERGE_RESOLUTION|>--- conflicted
+++ resolved
@@ -1,8 +1,4 @@
-<<<<<<< HEAD
 // Copyright (C) 2019-2024, Lux Partners Limited. All rights reserved.
-=======
-// Copyright (C) 2019-2024, Ava Labs, Inc. All rights reserved.
->>>>>>> d3c09eb1
 // See the file LICENSE for licensing terms.
 
 //go:build test
@@ -13,7 +9,6 @@
 import (
 	"github.com/stretchr/testify/require"
 
-<<<<<<< HEAD
 	"github.com/luxfi/node/ids"
 	"github.com/luxfi/node/tests"
 	"github.com/luxfi/node/tests/fixture/e2e"
@@ -22,37 +17,17 @@
 	"github.com/luxfi/node/vms/components/lux"
 	"github.com/luxfi/node/vms/components/verify"
 	"github.com/luxfi/node/vms/secp256k1fx"
-=======
-	"github.com/ava-labs/avalanchego/ids"
-	"github.com/ava-labs/avalanchego/tests/fixture/e2e"
-	"github.com/ava-labs/avalanchego/utils/constants"
-	"github.com/ava-labs/avalanchego/utils/units"
-	"github.com/ava-labs/avalanchego/vms/components/avax"
-	"github.com/ava-labs/avalanchego/vms/components/verify"
-	"github.com/ava-labs/avalanchego/vms/secp256k1fx"
->>>>>>> d3c09eb1
 
 	ginkgo "github.com/onsi/ginkgo/v2"
 )
 
 var _ = ginkgo.Describe("[Banff]", func() {
-<<<<<<< HEAD
 	require := require.New(ginkgo.GinkgoT())
 
 	ginkgo.It("can send custom assets X->P and P->X",
 		func() {
 			keychain := e2e.Env.NewKeychain(1)
 			wallet := e2e.NewWallet(keychain, e2e.Env.GetRandomNodeURI())
-=======
-	tc := e2e.NewTestContext()
-	require := require.New(tc)
-
-	ginkgo.It("can send custom assets X->P and P->X",
-		func() {
-			env := e2e.GetEnv(tc)
-			keychain := env.NewKeychain()
-			wallet := e2e.NewWallet(tc, keychain, env.GetRandomNodeURI())
->>>>>>> d3c09eb1
 
 			// Get the P-chain and the X-chain wallets
 			pWallet := wallet.P()
@@ -70,11 +45,7 @@
 			}
 
 			var assetID ids.ID
-<<<<<<< HEAD
 			ginkgo.By("create new X-chain asset", func() {
-=======
-			tc.By("create new X-chain asset", func() {
->>>>>>> d3c09eb1
 				assetTx, err := xWallet.IssueCreateAssetTx(
 					"RnM",
 					"RNM",
@@ -87,11 +58,7 @@
 							},
 						},
 					},
-<<<<<<< HEAD
 					e2e.WithDefaultContext(),
-=======
-					tc.WithDefaultContext(),
->>>>>>> d3c09eb1
 				)
 				require.NoError(err)
 				assetID = assetTx.ID()
@@ -99,11 +66,7 @@
 				tc.Outf("{{green}}created new X-chain asset{{/}}: %s\n", assetID)
 			})
 
-<<<<<<< HEAD
 			ginkgo.By("export new X-chain asset to P-chain", func() {
-=======
-			tc.By("export new X-chain asset to P-chain", func() {
->>>>>>> d3c09eb1
 				tx, err := xWallet.IssueExportTx(
 					constants.PlatformChainID,
 					[]*lux.TransferableOutput{
@@ -117,7 +80,6 @@
 							},
 						},
 					},
-<<<<<<< HEAD
 					e2e.WithDefaultContext(),
 				)
 				require.NoError(err)
@@ -137,27 +99,6 @@
 			})
 
 			ginkgo.By("export asset from P-chain to the X-chain", func() {
-=======
-					tc.WithDefaultContext(),
-				)
-				require.NoError(err)
-
-				tc.Outf("{{green}}issued X-chain export{{/}}: %s\n", tx.ID())
-			})
-
-			tc.By("import new asset from X-chain on the P-chain", func() {
-				tx, err := pWallet.IssueImportTx(
-					xChainID,
-					owner,
-					tc.WithDefaultContext(),
-				)
-				require.NoError(err)
-
-				tc.Outf("{{green}}issued P-chain import{{/}}: %s\n", tx.ID())
-			})
-
-			tc.By("export asset from P-chain to the X-chain", func() {
->>>>>>> d3c09eb1
 				tx, err := pWallet.IssueExportTx(
 					xChainID,
 					[]*lux.TransferableOutput{
@@ -171,7 +112,6 @@
 							},
 						},
 					},
-<<<<<<< HEAD
 					e2e.WithDefaultContext(),
 				)
 				require.NoError(err)
@@ -188,24 +128,6 @@
 				require.NoError(err)
 
 				tests.Outf("{{green}}issued X-chain import{{/}}: %s\n", tx.ID())
-=======
-					tc.WithDefaultContext(),
-				)
-				require.NoError(err)
-
-				tc.Outf("{{green}}issued P-chain export{{/}}: %s\n", tx.ID())
-			})
-
-			tc.By("import asset from P-chain on the X-chain", func() {
-				tx, err := xWallet.IssueImportTx(
-					constants.PlatformChainID,
-					owner,
-					tc.WithDefaultContext(),
-				)
-				require.NoError(err)
-
-				tc.Outf("{{green}}issued X-chain import{{/}}: %s\n", tx.ID())
->>>>>>> d3c09eb1
 			})
 		})
 })