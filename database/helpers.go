--- conflicted
+++ resolved
@@ -1,8 +1,4 @@
-<<<<<<< HEAD
 // Copyright (C) 2019-2024, Lux Partners Limited. All rights reserved.
-=======
-// Copyright (C) 2019-2024, Ava Labs, Inc. All rights reserved.
->>>>>>> d3c09eb1
 // See the file LICENSE for licensing terms.
 
 package database
@@ -163,16 +159,10 @@
 	return size, iterator.Error()
 }
 
-<<<<<<< HEAD
-func IsEmpty(db Iteratee) (bool, error) {
-	iterator := db.NewIterator()
-	defer iterator.Release()
-
-	return !iterator.Next(), iterator.Error()
-}
-
-=======
->>>>>>> d3c09eb1
+func AtomicClear(readerDB Iteratee, deleterDB KeyValueDeleter) error {
+	return AtomicClearPrefix(readerDB, deleterDB, nil)
+}
+
 func AtomicClear(readerDB Iteratee, deleterDB KeyValueDeleter) error {
 	return AtomicClearPrefix(readerDB, deleterDB, nil)
 }
